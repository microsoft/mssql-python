--- conflicted
+++ resolved
@@ -58,14 +58,6 @@
         setDecimalSeparator('.')
         assert getDecimalSeparator() == '.', "Decimal separator should be restored to '.'"
 
-<<<<<<< HEAD
-
-def test_lowercase():
-    # Check if lowercase has the expected default value
-    assert lowercase is False, "lowercase should default to False"
-
-=======
->>>>>>> aa3a7057
 def test_lowercase_thread_safety_no_db():
     """
     Tests concurrent modifications to mssql_python.lowercase without database interaction.
