--- conflicted
+++ resolved
@@ -571,38 +571,6 @@
     ), f"Expected exit code 1 due to syntax errors, but got {result.returncode}. STDERR: {result.stderr}"
 
 
-<<<<<<< HEAD
-def test_connection_close_during_active_query_no_segfault(conn_str):
-    """Test closing connection while cursor has pending results doesn't cause segfault"""
-    escaped_conn_str = conn_str.replace("\\", "\\\\").replace('"', '\\"')
-    code = f"""
-from mssql_python import connect
-
-# Create connection and cursor
-conn = connect("{escaped_conn_str}")
-cursor = conn.cursor()
-
-# Execute query but don't fetch results - leave them pending
-cursor.execute("SELECT COUNT(*) FROM sys.objects")
-
-# Close connection while results are still pending
-# This tests handle cleanup when STMT has pending results but DBC is freed
-conn.close()
-
-print("Connection closed with pending cursor results")
-# Cursor destructor will run during normal cleanup, not shutdown
-"""
-
-    result = subprocess.run(
-        [sys.executable, "-c", code], capture_output=True, text=True
-    )
-
-    # Should not segfault - should exit cleanly
-    assert (
-        result.returncode == 0
-    ), f"Expected clean exit, but got exit code {result.returncode}. STDERR: {result.stderr}"
-    assert "Connection closed with pending cursor results" in result.stdout
-=======
 # def test_connection_close_during_active_query_no_segfault(conn_str):
 #     """Test closing connection while cursor has pending results doesn't cause segfault"""
 #     escaped_conn_str = conn_str.replace("\\", "\\\\").replace('"', '\\"')
@@ -633,7 +601,6 @@
 #         result.returncode == 0
 #     ), f"Expected clean exit, but got exit code {result.returncode}. STDERR: {result.stderr}"
 #     assert "Connection closed with pending cursor results" in result.stdout
->>>>>>> 0e24554d
 
 
 # def test_concurrent_cursor_operations_no_segfault(conn_str):
@@ -709,25 +676,6 @@
 #             assert exceptions_count <= 10, f"Too many exceptions: {exceptions_count}"
 
 
-<<<<<<< HEAD
-def test_aggressive_threading_abrupt_exit_no_segfault(conn_str):
-    """Test abrupt exit with active threads and pending queries doesn't cause segfault"""
-    escaped_conn_str = conn_str.replace("\\", "\\\\").replace('"', '\\"')
-    code = f"""
-import threading
-import sys
-import time
-from mssql_python import connect
-
-conn = connect("{escaped_conn_str}")
-
-def aggressive_worker(thread_id):
-    '''Worker that creates cursors with pending results and doesn't clean up'''
-    for i in range(8):
-        cursor = conn.cursor()
-        # Execute query but don't fetch - leave results pending
-        cursor.execute(f"SELECT COUNT(*) FROM sys.objects WHERE object_id > {{thread_id * 1000 + i}}")
-=======
 # def test_aggressive_threading_abrupt_exit_no_segfault(conn_str):
 #     """Test abrupt exit with active threads and pending queries doesn't cause segfault"""
 #     escaped_conn_str = conn_str.replace("\\", "\\\\").replace('"', '\\"')
@@ -745,7 +693,6 @@
 #         cursor = conn.cursor()
 #         # Execute query but don't fetch - leave results pending
 #         cursor.execute(f"SELECT COUNT(*) FROM sys.objects WHERE object_id > {{thread_id * 1000 + i}}")
->>>>>>> 0e24554d
         
 #         # Create another cursor immediately without cleaning up the first
 #         cursor2 = conn.cursor() 
