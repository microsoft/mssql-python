--- conflicted
+++ resolved
@@ -6351,8 +6351,7 @@
     finally:
         drop_table_if_exists(cursor, "#pytest_null_empty_binary")
         db_connection.commit()
-
-<<<<<<< HEAD
+        
 # ---------------------- VARCHAR(MAX) ----------------------
 
 def test_varcharmax_short_fetch(cursor, db_connection):
@@ -6604,7 +6603,7 @@
         assert cursor.fetchone()[0] == large_str
     finally:
         cursor.execute("DROP TABLE #pytest_nvarcharmax")
-=======
+        db_connection.commit()
 
 def test_money_smallmoney_insert_fetch(cursor, db_connection):
     """Test inserting and retrieving valid MONEY and SMALLMONEY values including boundaries and typical data"""
@@ -6822,7 +6821,6 @@
         pytest.fail(f"MONEY and SMALLMONEY invalid values test failed: {e}")
     finally:
         drop_table_if_exists(cursor, "dbo.money_test")
->>>>>>> 99d7bd03
         db_connection.commit()
 
 def test_close(db_connection):
