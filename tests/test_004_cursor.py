"""
This file contains tests for the Cursor class.
Functions:
- test_cursor: Check if the cursor is created.
- test_execute: Ensure test_cursor passed and execute a query to fetch database names and IDs.
- test_fetch_data: Ensure test_cursor passed and fetch data from a query.
- test_execute_invalid_query: Ensure test_cursor passed and check if executing an invalid query raises an exception.
Note: The cursor function is not yet implemented, so related tests are commented out.
"""

import pytest
from datetime import datetime, date, time
import time as time_module
import decimal
from mssql_python import Connection
import mssql_python

# Setup test table
TEST_TABLE = """
CREATE TABLE #pytest_all_data_types (
    id INTEGER PRIMARY KEY,
    bit_column BIT,
    tinyint_column TINYINT,
    smallint_column SMALLINT,
    bigint_column BIGINT,
    integer_column INTEGER,
    float_column FLOAT,
    wvarchar_column NVARCHAR(255),
    time_column TIME,
    datetime_column DATETIME,
    date_column DATE,
    real_column REAL
);
"""

# Test data
TEST_DATA = (
    1,
    1,
    127,
    32767,
    9223372036854775807,
    2147483647,
    1.23456789,
    "nvarchar data",
    time(12, 34, 56),
    datetime(2024, 5, 20, 12, 34, 56, 123000),
    date(2024, 5, 20),
    1.23456789
)

# Parameterized test data with different primary keys
PARAM_TEST_DATA = [
    TEST_DATA,
    (2, 0, 0, 0, 0, 0, 0.0, "test1", time(0, 0, 0), datetime(2024, 1, 1, 0, 0, 0), date(2024, 1, 1), 0.0),
    (3, 1, 1, 1, 1, 1, 1.1, "test2", time(1, 1, 1), datetime(2024, 2, 2, 1, 1, 1), date(2024, 2, 2), 1.1),
    (4, 0, 127, 32767, 9223372036854775807, 2147483647, 1.23456789, "test3", time(12, 34, 56), datetime(2024, 5, 20, 12, 34, 56, 123000), date(2024, 5, 20), 1.23456789)
]

def drop_table_if_exists(cursor, table_name):
    """Drop the table if it exists"""
    try:
        cursor.execute(f"DROP TABLE IF EXISTS {table_name}")
    except Exception as e:
        pytest.fail(f"Failed to drop table {table_name}: {e}")

def test_cursor(cursor):
    """Check if the cursor is created"""
    assert cursor is not None, "Cursor should not be None"

def test_insert_id_column(cursor, db_connection):
    """Test inserting data into the id column"""
    try:
        drop_table_if_exists(cursor, "#pytest_single_column")
        cursor.execute("CREATE TABLE #pytest_single_column (id INTEGER PRIMARY KEY)")
        db_connection.commit()
        cursor.execute("INSERT INTO #pytest_single_column (id) VALUES (?)", [1])
        db_connection.commit()
        cursor.execute("SELECT id FROM #pytest_single_column")
        row = cursor.fetchone()
        assert row[0] == 1, "ID column insertion/fetch failed"
    except Exception as e:
        pytest.fail(f"ID column insertion/fetch failed: {e}")
    finally:
        cursor.execute("DROP TABLE #pytest_single_column")
        db_connection.commit()

def test_insert_bit_column(cursor, db_connection):
    """Test inserting data into the bit_column"""
    try:
        cursor.execute("CREATE TABLE #pytest_single_column (bit_column BIT)")
        db_connection.commit()
        cursor.execute("INSERT INTO #pytest_single_column (bit_column) VALUES (?)", [1])
        db_connection.commit()
        cursor.execute("SELECT bit_column FROM #pytest_single_column")
        row = cursor.fetchone()
        assert row[0] == 1, "Bit column insertion/fetch failed"
    except Exception as e:
        pytest.fail(f"Bit column insertion/fetch failed: {e}")
    finally:
        cursor.execute("DROP TABLE #pytest_single_column")
        db_connection.commit()

def test_insert_nvarchar_column(cursor, db_connection):
    """Test inserting data into the nvarchar_column"""
    try:
        cursor.execute("CREATE TABLE #pytest_single_column (nvarchar_column NVARCHAR(255))")
        db_connection.commit()
        cursor.execute("INSERT INTO #pytest_single_column (nvarchar_column) VALUES (?)", ["test"])
        db_connection.commit()
        cursor.execute("SELECT nvarchar_column FROM #pytest_single_column")
        row = cursor.fetchone()
        assert row[0] == "test", "Nvarchar column insertion/fetch failed"
    except Exception as e:
        pytest.fail(f"Nvarchar column insertion/fetch failed: {e}")
    finally:
        cursor.execute("DROP TABLE #pytest_single_column")
        db_connection.commit()

def test_insert_time_column(cursor, db_connection):
    """Test inserting data into the time_column"""
    try:
        drop_table_if_exists(cursor, "#pytest_single_column")
        cursor.execute("CREATE TABLE #pytest_single_column (time_column TIME)")
        db_connection.commit()
        cursor.execute("INSERT INTO #pytest_single_column (time_column) VALUES (?)", [time(12, 34, 56)])
        db_connection.commit()
        cursor.execute("SELECT time_column FROM #pytest_single_column")
        row = cursor.fetchone()
        assert row[0] == time(12, 34, 56), "Time column insertion/fetch failed"
    except Exception as e:
        pytest.fail(f"Time column insertion/fetch failed: {e}")
    finally:
        cursor.execute("DROP TABLE #pytest_single_column")
        db_connection.commit()

def test_insert_datetime_column(cursor, db_connection):
    """Test inserting data into the datetime_column"""
    try:
        drop_table_if_exists(cursor, "#pytest_single_column")
        cursor.execute("CREATE TABLE #pytest_single_column (datetime_column DATETIME)")
        db_connection.commit()
        cursor.execute("INSERT INTO #pytest_single_column (datetime_column) VALUES (?)", [datetime(2024, 5, 20, 12, 34, 56, 123000)])
        db_connection.commit()
        cursor.execute("SELECT datetime_column FROM #pytest_single_column")
        row = cursor.fetchone()
        assert row[0] == datetime(2024, 5, 20, 12, 34, 56, 123000), "Datetime column insertion/fetch failed"
    except Exception as e:
        pytest.fail(f"Datetime column insertion/fetch failed: {e}")
    finally:
        cursor.execute("DROP TABLE #pytest_single_column")
        db_connection.commit()

def test_insert_datetime2_column(cursor, db_connection):
    """Test inserting data into the datetime2_column"""
    try:
        drop_table_if_exists(cursor, "#pytest_single_column")
        cursor.execute("CREATE TABLE #pytest_single_column (datetime2_column DATETIME2)")
        db_connection.commit()
        cursor.execute("INSERT INTO #pytest_single_column (datetime2_column) VALUES (?)", [datetime(2024, 5, 20, 12, 34, 56, 123456)])
        db_connection.commit()
        cursor.execute("SELECT datetime2_column FROM #pytest_single_column")
        row = cursor.fetchone()
        assert row[0] == datetime(2024, 5, 20, 12, 34, 56, 123456), "Datetime2 column insertion/fetch failed"
    except Exception as e:
        pytest.fail(f"Datetime2 column insertion/fetch failed: {e}")
    finally:
        cursor.execute("DROP TABLE #pytest_single_column")
        db_connection.commit()

def test_insert_smalldatetime_column(cursor, db_connection):
    """Test inserting data into the smalldatetime_column"""
    try:
        drop_table_if_exists(cursor, "#pytest_single_column")
        cursor.execute("CREATE TABLE #pytest_single_column (smalldatetime_column SMALLDATETIME)")
        db_connection.commit()
        cursor.execute("INSERT INTO #pytest_single_column (smalldatetime_column) VALUES (?)", [datetime(2024, 5, 20, 12, 34)])
        db_connection.commit()
        cursor.execute("SELECT smalldatetime_column FROM #pytest_single_column")
        row = cursor.fetchone()
        assert row[0] == datetime(2024, 5, 20, 12, 34), "Smalldatetime column insertion/fetch failed"
    except Exception as e:
        pytest.fail(f"Smalldatetime column insertion/fetch failed: {e}")
    finally:
        cursor.execute("DROP TABLE #pytest_single_column")
        db_connection.commit()

def test_insert_date_column(cursor, db_connection):
    """Test inserting data into the date_column"""
    try:
        drop_table_if_exists(cursor, "#pytest_single_column")
        cursor.execute("CREATE TABLE #pytest_single_column (date_column DATE)")
        db_connection.commit()
        cursor.execute("INSERT INTO #pytest_single_column (date_column) VALUES (?)", [date(2024, 5, 20)])
        db_connection.commit()
        cursor.execute("SELECT date_column FROM #pytest_single_column")
        row = cursor.fetchone()
        assert row[0] == date(2024, 5, 20), "Date column insertion/fetch failed"
    except Exception as e:
        pytest.fail(f"Date column insertion/fetch failed: {e}")
    finally:
        cursor.execute("DROP TABLE #pytest_single_column")
        db_connection.commit()

def test_insert_real_column(cursor, db_connection):
    """Test inserting data into the real_column"""
    try:
        drop_table_if_exists(cursor, "#pytest_single_column")
        cursor.execute("CREATE TABLE #pytest_single_column (real_column REAL)")
        db_connection.commit()
        cursor.execute("INSERT INTO #pytest_single_column (real_column) VALUES (?)", [1.23456789])
        db_connection.commit()
        cursor.execute("SELECT real_column FROM #pytest_single_column")
        row = cursor.fetchone()
        assert abs(row[0] - 1.23456789) < 1e-8, "Real column insertion/fetch failed"
    except Exception as e:
        pytest.fail(f"Real column insertion/fetch failed: {e}")
    finally:
        cursor.execute("DROP TABLE #pytest_single_column")
        db_connection.commit()

def test_insert_decimal_column(cursor, db_connection):
    """Test inserting data into the decimal_column"""
    try:
        cursor.execute("CREATE TABLE #pytest_single_column (decimal_column DECIMAL(10, 2))")
        db_connection.commit()
        cursor.execute("INSERT INTO #pytest_single_column (decimal_column) VALUES (?)", [decimal.Decimal(123.45).quantize(decimal.Decimal('0.00'))])
        db_connection.commit()
        cursor.execute("SELECT decimal_column FROM #pytest_single_column")
        row = cursor.fetchone()
        assert row[0] == decimal.Decimal(123.45).quantize(decimal.Decimal('0.00')), "Decimal column insertion/fetch failed"
        cursor.execute("TRUNCATE TABLE #pytest_single_column")
        cursor.execute("INSERT INTO #pytest_single_column (decimal_column) VALUES (?)", [decimal.Decimal(-123.45).quantize(decimal.Decimal('0.00'))])
        db_connection.commit()
        cursor.execute("SELECT decimal_column FROM #pytest_single_column")
        row = cursor.fetchone()
        assert row[0] == decimal.Decimal(-123.45).quantize(decimal.Decimal('0.00')), "Negative Decimal insertion/fetch failed"
    except Exception as e:
        pytest.fail(f"Decimal column insertion/fetch failed: {e}")
    finally:
        cursor.execute("DROP TABLE #pytest_single_column")
        db_connection.commit()

def test_insert_tinyint_column(cursor, db_connection):
    """Test inserting data into the tinyint_column"""
    try:
        cursor.execute("CREATE TABLE #pytest_single_column (tinyint_column TINYINT)")
        db_connection.commit()
        cursor.execute("INSERT INTO #pytest_single_column (tinyint_column) VALUES (?)", [127])
        db_connection.commit()
        cursor.execute("SELECT tinyint_column FROM #pytest_single_column")
        row = cursor.fetchone()
        assert row[0] == 127, "Tinyint column insertion/fetch failed"
    except Exception as e:
        pytest.fail(f"Tinyint column insertion/fetch failed: {e}")
    finally:
        cursor.execute("DROP TABLE #pytest_single_column")
        db_connection.commit()

def test_insert_smallint_column(cursor, db_connection):
    """Test inserting data into the smallint_column"""
    try:
        cursor.execute("CREATE TABLE #pytest_single_column (smallint_column SMALLINT)")
        db_connection.commit()
        cursor.execute("INSERT INTO #pytest_single_column (smallint_column) VALUES (?)", [32767])
        db_connection.commit()
        cursor.execute("SELECT smallint_column FROM #pytest_single_column")
        row = cursor.fetchone()
        assert row[0] == 32767, "Smallint column insertion/fetch failed"
    except Exception as e:
        pytest.fail(f"Smallint column insertion/fetch failed: {e}")
    finally:
        cursor.execute("DROP TABLE #pytest_single_column")
        db_connection.commit()

def test_insert_bigint_column(cursor, db_connection):
    """Test inserting data into the bigint_column"""
    try:
        cursor.execute("CREATE TABLE #pytest_single_column (bigint_column BIGINT)")
        db_connection.commit()
        cursor.execute("INSERT INTO #pytest_single_column (bigint_column) VALUES (?)", [9223372036854775807])
        db_connection.commit()
        cursor.execute("SELECT bigint_column FROM #pytest_single_column")
        row = cursor.fetchone()
        assert row[0] == 9223372036854775807, "Bigint column insertion/fetch failed"
    except Exception as e:
        pytest.fail(f"Bigint column insertion/fetch failed: {e}")
    finally:
        cursor.execute("DROP TABLE #pytest_single_column")
        db_connection.commit()

def test_insert_integer_column(cursor, db_connection):
    """Test inserting data into the integer_column"""
    try:
        cursor.execute("CREATE TABLE #pytest_single_column (integer_column INTEGER)")
        db_connection.commit()
        cursor.execute("INSERT INTO #pytest_single_column (integer_column) VALUES (?)", [2147483647])
        db_connection.commit()
        cursor.execute("SELECT integer_column FROM #pytest_single_column")
        row = cursor.fetchone()
        assert row[0] == 2147483647, "Integer column insertion/fetch failed"
    except Exception as e:
        pytest.fail(f"Integer column insertion/fetch failed: {e}")
    finally:
        cursor.execute("DROP TABLE #pytest_single_column")
        db_connection.commit()

def test_insert_float_column(cursor, db_connection):
    """Test inserting data into the float_column"""
    try:
        cursor.execute("CREATE TABLE #pytest_single_column (float_column FLOAT)")
        db_connection.commit()
        cursor.execute("INSERT INTO #pytest_single_column (float_column) VALUES (?)", [1.23456789])
        db_connection.commit()
        cursor.execute("SELECT float_column FROM #pytest_single_column")
        row = cursor.fetchone()
        assert row[0] == 1.23456789, "Float column insertion/fetch failed"
    except Exception as e:
        pytest.fail(f"Float column insertion/fetch failed: {e}")
    finally:
        cursor.execute("DROP TABLE #pytest_single_column")
        db_connection.commit()

# Test that VARCHAR(n) can accomodate values of size n
def test_varchar_full_capacity(cursor, db_connection):
    """Test SQL_VARCHAR"""
    try:
        cursor.execute("CREATE TABLE #pytest_varchar_test (varchar_column VARCHAR(9))")
        db_connection.commit()
        cursor.execute("INSERT INTO #pytest_varchar_test (varchar_column) VALUES (?)", ['123456789'])
        db_connection.commit()
        # fetchone test
        cursor.execute("SELECT varchar_column FROM #pytest_varchar_test")
        row = cursor.fetchone()
        assert row[0] == '123456789', "SQL_VARCHAR parsing failed for fetchone"
        # fetchall test
        cursor.execute("SELECT varchar_column FROM #pytest_varchar_test")
        rows = cursor.fetchall()
        assert rows[0] == ['123456789'], "SQL_VARCHAR parsing failed for fetchall"
    except Exception as e:
        pytest.fail(f"SQL_VARCHAR parsing test failed: {e}")
    finally:
        cursor.execute("DROP TABLE #pytest_varchar_test")
        db_connection.commit()

# Test that NVARCHAR(n) can accomodate values of size n
def test_wvarchar_full_capacity(cursor, db_connection):
    """Test SQL_WVARCHAR"""
    try:
        cursor.execute("CREATE TABLE #pytest_wvarchar_test (wvarchar_column NVARCHAR(6))")
        db_connection.commit()
        cursor.execute("INSERT INTO #pytest_wvarchar_test (wvarchar_column) VALUES (?)", ['123456'])
        db_connection.commit()
        # fetchone test
        cursor.execute("SELECT wvarchar_column FROM #pytest_wvarchar_test")
        row = cursor.fetchone()
        assert row[0] == '123456', "SQL_WVARCHAR parsing failed for fetchone"
        # fetchall test
        cursor.execute("SELECT wvarchar_column FROM #pytest_wvarchar_test")
        rows = cursor.fetchall()
        assert rows[0] == ['123456'], "SQL_WVARCHAR parsing failed for fetchall"
    except Exception as e:
        pytest.fail(f"SQL_WVARCHAR parsing test failed: {e}")
    finally:
        cursor.execute("DROP TABLE #pytest_wvarchar_test")
        db_connection.commit()

# Test that VARBINARY(n) can accomodate values of size n
def test_varbinary_full_capacity(cursor, db_connection):
    """Test SQL_VARBINARY"""
    try:
        cursor.execute("CREATE TABLE #pytest_varbinary_test (varbinary_column VARBINARY(8))")
        db_connection.commit()
        # Try inserting binary using both bytes & bytearray
        cursor.execute("INSERT INTO #pytest_varbinary_test (varbinary_column) VALUES (?)", bytearray("12345", 'utf-8'))
        cursor.execute("INSERT INTO #pytest_varbinary_test (varbinary_column) VALUES (?)", bytes("12345678", 'utf-8')) # Full capacity
        db_connection.commit()
        expectedRows = 2
        # fetchone test
        cursor.execute("SELECT varbinary_column FROM #pytest_varbinary_test")
        rows = []
        for i in range(0, expectedRows):
            rows.append(cursor.fetchone())
        assert cursor.fetchone() == None, "varbinary_column is expected to have only {} rows".format(expectedRows)
        assert rows[0] == [bytes("12345", 'utf-8')], "SQL_VARBINARY parsing failed for fetchone - row 0"
        assert rows[1] == [bytes("12345678", 'utf-8')], "SQL_VARBINARY parsing failed for fetchone - row 1"
        # fetchall test
        cursor.execute("SELECT varbinary_column FROM #pytest_varbinary_test")
        rows = cursor.fetchall()
        assert rows[0] == [bytes("12345", 'utf-8')], "SQL_VARBINARY parsing failed for fetchall - row 0"
        assert rows[1] == [bytes("12345678", 'utf-8')], "SQL_VARBINARY parsing failed for fetchall - row 1"
    except Exception as e:
        pytest.fail(f"SQL_VARBINARY parsing test failed: {e}")
    finally:
        cursor.execute("DROP TABLE #pytest_varbinary_test")
        db_connection.commit()

def test_varchar_max(cursor, db_connection):
    """Test SQL_VARCHAR with MAX length"""
    try:
        cursor.execute("CREATE TABLE #pytest_varchar_test (varchar_column VARCHAR(MAX))")
        db_connection.commit()
        cursor.execute("INSERT INTO #pytest_varchar_test (varchar_column) VALUES (?), (?)", ["ABCDEFGHI", None])
        db_connection.commit()
        expectedRows = 2
        # fetchone test
        cursor.execute("SELECT varchar_column FROM #pytest_varchar_test")
        rows = []
        for i in range(0, expectedRows):
            rows.append(cursor.fetchone())
        assert cursor.fetchone() == None, "varchar_column is expected to have only {} rows".format(expectedRows)
        assert rows[0] == ["ABCDEFGHI"], "SQL_VARCHAR parsing failed for fetchone - row 0"
        assert rows[1] == [None], "SQL_VARCHAR parsing failed for fetchone - row 1"
        # fetchall test
        cursor.execute("SELECT varchar_column FROM #pytest_varchar_test")
        rows = cursor.fetchall()
        assert rows[0] == ["ABCDEFGHI"], "SQL_VARCHAR parsing failed for fetchall - row 0"
        assert rows[1] == [None], "SQL_VARCHAR parsing failed for fetchall - row 1"
    except Exception as e:
        pytest.fail(f"SQL_VARCHAR parsing test failed: {e}")
    finally:
        cursor.execute("DROP TABLE #pytest_varchar_test")
        db_connection.commit()

def test_wvarchar_max(cursor, db_connection):
    """Test SQL_WVARCHAR with MAX length"""
    try:
        cursor.execute("CREATE TABLE #pytest_wvarchar_test (wvarchar_column NVARCHAR(MAX))")
        db_connection.commit()
        cursor.execute("INSERT INTO #pytest_wvarchar_test (wvarchar_column) VALUES (?), (?)", ["!@#$%^&*()_+", None])
        db_connection.commit()
        expectedRows = 2
        # fetchone test
        cursor.execute("SELECT wvarchar_column FROM #pytest_wvarchar_test")
        rows = []
        for i in range(0, expectedRows):
            rows.append(cursor.fetchone())
        assert cursor.fetchone() == None, "wvarchar_column is expected to have only {} rows".format(expectedRows)
        assert rows[0] == ["!@#$%^&*()_+"], "SQL_WVARCHAR parsing failed for fetchone - row 0"
        assert rows[1] == [None], "SQL_WVARCHAR parsing failed for fetchone - row 1"
        # fetchall test
        cursor.execute("SELECT wvarchar_column FROM #pytest_wvarchar_test")
        rows = cursor.fetchall()
        assert rows[0] == ["!@#$%^&*()_+"], "SQL_WVARCHAR parsing failed for fetchall - row 0"
        assert rows[1] == [None], "SQL_WVARCHAR parsing failed for fetchall - row 1"
    except Exception as e:
        pytest.fail(f"SQL_WVARCHAR parsing test failed: {e}")
    finally:
        cursor.execute("DROP TABLE #pytest_wvarchar_test")
        db_connection.commit()

def test_varbinary_max(cursor, db_connection):
    """Test SQL_VARBINARY with MAX length"""
    try:
        cursor.execute("CREATE TABLE #pytest_varbinary_test (varbinary_column VARBINARY(MAX))")
        db_connection.commit()
        # TODO: Uncomment this execute after adding null binary support
        # cursor.execute("INSERT INTO #pytest_varbinary_test (varbinary_column) VALUES (?)", [None])
        cursor.execute("INSERT INTO #pytest_varbinary_test (varbinary_column) VALUES (?), (?)", [bytearray("ABCDEF", 'utf-8'), bytes("123!@#", 'utf-8')])
        db_connection.commit()
        expectedRows = 2
        # fetchone test
        cursor.execute("SELECT varbinary_column FROM #pytest_varbinary_test")
        rows = []
        for i in range(0, expectedRows):
            rows.append(cursor.fetchone())
        assert cursor.fetchone() == None, "varbinary_column is expected to have only {} rows".format(expectedRows)
        assert rows[0] == [bytearray("ABCDEF", 'utf-8')], "SQL_VARBINARY parsing failed for fetchone - row 0"
        assert rows[1] == [bytes("123!@#", 'utf-8')], "SQL_VARBINARY parsing failed for fetchone - row 1"
        # fetchall test
        cursor.execute("SELECT varbinary_column FROM #pytest_varbinary_test")
        rows = cursor.fetchall()
        assert rows[0] == [bytearray("ABCDEF", 'utf-8')], "SQL_VARBINARY parsing failed for fetchall - row 0"
        assert rows[1] == [bytes("123!@#", 'utf-8')], "SQL_VARBINARY parsing failed for fetchall - row 1"
    except Exception as e:
        pytest.fail(f"SQL_VARBINARY parsing test failed: {e}")
    finally:
        cursor.execute("DROP TABLE #pytest_varbinary_test")
        db_connection.commit()

def test_longvarchar(cursor, db_connection):
    """Test SQL_LONGVARCHAR"""
    try:
        cursor.execute("CREATE TABLE #pytest_longvarchar_test (longvarchar_column TEXT)")
        db_connection.commit()
        cursor.execute("INSERT INTO #pytest_longvarchar_test (longvarchar_column) VALUES (?), (?)", ["ABCDEFGHI", None])
        db_connection.commit()
        expectedRows = 2
        # fetchone test
        cursor.execute("SELECT longvarchar_column FROM #pytest_longvarchar_test")
        rows = []
        for i in range(0, expectedRows):
            rows.append(cursor.fetchone())
        assert cursor.fetchone() == None, "longvarchar_column is expected to have only {} rows".format(expectedRows)
        assert rows[0] == ["ABCDEFGHI"], "SQL_LONGVARCHAR parsing failed for fetchone - row 0"
        assert rows[1] == [None], "SQL_LONGVARCHAR parsing failed for fetchone - row 1"
        # fetchall test
        cursor.execute("SELECT longvarchar_column FROM #pytest_longvarchar_test")
        rows = cursor.fetchall()
        assert rows[0] == ["ABCDEFGHI"], "SQL_LONGVARCHAR parsing failed for fetchall - row 0"
        assert rows[1] == [None], "SQL_LONGVARCHAR parsing failed for fetchall - row 1"
    except Exception as e:
        pytest.fail(f"SQL_LONGVARCHAR parsing test failed: {e}")
    finally:
        cursor.execute("DROP TABLE #pytest_longvarchar_test")
        db_connection.commit()

def test_longwvarchar(cursor, db_connection):
    """Test SQL_LONGWVARCHAR"""
    try:
        cursor.execute("CREATE TABLE #pytest_longwvarchar_test (longwvarchar_column NTEXT)")
        db_connection.commit()
        cursor.execute("INSERT INTO #pytest_longwvarchar_test (longwvarchar_column) VALUES (?), (?)", ["ABCDEFGHI", None])
        db_connection.commit()
        expectedRows = 2
        # fetchone test
        cursor.execute("SELECT longwvarchar_column FROM #pytest_longwvarchar_test")
        rows = []
        for i in range(0, expectedRows):
            rows.append(cursor.fetchone())
        assert cursor.fetchone() == None, "longwvarchar_column is expected to have only {} rows".format(expectedRows)
        assert rows[0] == ["ABCDEFGHI"], "SQL_LONGWVARCHAR parsing failed for fetchone - row 0"
        assert rows[1] == [None], "SQL_LONGWVARCHAR parsing failed for fetchone - row 1"
        # fetchall test
        cursor.execute("SELECT longwvarchar_column FROM #pytest_longwvarchar_test")
        rows = cursor.fetchall()
        assert rows[0] == ["ABCDEFGHI"], "SQL_LONGWVARCHAR parsing failed for fetchall - row 0"
        assert rows[1] == [None], "SQL_LONGWVARCHAR parsing failed for fetchall - row 1"
    except Exception as e:
        pytest.fail(f"SQL_LONGWVARCHAR parsing test failed: {e}")
    finally:
        cursor.execute("DROP TABLE #pytest_longwvarchar_test")
        db_connection.commit()

def test_longvarbinary(cursor, db_connection):
    """Test SQL_LONGVARBINARY"""
    try:
        cursor.execute("CREATE TABLE #pytest_longvarbinary_test (longvarbinary_column IMAGE)")
        db_connection.commit()
        cursor.execute("INSERT INTO #pytest_longvarbinary_test (longvarbinary_column) VALUES (?), (?)", [bytearray("ABCDEFGHI", 'utf-8'), bytes("123!@#", 'utf-8')])
        db_connection.commit()
        expectedRows = 3
        # fetchone test
        cursor.execute("SELECT longvarbinary_column FROM #pytest_longvarbinary_test")
        rows = []
        for i in range(0, expectedRows):
            rows.append(cursor.fetchone())
        assert cursor.fetchone() == None, "longvarbinary_column is expected to have only {} rows".format(expectedRows)
        assert rows[0] == [bytearray("ABCDEFGHI", 'utf-8')], "SQL_LONGVARBINARY parsing failed for fetchone - row 0"
        assert rows[1] == [bytes("123!@#\0\0\0", 'utf-8')], "SQL_LONGVARBINARY parsing failed for fetchone - row 1"
        # fetchall test
        cursor.execute("SELECT longvarbinary_column FROM #pytest_longvarbinary_test")
        rows = cursor.fetchall()
        assert rows[0] == [bytearray("ABCDEFGHI", 'utf-8')], "SQL_LONGVARBINARY parsing failed for fetchall - row 0"
        assert rows[1] == [bytes("123!@#\0\0\0", 'utf-8')], "SQL_LONGVARBINARY parsing failed for fetchall - row 1"
    except Exception as e:
        pytest.fail(f"SQL_LONGVARBINARY parsing test failed: {e}")
    finally:
        cursor.execute("DROP TABLE #pytest_longvarbinary_test")
        db_connection.commit()

def test_create_table(cursor, db_connection):
    # Drop the table if it exists
    drop_table_if_exists(cursor, "#pytest_all_data_types")
    
    # Create test table
    try:
        cursor.execute(TEST_TABLE)
        db_connection.commit()
    except Exception as e:
        pytest.fail(f"Table creation failed: {e}")

def test_insert_args(cursor, db_connection):
    """Test parameterized insert using qmark parameters"""
    try:
        cursor.execute("""
            INSERT INTO #pytest_all_data_types VALUES (
                ?, ?, ?, ?, ?, ?, ?, ?, ?, ?, ?, ?
            )
        """, 
            TEST_DATA[0], 
            TEST_DATA[1],
            TEST_DATA[2],
            TEST_DATA[3],
            TEST_DATA[4],
            TEST_DATA[5],
            TEST_DATA[6],
            TEST_DATA[7],
            TEST_DATA[8],
            TEST_DATA[9],
            TEST_DATA[10],
            TEST_DATA[11]
        )
        db_connection.commit()
        cursor.execute("SELECT * FROM #pytest_all_data_types WHERE id = 1")
        row = cursor.fetchone()
        assert row[0] == TEST_DATA[0], "Insertion using args failed"
    except Exception as e:
        pytest.fail(f"Parameterized data insertion/fetch failed: {e}")    
    finally:
        cursor.execute("DELETE FROM #pytest_all_data_types")
        db_connection.commit()                   

@pytest.mark.parametrize("data", PARAM_TEST_DATA)
def test_parametrized_insert(cursor, db_connection, data):
    """Test parameterized insert using qmark parameters"""
    try:
        cursor.execute("""
            INSERT INTO #pytest_all_data_types VALUES (
                ?, ?, ?, ?, ?, ?, ?, ?, ?, ?, ?, ?
            )
        """, [None if v is None else v for v in data])
        db_connection.commit()
    except Exception as e:
        pytest.fail(f"Parameterized data insertion/fetch failed: {e}")

def test_rowcount(cursor, db_connection):
    """Test rowcount after insert operations"""
    try:
        cursor.execute("CREATE TABLE #pytest_test_rowcount (id INT IDENTITY(1,1) PRIMARY KEY, name NVARCHAR(100))")
        db_connection.commit()

        cursor.execute("INSERT INTO #pytest_test_rowcount (name) VALUES ('JohnDoe1');")
        assert cursor.rowcount == 1, "Rowcount should be 1 after first insert"

        cursor.execute("INSERT INTO #pytest_test_rowcount (name) VALUES ('JohnDoe2');")
        assert cursor.rowcount == 1, "Rowcount should be 1 after second insert"

        cursor.execute("INSERT INTO #pytest_test_rowcount (name) VALUES ('JohnDoe3');")
        assert cursor.rowcount == 1, "Rowcount should be 1 after third insert"

        cursor.execute("""
            INSERT INTO #pytest_test_rowcount (name) 
            VALUES 
            ('JohnDoe4'), 
            ('JohnDoe5'), 
            ('JohnDoe6');
        """)
        assert cursor.rowcount == 3, "Rowcount should be 3 after inserting multiple rows"

        cursor.execute("SELECT * FROM #pytest_test_rowcount;")
        assert cursor.rowcount == -1, "Rowcount should be -1 after a SELECT statement"

        db_connection.commit()
    except Exception as e:
        pytest.fail(f"Rowcount test failed: {e}")
    finally:
        cursor.execute("DROP TABLE #pytest_test_rowcount")
        db_connection.commit()

def test_rowcount_executemany(cursor, db_connection):
    """Test rowcount after executemany operations"""
    try:
        cursor.execute("CREATE TABLE #pytest_test_rowcount (id INT IDENTITY(1,1) PRIMARY KEY, name NVARCHAR(100))")
        db_connection.commit()

        data = [
            ('JohnDoe1',),
            ('JohnDoe2',),
            ('JohnDoe3',)
        ]

        cursor.executemany("INSERT INTO #pytest_test_rowcount (name) VALUES (?)", data)
        assert cursor.rowcount == 3, "Rowcount should be 3 after executemany insert"

        cursor.execute("SELECT * FROM #pytest_test_rowcount;")
        assert cursor.rowcount == -1, "Rowcount should be -1 after a SELECT statement"

        db_connection.commit()
    except Exception as e:
        pytest.fail(f"Rowcount executemany test failed: {e}")
    finally:
        cursor.execute("DROP TABLE #pytest_test_rowcount")
        db_connection.commit()

def test_fetchone(cursor):
    """Test fetching a single row"""
    cursor.execute("SELECT * FROM #pytest_all_data_types WHERE id = 1")
    row = cursor.fetchone()
    assert row is not None, "No row returned"
    assert len(row) == 12, "Incorrect number of columns"

def test_fetchmany(cursor):
    """Test fetching multiple rows"""
    cursor.execute("SELECT * FROM #pytest_all_data_types")
    rows = cursor.fetchmany(2)
    assert isinstance(rows, list), "fetchmany should return a list"
    assert len(rows) == 2, "Incorrect number of rows returned"

def test_fetchmany_with_arraysize(cursor, db_connection):
    """Test fetchmany with arraysize"""
    cursor.arraysize = 3
    cursor.execute("SELECT * FROM #pytest_all_data_types")
    rows = cursor.fetchmany()
    assert len(rows) == 3, "fetchmany with arraysize returned incorrect number of rows"

def test_fetchall(cursor):
    """Test fetching all rows"""
    cursor.execute("SELECT * FROM #pytest_all_data_types")
    rows = cursor.fetchall()
    assert isinstance(rows, list), "fetchall should return a list"
    assert len(rows) == len(PARAM_TEST_DATA), "Incorrect number of rows returned"

def test_execute_invalid_query(cursor):
    """Test executing an invalid query"""
    with pytest.raises(Exception):
        cursor.execute("SELECT * FROM invalid_table")

# def test_fetch_data_types(cursor):
#     """Test data types"""
#     cursor.execute("SELECT * FROM all_data_types WHERE id = 1")
#     row = cursor.fetchall()[0]
    
#     print("ROW!!!", row)
#     assert row[0] == TEST_DATA[0], "Integer mismatch"
#     assert row[1] == TEST_DATA[1], "Bit mismatch"
#     assert row[2] == TEST_DATA[2], "Tinyint mismatch"
#     assert row[3] == TEST_DATA[3], "Smallint mismatch"
#     assert row[4] == TEST_DATA[4], "Bigint mismatch"
#     assert row[5] == TEST_DATA[5], "Integer mismatch"
#     assert round(row[6], 5) == round(TEST_DATA[6], 5), "Float mismatch"
#     assert row[7] == TEST_DATA[7], "Nvarchar mismatch"
#     assert row[8] == TEST_DATA[8], "Time mismatch"
#     assert row[9] == TEST_DATA[9], "Datetime mismatch"
#     assert row[10] == TEST_DATA[10], "Date mismatch"
#     assert round(row[11], 5) == round(TEST_DATA[11], 5), "Real mismatch"

def test_arraysize(cursor):
    """Test arraysize"""
    cursor.arraysize = 10
    assert cursor.arraysize == 10, "Arraysize mismatch"
    cursor.arraysize = 5
    assert cursor.arraysize == 5, "Arraysize mismatch after change"

def test_description(cursor):
    """Test description"""
    cursor.execute("SELECT * FROM #pytest_all_data_types WHERE id = 1")
    desc = cursor.description
    assert len(desc) == 12, "Description length mismatch"
    assert desc[0][0] == "id", "Description column name mismatch"

# def test_setinputsizes(cursor):
#     """Test setinputsizes"""
#     sizes = [(mssql_python.ConstantsDDBC.SQL_INTEGER, 10), (mssql_python.ConstantsDDBC.SQL_VARCHAR, 255)]
#     cursor.setinputsizes(sizes)

# def test_setoutputsize(cursor):
#     """Test setoutputsize"""
#     cursor.setoutputsize(10, mssql_python.ConstantsDDBC.SQL_INTEGER)

def test_execute_many(cursor, db_connection):
    """Test executemany"""
    # Start fresh
    cursor.execute("DELETE FROM #pytest_all_data_types")
    db_connection.commit()
    data = [(i,) for i in range(1, 12)]
    cursor.executemany("INSERT INTO #pytest_all_data_types (id) VALUES (?)", data)
    cursor.execute("SELECT COUNT(*) FROM #pytest_all_data_types")
    count = cursor.fetchone()[0]
    assert count == 11, "Executemany failed"

def test_nextset(cursor):
    """Test nextset"""
    cursor.execute("SELECT * FROM #pytest_all_data_types WHERE id = 1;")
    assert cursor.nextset() is False, "Nextset should return False"
    cursor.execute("SELECT * FROM #pytest_all_data_types WHERE id = 2; SELECT * FROM #pytest_all_data_types WHERE id = 3;")
    assert cursor.nextset() is True, "Nextset should return True"

def test_delete_table(cursor, db_connection):
    """Test deleting the table"""
    drop_table_if_exists(cursor, "#pytest_all_data_types")
    db_connection.commit()

# Setup tables for join operations
CREATE_TABLES_FOR_JOIN = [
    """
    CREATE TABLE #pytest_employees (
        employee_id INTEGER PRIMARY KEY,
        name NVARCHAR(255),
        department_id INTEGER
    );
    """,
    """
    CREATE TABLE #pytest_departments (
        department_id INTEGER PRIMARY KEY,
        department_name NVARCHAR(255)
    );
    """,
    """
    CREATE TABLE #pytest_projects (
        project_id INTEGER PRIMARY KEY,
        project_name NVARCHAR(255),
        employee_id INTEGER
    );
    """
]

# Insert data for join operations
INSERT_DATA_FOR_JOIN = [
    """
    INSERT INTO #pytest_employees (employee_id, name, department_id) VALUES
    (1, 'Alice', 1),
    (2, 'Bob', 2),
    (3, 'Charlie', 1);
    """,
    """
    INSERT INTO #pytest_departments (department_id, department_name) VALUES
    (1, 'HR'),
    (2, 'Engineering');
    """,
    """
    INSERT INTO #pytest_projects (project_id, project_name, employee_id) VALUES
    (1, 'Project A', 1),
    (2, 'Project B', 2),
    (3, 'Project C', 3);
    """
]

def test_create_tables_for_join(cursor, db_connection):
    """Create tables for join operations"""
    try:
        for create_table in CREATE_TABLES_FOR_JOIN:
            cursor.execute(create_table)
        db_connection.commit()
    except Exception as e:
        pytest.fail(f"Table creation for join operations failed: {e}")

def test_insert_data_for_join(cursor, db_connection):
    """Insert data for join operations"""
    try:
        for insert_data in INSERT_DATA_FOR_JOIN:
            cursor.execute(insert_data)
        db_connection.commit()
    except Exception as e:
        pytest.fail(f"Data insertion for join operations failed: {e}")

def test_join_operations(cursor):
    """Test join operations"""
    try:
        cursor.execute("""
            SELECT e.name, d.department_name, p.project_name
            FROM #pytest_employees e
            JOIN #pytest_departments d ON e.department_id = d.department_id
            JOIN #pytest_projects p ON e.employee_id = p.employee_id
        """)
        rows = cursor.fetchall()
        assert len(rows) == 3, "Join operation returned incorrect number of rows"
        assert rows[0] == ['Alice', 'HR', 'Project A'], "Join operation returned incorrect data for row 1"
        assert rows[1] == ['Bob', 'Engineering', 'Project B'], "Join operation returned incorrect data for row 2"
        assert rows[2] == ['Charlie', 'HR', 'Project C'], "Join operation returned incorrect data for row 3"
    except Exception as e:
        pytest.fail(f"Join operation failed: {e}")

def test_join_operations_with_parameters(cursor):
    """Test join operations with parameters"""
    try:
        employee_ids = [1, 2]
        query = """
            SELECT e.name, d.department_name, p.project_name
            FROM #pytest_employees e
            JOIN #pytest_departments d ON e.department_id = d.department_id
            JOIN #pytest_projects p ON e.employee_id = p.employee_id
            WHERE e.employee_id IN (?, ?)
        """
        cursor.execute(query, employee_ids)
        rows = cursor.fetchall()
        assert len(rows) == 2, "Join operation with parameters returned incorrect number of rows"
        assert rows[0] == ['Alice', 'HR', 'Project A'], "Join operation with parameters returned incorrect data for row 1"
        assert rows[1] == ['Bob', 'Engineering', 'Project B'], "Join operation with parameters returned incorrect data for row 2"
    except Exception as e:
        pytest.fail(f"Join operation with parameters failed: {e}")

# Setup stored procedure
CREATE_STORED_PROCEDURE = """
CREATE PROCEDURE dbo.GetEmployeeProjects
    @EmployeeID INT
AS
BEGIN
    SELECT e.name, p.project_name
    FROM #pytest_employees e
    JOIN #pytest_projects p ON e.employee_id = p.employee_id
    WHERE e.employee_id = @EmployeeID
END
"""

def test_create_stored_procedure(cursor, db_connection):
    """Create stored procedure"""
    try:
        cursor.execute(CREATE_STORED_PROCEDURE)
        db_connection.commit()
    except Exception as e:
        pytest.fail(f"Stored procedure creation failed: {e}")

def test_execute_stored_procedure_with_parameters(cursor):
    """Test executing stored procedure with parameters"""
    try:
        cursor.execute("{CALL dbo.GetEmployeeProjects(?)}", [1])
        rows = cursor.fetchall()
        assert len(rows) == 1, "Stored procedure with parameters returned incorrect number of rows"
        assert rows[0] == ['Alice', 'Project A'], "Stored procedure with parameters returned incorrect data"
    except Exception as e:
        pytest.fail(f"Stored procedure execution with parameters failed: {e}")

def test_execute_stored_procedure_without_parameters(cursor):
    """Test executing stored procedure without parameters"""
    try:
        cursor.execute("""
            DECLARE @EmployeeID INT = 2
            EXEC dbo.GetEmployeeProjects @EmployeeID
        """)
        rows = cursor.fetchall()
        assert len(rows) == 1, "Stored procedure without parameters returned incorrect number of rows"
        assert rows[0] == ['Bob', 'Project B'], "Stored procedure without parameters returned incorrect data"
    except Exception as e:
        pytest.fail(f"Stored procedure execution without parameters failed: {e}")

def test_drop_stored_procedure(cursor, db_connection):
    """Drop stored procedure"""
    try:
        cursor.execute("DROP PROCEDURE IF EXISTS dbo.GetEmployeeProjects")
        db_connection.commit()
    except Exception as e:
        pytest.fail(f"Failed to drop stored procedure: {e}")

def test_drop_tables_for_join(cursor, db_connection):
    """Drop tables for join operations"""
    try:
        cursor.execute("DROP TABLE IF EXISTS #pytest_employees")
        cursor.execute("DROP TABLE IF EXISTS #pytest_departments")
        cursor.execute("DROP TABLE IF EXISTS #pytest_projects")
        db_connection.commit()
    except Exception as e:
        pytest.fail(f"Failed to drop tables for join operations: {e}")

def test_cursor_description(cursor):
    """Test cursor description"""
    cursor.execute("SELECT database_id, name FROM sys.databases;")
    description = cursor.description
    expected_description = [
        ('database_id', int, None, 10, 10, 0, False),
        ('name', str, None, 128, 128, 0, False)
    ]
    assert len(description) == len(expected_description), "Description length mismatch"
    for desc, expected in zip(description, expected_description):
        assert desc == expected, f"Description mismatch: {desc} != {expected}"

def test_parse_datetime(cursor, db_connection):
    """Test _parse_datetime"""
    try:
        cursor.execute("CREATE TABLE #pytest_datetime_test (datetime_column DATETIME)")
        db_connection.commit()
        cursor.execute("INSERT INTO #pytest_datetime_test (datetime_column) VALUES (?)", ['2024-05-20T12:34:56.123'])
        db_connection.commit()
        cursor.execute("SELECT datetime_column FROM #pytest_datetime_test")
        row = cursor.fetchone()
        assert row[0] == datetime(2024, 5, 20, 12, 34, 56, 123000), "Datetime parsing failed"
    except Exception as e:
        pytest.fail(f"Datetime parsing test failed: {e}")
    finally:
        cursor.execute("DROP TABLE #pytest_datetime_test")
        db_connection.commit()

def test_parse_date(cursor, db_connection):
    """Test _parse_date"""
    try:
        cursor.execute("CREATE TABLE #pytest_date_test (date_column DATE)")
        db_connection.commit()
        cursor.execute("INSERT INTO #pytest_date_test (date_column) VALUES (?)", ['2024-05-20'])
        db_connection.commit()
        cursor.execute("SELECT date_column FROM #pytest_date_test")
        row = cursor.fetchone()
        assert row[0] == date(2024, 5, 20), "Date parsing failed"
    except Exception as e:
        pytest.fail(f"Date parsing test failed: {e}")
    finally:
        cursor.execute("DROP TABLE #pytest_date_test")
        db_connection.commit()

def test_parse_time(cursor, db_connection):
    """Test _parse_time"""
    try:
        cursor.execute("CREATE TABLE #pytest_time_test (time_column TIME)")
        db_connection.commit()
        cursor.execute("INSERT INTO #pytest_time_test (time_column) VALUES (?)", ['12:34:56'])
        db_connection.commit()
        cursor.execute("SELECT time_column FROM #pytest_time_test")
        row = cursor.fetchone()
        assert row[0] == time(12, 34, 56), "Time parsing failed"
    except Exception as e:
        pytest.fail(f"Time parsing test failed: {e}")
    finally:
        cursor.execute("DROP TABLE #pytest_time_test")
        db_connection.commit()

def test_parse_smalldatetime(cursor, db_connection):
    """Test _parse_smalldatetime"""
    try:
        cursor.execute("CREATE TABLE #pytest_smalldatetime_test (smalldatetime_column SMALLDATETIME)")
        db_connection.commit()
        cursor.execute("INSERT INTO #pytest_smalldatetime_test (smalldatetime_column) VALUES (?)", ['2024-05-20 12:34'])
        db_connection.commit()
        cursor.execute("SELECT smalldatetime_column FROM #pytest_smalldatetime_test")
        row = cursor.fetchone()
        assert row[0] == datetime(2024, 5, 20, 12, 34), "Smalldatetime parsing failed"
    except Exception as e:
        pytest.fail(f"Smalldatetime parsing test failed: {e}")
    finally:
        cursor.execute("DROP TABLE #pytest_smalldatetime_test")
        db_connection.commit()

def test_parse_datetime2(cursor, db_connection):
    """Test _parse_datetime2"""
    try:
        cursor.execute("CREATE TABLE #pytest_datetime2_test (datetime2_column DATETIME2)")
        db_connection.commit()
        cursor.execute("INSERT INTO #pytest_datetime2_test (datetime2_column) VALUES (?)", ['2024-05-20 12:34:56.123456'])
        db_connection.commit()
        cursor.execute("SELECT datetime2_column FROM #pytest_datetime2_test")
        row = cursor.fetchone()
        assert row[0] == datetime(2024, 5, 20, 12, 34, 56, 123456), "Datetime2 parsing failed"
    except Exception as e:
        pytest.fail(f"Datetime2 parsing test failed: {e}")
    finally:
        cursor.execute("DROP TABLE #pytest_datetime2_test")
        db_connection.commit()

def test_get_numeric_data(cursor, db_connection):
    """Test _get_numeric_data"""
    try:
        cursor.execute("CREATE TABLE #pytest_numeric_test (numeric_column DECIMAL(10, 2))")
        db_connection.commit()
        cursor.execute("INSERT INTO #pytest_numeric_test (numeric_column) VALUES (?)", [decimal.Decimal('123.45')])
        db_connection.commit()
        cursor.execute("SELECT numeric_column FROM #pytest_numeric_test")
        row = cursor.fetchone()
        assert row[0] == decimal.Decimal('123.45'), "Numeric data parsing failed"
    except Exception as e:
        pytest.fail(f"Numeric data parsing test failed: {e}")
    finally:
        cursor.execute("DROP TABLE #pytest_numeric_test")
        db_connection.commit()

def test_none(cursor, db_connection):
    """Test None"""
    try:
        cursor.execute("CREATE TABLE #pytest_none_test (none_column NVARCHAR(255))")
        db_connection.commit()
        cursor.execute("INSERT INTO #pytest_none_test (none_column) VALUES (?)", [None])
        db_connection.commit()
        cursor.execute("SELECT none_column FROM #pytest_none_test")
        row = cursor.fetchone()
        assert row[0] is None, "None parsing failed"
    except Exception as e:
        pytest.fail(f"None parsing test failed: {e}")
    finally:
        cursor.execute("DROP TABLE #pytest_none_test")
        db_connection.commit()

def test_boolean(cursor, db_connection):
    """Test boolean"""
    try:
        cursor.execute("CREATE TABLE #pytest_boolean_test (boolean_column BIT)")
        db_connection.commit()
        cursor.execute("INSERT INTO #pytest_boolean_test (boolean_column) VALUES (?)", [True])
        db_connection.commit()
        cursor.execute("SELECT boolean_column FROM #pytest_boolean_test")
        row = cursor.fetchone()
        assert row[0] is True, "Boolean parsing failed"
    except Exception as e:
        pytest.fail(f"Boolean parsing test failed: {e}")
    finally:
        cursor.execute("DROP TABLE #pytest_boolean_test")
        db_connection.commit()


def test_sql_wvarchar(cursor, db_connection):
    """Test SQL_WVARCHAR"""
    try:
        cursor.execute("CREATE TABLE #pytest_wvarchar_test (wvarchar_column NVARCHAR(255))")
        db_connection.commit()
        cursor.execute("INSERT INTO #pytest_wvarchar_test (wvarchar_column) VALUES (?)", ['nvarchar data'])
        db_connection.commit()
        cursor.execute("SELECT wvarchar_column FROM #pytest_wvarchar_test")
        row = cursor.fetchone()
        assert row[0] == 'nvarchar data', "SQL_WVARCHAR parsing failed"
    except Exception as e:
        pytest.fail(f"SQL_WVARCHAR parsing test failed: {e}")
    finally:
        cursor.execute("DROP TABLE #pytest_wvarchar_test")
        db_connection.commit()

def test_sql_varchar(cursor, db_connection):
    """Test SQL_VARCHAR"""
    try:
        cursor.execute("CREATE TABLE #pytest_varchar_test (varchar_column VARCHAR(255))")
        db_connection.commit()
        cursor.execute("INSERT INTO #pytest_varchar_test (varchar_column) VALUES (?)", ['varchar data'])
        db_connection.commit()
        cursor.execute("SELECT varchar_column FROM #pytest_varchar_test")
        row = cursor.fetchone()
        assert row[0] == 'varchar data', "SQL_VARCHAR parsing failed"
    except Exception as e:
        pytest.fail(f"SQL_VARCHAR parsing test failed: {e}")
    finally:
        cursor.execute("DROP TABLE #pytest_varchar_test")
        db_connection.commit()

def test_numeric_precision_scale_positive_exponent(cursor, db_connection):
    """Test precision and scale for numeric values with positive exponent"""
    try:
        cursor.execute("CREATE TABLE #pytest_numeric_test (numeric_column DECIMAL(10, 2))")
        db_connection.commit()
        cursor.execute("INSERT INTO #pytest_numeric_test (numeric_column) VALUES (?)", [decimal.Decimal('31400')])
        db_connection.commit()
        cursor.execute("SELECT numeric_column FROM #pytest_numeric_test")
        row = cursor.fetchone()
        assert row[0] == decimal.Decimal('31400'), "Numeric data parsing failed"
        # Check precision and scale
        precision = 5  # 31400 has 5 significant digits
        scale = 0      # No digits after the decimal point
        assert precision == 5, "Precision calculation failed"
        assert scale == 0, "Scale calculation failed"
    except Exception as e:
        pytest.fail(f"Numeric precision and scale test failed: {e}")
    finally:
        cursor.execute("DROP TABLE #pytest_numeric_test")
        db_connection.commit()

def test_numeric_precision_scale_negative_exponent(cursor, db_connection):
    """Test precision and scale for numeric values with negative exponent"""
    try:
        cursor.execute("CREATE TABLE #pytest_numeric_test (numeric_column DECIMAL(10, 5))")
        db_connection.commit()
        cursor.execute("INSERT INTO #pytest_numeric_test (numeric_column) VALUES (?)", [decimal.Decimal('0.03140')])
        db_connection.commit()
        cursor.execute("SELECT numeric_column FROM #pytest_numeric_test")
        row = cursor.fetchone()
        assert row[0] == decimal.Decimal('0.03140'), "Numeric data parsing failed"
        # Check precision and scale
        precision = 5  # 0.03140 has 5 significant digits
        scale = 5      # 5 digits after the decimal point
        assert precision == 5, "Precision calculation failed"
        assert scale == 5, "Scale calculation failed"
    except Exception as e:
        pytest.fail(f"Numeric precision and scale test failed: {e}")
    finally:
        cursor.execute("DROP TABLE #pytest_numeric_test")
        db_connection.commit()

def test_row_attribute_access(cursor, db_connection):
    """Test accessing row values by column name as attributes"""
    try:
        # Create test table with multiple columns
        cursor.execute("""
            CREATE TABLE #pytest_row_attr_test (
                id INT PRIMARY KEY,
                name VARCHAR(50),
                email VARCHAR(100),
                age INT
            )
        """)
        db_connection.commit()
        
        # Insert test data
        cursor.execute("""
            INSERT INTO #pytest_row_attr_test (id, name, email, age)
            VALUES (1, 'John Doe', 'john@example.com', 30)
        """)
        db_connection.commit()
        
        # Test attribute access
        cursor.execute("SELECT * FROM #pytest_row_attr_test")
        row = cursor.fetchone()
        
        # Access by attribute
        assert row.id == 1, "Failed to access 'id' by attribute"
        assert row.name == 'John Doe', "Failed to access 'name' by attribute"
        assert row.email == 'john@example.com', "Failed to access 'email' by attribute"
        assert row.age == 30, "Failed to access 'age' by attribute"
        
        # Compare attribute access with index access
        assert row.id == row[0], "Attribute access for 'id' doesn't match index access"
        assert row.name == row[1], "Attribute access for 'name' doesn't match index access"
        assert row.email == row[2], "Attribute access for 'email' doesn't match index access"
        assert row.age == row[3], "Attribute access for 'age' doesn't match index access"
        
        # Test attribute that doesn't exist
        with pytest.raises(AttributeError):
            value = row.nonexistent_column
            
    except Exception as e:
        pytest.fail(f"Row attribute access test failed: {e}")
    finally:
        cursor.execute("DROP TABLE #pytest_row_attr_test")
        db_connection.commit()

def test_row_comparison_with_list(cursor, db_connection):
    """Test comparing Row objects with lists (__eq__ method)"""
    try:
        # Create test table
        cursor.execute("CREATE TABLE #pytest_row_comparison_test (col1 INT, col2 VARCHAR(20), col3 FLOAT)")
        db_connection.commit()
        
        # Insert test data
        cursor.execute("INSERT INTO #pytest_row_comparison_test VALUES (10, 'test_string', 3.14)")
        db_connection.commit()
        
        # Test fetchone comparison with list
        cursor.execute("SELECT * FROM #pytest_row_comparison_test")
        row = cursor.fetchone()
        assert row == [10, 'test_string', 3.14], "Row did not compare equal to matching list"
        assert row != [10, 'different', 3.14], "Row compared equal to non-matching list"
        
        # Test full row equality
        cursor.execute("SELECT * FROM #pytest_row_comparison_test")
        row1 = cursor.fetchone()
        cursor.execute("SELECT * FROM #pytest_row_comparison_test")
        row2 = cursor.fetchone()
        assert row1 == row2, "Identical rows should be equal"
        
        # Insert different data
        cursor.execute("INSERT INTO #pytest_row_comparison_test VALUES (20, 'other_string', 2.71)")
        db_connection.commit()
        
        # Test different rows are not equal
        cursor.execute("SELECT * FROM #pytest_row_comparison_test WHERE col1 = 10")
        row1 = cursor.fetchone()
        cursor.execute("SELECT * FROM #pytest_row_comparison_test WHERE col1 = 20")
        row2 = cursor.fetchone()
        assert row1 != row2, "Different rows should not be equal"
        
        # Test fetchmany row comparison with lists
        cursor.execute("SELECT * FROM #pytest_row_comparison_test ORDER BY col1")
        rows = cursor.fetchmany(2)
        assert len(rows) == 2, "Should have fetched 2 rows"
        assert rows[0] == [10, 'test_string', 3.14], "First row didn't match expected list"
        assert rows[1] == [20, 'other_string', 2.71], "Second row didn't match expected list"
        
    except Exception as e:
        pytest.fail(f"Row comparison test failed: {e}")
    finally:
        cursor.execute("DROP TABLE #pytest_row_comparison_test")
        db_connection.commit()

def test_row_string_representation(cursor, db_connection):
    """Test Row string and repr representations"""
    try:
        cursor.execute("""
        CREATE TABLE #pytest_row_test (
            id INT PRIMARY KEY,
            text_col NVARCHAR(50),
            null_col INT
        )
        """)
        db_connection.commit()

        cursor.execute("""
        INSERT INTO #pytest_row_test (id, text_col, null_col)
        VALUES (?, ?, ?)
        """, [1, "test", None])
        db_connection.commit()

        cursor.execute("SELECT * FROM #pytest_row_test")
        row = cursor.fetchone()
        
        # Test str()
        str_representation = str(row)
        assert str_representation == "(1, 'test', None)", "Row str() representation incorrect"
        
        # Test repr()
        repr_representation = repr(row)
        assert repr_representation == "(1, 'test', None)", "Row repr() representation incorrect"

    except Exception as e:
        pytest.fail(f"Row string representation test failed: {e}")
    finally:
        cursor.execute("DROP TABLE #pytest_row_test")
        db_connection.commit()

def test_row_column_mapping(cursor, db_connection):
    """Test Row column name mapping"""
    try:
        cursor.execute("""
        CREATE TABLE #pytest_row_test (
            FirstColumn INT PRIMARY KEY,
            Second_Column NVARCHAR(50),
            [Complex Name!] INT
        )
        """)
        db_connection.commit()

        cursor.execute("""
        INSERT INTO #pytest_row_test ([FirstColumn], [Second_Column], [Complex Name!])
        VALUES (?, ?, ?)
        """, [1, "test", 42])
        db_connection.commit()

        cursor.execute("SELECT * FROM #pytest_row_test")
        row = cursor.fetchone()
        
        # Test different column name styles
        assert row.FirstColumn == 1, "CamelCase column access failed"
        assert row.Second_Column == "test", "Snake_case column access failed"
        assert getattr(row, "Complex Name!") == 42, "Complex column name access failed"

        # Test column map completeness
        assert len(row._column_map) == 3, "Column map size incorrect"
        assert "FirstColumn" in row._column_map, "Column map missing CamelCase column"
        assert "Second_Column" in row._column_map, "Column map missing snake_case column"
        assert "Complex Name!" in row._column_map, "Column map missing complex name column"

    except Exception as e:
        pytest.fail(f"Row column mapping test failed: {e}")
    finally:
        cursor.execute("DROP TABLE #pytest_row_test")
        db_connection.commit()

def test_lowercase_attribute(cursor, db_connection):
    """Test that the lowercase attribute properly converts column names to lowercase"""
    
    # Store original value to restore after test
    original_lowercase = mssql_python.lowercase
    drop_cursor = None
    
    try:
        # Create a test table with mixed-case column names
        cursor.execute("""
        CREATE TABLE #pytest_lowercase_test (
            ID INT PRIMARY KEY,
            UserName VARCHAR(50),
            EMAIL_ADDRESS VARCHAR(100),
            PhoneNumber VARCHAR(20)
        )
        """)
        db_connection.commit()
        
        # Insert test data
        cursor.execute("""
        INSERT INTO #pytest_lowercase_test (ID, UserName, EMAIL_ADDRESS, PhoneNumber)
        VALUES (1, 'JohnDoe', 'john@example.com', '555-1234')
        """)
        db_connection.commit()
        
        # First test with lowercase=False (default)
        mssql_python.lowercase = False
        cursor1 = db_connection.cursor()
        cursor1.execute("SELECT * FROM #pytest_lowercase_test")
        
        # Description column names should preserve original case
        column_names1 = [desc[0] for desc in cursor1.description]
        assert "ID" in column_names1, "Column 'ID' should be present with original case"
        assert "UserName" in column_names1, "Column 'UserName' should be present with original case"  
        
        # Make sure to consume all results and close the cursor
        cursor1.fetchall()
        cursor1.close()
        
        # Now test with lowercase=True
        mssql_python.lowercase = True
        cursor2 = db_connection.cursor()
        cursor2.execute("SELECT * FROM #pytest_lowercase_test")
        
        # Description column names should be lowercase
        column_names2 = [desc[0] for desc in cursor2.description]
        assert "id" in column_names2, "Column names should be lowercase when lowercase=True"
        assert "username" in column_names2, "Column names should be lowercase when lowercase=True"
        
        # Make sure to consume all results and close the cursor
        cursor2.fetchall()
        cursor2.close()
        
        # Create a fresh cursor for cleanup
        drop_cursor = db_connection.cursor()
        
    finally:
        # Restore original value
        mssql_python.lowercase = original_lowercase
        
        try:
            # Use a separate cursor for cleanup
            if drop_cursor:
                drop_cursor.execute("DROP TABLE IF EXISTS #pytest_lowercase_test")
                db_connection.commit()
                drop_cursor.close()
        except Exception as e:
            print(f"Warning: Failed to drop test table: {e}")

def test_decimal_separator_function(cursor, db_connection):
    """Test decimal separator functionality with database operations"""
    # Store original value to restore after test
    original_separator = mssql_python.getDecimalSeparator()

    try:
        # Create test table
        cursor.execute("""
        CREATE TABLE #pytest_decimal_separator_test (
            id INT PRIMARY KEY,
            decimal_value DECIMAL(10, 2)
        )
        """)
        db_connection.commit()

        # Insert test values with default separator (.)
        test_value = decimal.Decimal('123.45')
        cursor.execute("""
        INSERT INTO #pytest_decimal_separator_test (id, decimal_value)
        VALUES (1, ?)
        """, [test_value])
        db_connection.commit()

        # First test with default decimal separator (.)
        cursor.execute("SELECT id, decimal_value FROM #pytest_decimal_separator_test")
        row = cursor.fetchone()
        default_str = str(row)
        assert '123.45' in default_str, "Default separator not found in string representation"

        # Now change to comma separator and test string representation
        mssql_python.setDecimalSeparator(',')
        cursor.execute("SELECT id, decimal_value FROM #pytest_decimal_separator_test")
        row = cursor.fetchone()
        
        # This should format the decimal with a comma in the string representation
        comma_str = str(row)
        assert '123,45' in comma_str, f"Expected comma in string representation but got: {comma_str}"
        
    finally:
        # Restore original decimal separator
        mssql_python.setDecimalSeparator(original_separator)
        
        # Cleanup
        cursor.execute("DROP TABLE IF EXISTS #pytest_decimal_separator_test")
        db_connection.commit()

def test_decimal_separator_basic_functionality():
    """Test basic decimal separator functionality without database operations"""
    # Store original value to restore after test
    original_separator = mssql_python.getDecimalSeparator()
    
    try:
        # Test default value
        assert mssql_python.getDecimalSeparator() == '.', "Default decimal separator should be '.'"
        
        # Test setting to comma
        mssql_python.setDecimalSeparator(',')
        assert mssql_python.getDecimalSeparator() == ',', "Decimal separator should be ',' after setting"
        
        # Test setting to other valid separators
        mssql_python.setDecimalSeparator(':')
        assert mssql_python.getDecimalSeparator() == ':', "Decimal separator should be ':' after setting"
        
        # Test invalid inputs
        with pytest.raises(ValueError):
            mssql_python.setDecimalSeparator('')  # Empty string
        
        with pytest.raises(ValueError):
            mssql_python.setDecimalSeparator('too_long')  # More than one character
        
        with pytest.raises(ValueError):
            mssql_python.setDecimalSeparator(123)  # Not a string
            
    finally:
        # Restore original separator
        mssql_python.setDecimalSeparator(original_separator)

def test_decimal_separator_with_multiple_values(cursor, db_connection):
    """Test decimal separator with multiple different decimal values"""
    original_separator = mssql_python.getDecimalSeparator()

    try:
        # Create test table
        cursor.execute("""
        CREATE TABLE #pytest_decimal_multi_test (
            id INT PRIMARY KEY,
            positive_value DECIMAL(10, 2),
            negative_value DECIMAL(10, 2),
            zero_value DECIMAL(10, 2),
            small_value DECIMAL(10, 4)
        )
        """)
        db_connection.commit()
        
        # Insert test data
        cursor.execute("""
        INSERT INTO #pytest_decimal_multi_test VALUES (1, 123.45, -67.89, 0.00, 0.0001)
        """)
        db_connection.commit()
        
        # Test with default separator first
        cursor.execute("SELECT * FROM #pytest_decimal_multi_test")
        row = cursor.fetchone()
        default_str = str(row)
        assert '123.45' in default_str, "Default positive value formatting incorrect"
        assert '-67.89' in default_str, "Default negative value formatting incorrect"
        
        # Change to comma separator
        mssql_python.setDecimalSeparator(',')
        cursor.execute("SELECT * FROM #pytest_decimal_multi_test")
        row = cursor.fetchone()
        comma_str = str(row)
        
        # Verify comma is used in all decimal values
        assert '123,45' in comma_str, "Positive value not formatted with comma"
        assert '-67,89' in comma_str, "Negative value not formatted with comma"
        assert '0,00' in comma_str, "Zero value not formatted with comma"
        assert '0,0001' in comma_str, "Small value not formatted with comma"
        
    finally:
        # Restore original separator
        mssql_python.setDecimalSeparator(original_separator)
        
        # Cleanup
        cursor.execute("DROP TABLE IF EXISTS #pytest_decimal_multi_test")
        db_connection.commit()

def test_decimal_separator_calculations(cursor, db_connection):
    """Test that decimal separator doesn't affect calculations"""
    original_separator = mssql_python.getDecimalSeparator()

    try:
        # Create test table
        cursor.execute("""
        CREATE TABLE #pytest_decimal_calc_test (
            id INT PRIMARY KEY,
            value1 DECIMAL(10, 2),
            value2 DECIMAL(10, 2)
        )
        """)
        db_connection.commit()
        
        # Insert test data
        cursor.execute("""
        INSERT INTO #pytest_decimal_calc_test VALUES (1, 10.25, 5.75)
        """)
        db_connection.commit()
        
        # Test with default separator
        cursor.execute("SELECT value1 + value2 AS sum_result FROM #pytest_decimal_calc_test")
        row = cursor.fetchone()
        assert row.sum_result == decimal.Decimal('16.00'), "Sum calculation incorrect with default separator"
        
        # Change to comma separator
        mssql_python.setDecimalSeparator(',')
        
        # Calculations should still work correctly
        cursor.execute("SELECT value1 + value2 AS sum_result FROM #pytest_decimal_calc_test")
        row = cursor.fetchone()
        assert row.sum_result == decimal.Decimal('16.00'), "Sum calculation affected by separator change"
        
        # But string representation should use comma
        assert '16,00' in str(row), "Sum result not formatted with comma in string representation"
        
    finally:
        # Restore original separator
        mssql_python.setDecimalSeparator(original_separator)
        
        # Cleanup
        cursor.execute("DROP TABLE IF EXISTS #pytest_decimal_calc_test")
        db_connection.commit()

def test_cursor_setinputsizes_basic(db_connection):
    """Test the basic functionality of setinputsizes"""
    
    cursor = db_connection.cursor()
    
    # Create a test table
    cursor.execute("DROP TABLE IF EXISTS #test_inputsizes")
    cursor.execute("""
    CREATE TABLE #test_inputsizes (
        string_col NVARCHAR(100),
        int_col INT
    )
    """)
    
    # Set input sizes for parameters
    cursor.setinputsizes([
        (mssql_python.SQL_WVARCHAR, 100, 0),
        (mssql_python.SQL_INTEGER, 0, 0)
    ])
    
    # Execute with parameters
    cursor.execute(
        "INSERT INTO #test_inputsizes VALUES (?, ?)",
        "Test String", 42
    )
    
    # Verify data was inserted correctly
    cursor.execute("SELECT * FROM #test_inputsizes")
    row = cursor.fetchone()
    
    assert row[0] == "Test String"
    assert row[1] == 42
    
    # Clean up
    cursor.execute("DROP TABLE IF EXISTS #test_inputsizes")

def test_cursor_setinputsizes_with_executemany_float(db_connection):
    """Test setinputsizes with executemany using float instead of Decimal"""
    
    cursor = db_connection.cursor()
    
    # Create a test table
    cursor.execute("DROP TABLE IF EXISTS #test_inputsizes_float")
    cursor.execute("""
    CREATE TABLE #test_inputsizes_float (
        id INT,
        name NVARCHAR(50),
        price REAL  /* Use REAL instead of DECIMAL */
    )
    """)
    
    # Prepare data with float values
    data = [
        (1, "Item 1", 10.99),
        (2, "Item 2", 20.50),
        (3, "Item 3", 30.75)
    ]
    
    # Set input sizes for parameters
    cursor.setinputsizes([
        (mssql_python.SQL_INTEGER, 0, 0),
        (mssql_python.SQL_WVARCHAR, 50, 0),
        (mssql_python.SQL_REAL, 0, 0)  
    ])
    
    # Execute with parameters
    cursor.executemany(
        "INSERT INTO #test_inputsizes_float VALUES (?, ?, ?)",
        data
    )
    
    # Verify all data was inserted correctly
    cursor.execute("SELECT * FROM #test_inputsizes_float ORDER BY id")
    rows = cursor.fetchall()
    
    assert len(rows) == 3
    assert rows[0][0] == 1
    assert rows[0][1] == "Item 1"
    assert abs(rows[0][2] - 10.99) < 0.001
    
    # Clean up
    cursor.execute("DROP TABLE IF EXISTS #test_inputsizes_float")

def test_cursor_setinputsizes_reset(db_connection):
    """Test that setinputsizes is reset after execution"""
    
    cursor = db_connection.cursor()
    
    # Create a test table
    cursor.execute("DROP TABLE IF EXISTS #test_inputsizes_reset")
    cursor.execute("""
    CREATE TABLE #test_inputsizes_reset (
        col1 NVARCHAR(100),
        col2 INT
    )
    """)
    
    # Set input sizes for parameters
    cursor.setinputsizes([
        (mssql_python.SQL_WVARCHAR, 100, 0),
        (mssql_python.SQL_INTEGER, 0, 0)
    ])
    
    # Execute with parameters
    cursor.execute(
        "INSERT INTO #test_inputsizes_reset VALUES (?, ?)",
        "Test String", 42
    )
    
    # Verify inputsizes was reset
    assert cursor._inputsizes is None
    
    # Now execute again without setting input sizes
    cursor.execute(
        "INSERT INTO #test_inputsizes_reset VALUES (?, ?)",
        "Another String", 84
    )
    
    # Verify both rows were inserted correctly
    cursor.execute("SELECT * FROM #test_inputsizes_reset ORDER BY col2")
    rows = cursor.fetchall()
    
    assert len(rows) == 2
    assert rows[0][0] == "Test String"
    assert rows[0][1] == 42
    assert rows[1][0] == "Another String"
    assert rows[1][1] == 84
    
    # Clean up
    cursor.execute("DROP TABLE IF EXISTS #test_inputsizes_reset")

def test_cursor_setinputsizes_override_inference(db_connection):
    """Test that setinputsizes overrides type inference"""
    
    cursor = db_connection.cursor()
    
    # Create a test table with specific types
    cursor.execute("DROP TABLE IF EXISTS #test_inputsizes_override")
    cursor.execute("""
    CREATE TABLE #test_inputsizes_override (
        small_int SMALLINT,
        big_text NVARCHAR(MAX)
    )
    """)
    
    # Set input sizes that override the default inference
    # For SMALLINT, use a valid precision value (5 is typical for SMALLINT)
    cursor.setinputsizes([
        (mssql_python.SQL_SMALLINT, 5, 0),  # Use valid precision for SMALLINT
        (mssql_python.SQL_WVARCHAR, 8000, 0)  # Force short string to NVARCHAR(MAX)
    ])
    
    # Test with values that would normally be inferred differently
    big_number = 30000  # Would normally be INTEGER or BIGINT
    short_text = "abc"  # Would normally be a regular NVARCHAR
    
    try:
        cursor.execute(
            "INSERT INTO #test_inputsizes_override VALUES (?, ?)",
            big_number, short_text
        )
        
        # Verify the row was inserted (may have been truncated by SQL Server)
        cursor.execute("SELECT * FROM #test_inputsizes_override")
        row = cursor.fetchone()
        
        # SQL Server would either truncate or round the value
        assert row[1] == short_text
        
    except Exception as e:
        # If an exception occurs, it should be related to the data type conversion
        # Add "invalid precision" to the expected error messages
        error_text = str(e).lower()
        assert any(text in error_text for text in ["overflow", "out of range", "convert", "invalid precision", "precision value"]), \
            f"Unexpected error: {e}"
    
    # Clean up
    cursor.execute("DROP TABLE IF EXISTS #test_inputsizes_override")

<<<<<<< HEAD
def test_setinputsizes_parameter_count_mismatch_fewer(db_connection):
    """Test setinputsizes with fewer sizes than parameters"""
    import warnings
    
    cursor = db_connection.cursor()
    
    # Create a test table
    cursor.execute("DROP TABLE IF EXISTS #test_inputsizes_mismatch")
    cursor.execute("""
    CREATE TABLE #test_inputsizes_mismatch (
        col1 INT,
        col2 NVARCHAR(100),
        col3 FLOAT
    )
    """)
    
    # Set fewer input sizes than parameters
    cursor.setinputsizes([
        (mssql_python.SQL_INTEGER, 0, 0),
        (mssql_python.SQL_WVARCHAR, 100, 0)
        # Missing third parameter type
    ])
    
    # Execute with more parameters than specified input sizes
    # This should use automatic type inference for the third parameter
    with warnings.catch_warnings(record=True) as w:
        cursor.execute(
            "INSERT INTO #test_inputsizes_mismatch VALUES (?, ?, ?)",
            1, "Test String", 3.14
        )
        assert len(w) > 0, "Warning should be issued for parameter count mismatch"
        assert "number of input sizes" in str(w[0].message).lower()
    
    # Verify data was inserted correctly
    cursor.execute("SELECT * FROM #test_inputsizes_mismatch")
    row = cursor.fetchone()
    
    assert row[0] == 1
    assert row[1] == "Test String"
    assert abs(row[2] - 3.14) < 0.0001
    
    # Clean up
    cursor.execute("DROP TABLE IF EXISTS #test_inputsizes_mismatch")

def test_setinputsizes_parameter_count_mismatch_more(db_connection):
    """Test setinputsizes with more sizes than parameters"""
    import warnings
    
    cursor = db_connection.cursor()
    
    # Create a test table
    cursor.execute("DROP TABLE IF EXISTS #test_inputsizes_mismatch")
    cursor.execute("""
    CREATE TABLE #test_inputsizes_mismatch (
        col1 INT,
        col2 NVARCHAR(100)
    )
    """)
    
    # Set more input sizes than parameters
    cursor.setinputsizes([
        (mssql_python.SQL_INTEGER, 0, 0),
        (mssql_python.SQL_WVARCHAR, 100, 0),
        (mssql_python.SQL_FLOAT, 0, 0)  # Extra parameter type
    ])
    
    # Execute with fewer parameters than specified input sizes
    with warnings.catch_warnings(record=True) as w:
        cursor.execute(
            "INSERT INTO #test_inputsizes_mismatch VALUES (?, ?)",
            1, "Test String"
        )
        assert len(w) > 0, "Warning should be issued for parameter count mismatch"
        assert "number of input sizes" in str(w[0].message).lower()
    
    # Verify data was inserted correctly
    cursor.execute("SELECT * FROM #test_inputsizes_mismatch")
    row = cursor.fetchone()
    
    assert row[0] == 1
    assert row[1] == "Test String"
    
    # Clean up
    cursor.execute("DROP TABLE IF EXISTS #test_inputsizes_mismatch")

def test_setinputsizes_with_null_values(db_connection):
    """Test setinputsizes with NULL values for various data types"""
    
    cursor = db_connection.cursor()
    
    # Create a test table with multiple data types
    cursor.execute("DROP TABLE IF EXISTS #test_inputsizes_null")
    cursor.execute("""
    CREATE TABLE #test_inputsizes_null (
        int_col INT,
        string_col NVARCHAR(100),
        float_col FLOAT,
        date_col DATE,
        binary_col VARBINARY(100)
    )
    """)
    
    # Set input sizes for all columns
    cursor.setinputsizes([
        (mssql_python.SQL_INTEGER, 0, 0),
        (mssql_python.SQL_WVARCHAR, 100, 0),
        (mssql_python.SQL_FLOAT, 0, 0),
        (mssql_python.SQL_DATE, 0, 0),
        (mssql_python.SQL_VARBINARY, 100, 0)
    ])
    
    # Insert row with all NULL values
    cursor.execute(
        "INSERT INTO #test_inputsizes_null VALUES (?, ?, ?, ?, ?)",
        None, None, None, None, None
    )
    
    # Insert row with mix of NULL and non-NULL values
    cursor.execute(
        "INSERT INTO #test_inputsizes_null VALUES (?, ?, ?, ?, ?)",
        42, None, 3.14, None, b'binary data'
    )
    
    # Verify data was inserted correctly
    cursor.execute("SELECT * FROM #test_inputsizes_null ORDER BY CASE WHEN int_col IS NULL THEN 0 ELSE 1 END")
    rows = cursor.fetchall()
    
    # First row should be all NULLs
    assert len(rows) == 2
    assert rows[0][0] is None
    assert rows[0][1] is None
    assert rows[0][2] is None
    assert rows[0][3] is None
    assert rows[0][4] is None
    
    # Second row should have mix of NULL and non-NULL
    assert rows[1][0] == 42
    assert rows[1][1] is None
    assert abs(rows[1][2] - 3.14) < 0.0001
    assert rows[1][3] is None
    assert rows[1][4] == b'binary data'
    
    # Clean up
    cursor.execute("DROP TABLE IF EXISTS #test_inputsizes_null")

# def test_setinputsizes_edge_cases(db_connection):
#     """Test setinputsizes with edge cases for various data types"""
#     from datetime import date, time, datetime
#     import decimal
    
#     cursor = db_connection.cursor()
    
#     # Create a test table for edge cases
#     cursor.execute("DROP TABLE IF EXISTS #test_inputsizes_edge")
#     cursor.execute("""
#     CREATE TABLE #test_inputsizes_edge (
#         col_type VARCHAR(50),
#         tinyint_col TINYINT NULL,
#         smallint_col SMALLINT NULL,
#         int_col INT NULL,
#         bigint_col BIGINT NULL,
#         decimal_col DECIMAL(18,9) NULL,
#         float_col FLOAT NULL,
#         date_col DATE NULL,
#         time_col TIME(7) NULL,
#         binary_col VARBINARY(100) NULL
#     )
#     """)
    
#     # Define edge case values within SQL Server's supported ranges
#     edge_cases = [
#         # Min values
#         ("tinyint_min", 0, None, None, None, None, None, None, None, None),
#         ("smallint_min", None, -32768, None, None, None, None, None, None, None),
#         ("int_min", None, None, -2147483648, None, None, None, None, None, None),
#         ("bigint_min", None, None, None, -9223372036854775808, None, None, None, None, None),
#         ("decimal_min", None, None, None, None, decimal.Decimal('-99999.999999999'), None, None, None, None),
#         ("float_min", None, None, None, None, None, -1.79E+308, None, None, None),
#         # SQL Server's minimum date is 1753-01-01
#         ("date_min", None, None, None, None, None, None, date(1753, 1, 1), None, None),
#         ("time_min", None, None, None, None, None, None, None, time(0, 0, 0, 0), None),
        
#         # Max values
#         ("tinyint_max", 255, None, None, None, None, None, None, None, None),
#         ("smallint_max", None, 32767, None, None, None, None, None, None, None),
#         ("int_max", None, None, 2147483647, None, None, None, None, None, None),
#         ("bigint_max", None, None, None, 9223372036854775807, None, None, None, None, None),
#         ("decimal_max", None, None, None, None, decimal.Decimal('99999.999999999'), None, None, None, None),
#         ("float_max", None, None, None, None, None, 1.79E+308, None, None, None),
#         ("date_max", None, None, None, None, None, None, date(9999, 12, 31), None, None),
#         ("time_max", None, None, None, None, None, None, None, time(23, 59, 59, 999999), None),
        
#         # Special cases
#         ("binary_empty", None, None, None, None, None, None, None, None, b''),
#         ("binary_small", None, None, None, None, None, None, None, None, b'\x00\x01\x02\x03'),
#     ]
    
#     # Set input sizes for accurate type binding
#     cursor.setinputsizes([
#         (mssql_python.SQL_VARCHAR, 50, 0),
#         (mssql_python.SQL_TINYINT, 0, 0),
#         (mssql_python.SQL_SMALLINT, 0, 0),
#         (mssql_python.SQL_INTEGER, 0, 0),
#         (mssql_python.SQL_BIGINT, 0, 0),
#         (mssql_python.SQL_DECIMAL, 18, 9),
#         (mssql_python.SQL_FLOAT, 0, 0),
#         (mssql_python.SQL_DATE, 0, 0),
#         (mssql_python.SQL_TIME, 7, 0),
#         (mssql_python.SQL_VARBINARY, 100, 0)
#     ])
    
#     # Insert test cases one by one to better identify failures
#     success_count = 0
#     for case in edge_cases:
#         try:
#             cursor.execute(
#                 """INSERT INTO #test_inputsizes_edge 
#                    VALUES (?, ?, ?, ?, ?, ?, ?, ?, ?, ?)""",
#                 case
#             )
#             success_count += 1
#         except Exception as e:
#             print(f"Failed to insert edge case {case[0]}: {e}")
    
#     # Verify data was inserted
#     cursor.execute("SELECT COUNT(*) FROM #test_inputsizes_edge")
#     count = cursor.fetchone()[0]
#     assert count > 0, "At least some edge cases should be inserted successfully"
#     print(f"Successfully inserted {success_count} of {len(edge_cases)} edge cases")
    
#     # Sample verification for specific values
#     cursor.execute("SELECT * FROM #test_inputsizes_edge WHERE col_type = 'tinyint_max'")
#     row = cursor.fetchone()
#     assert row and row.tinyint_col == 255, "TINYINT max value should be correctly stored"
    
#     # Clean up
#     cursor.execute("DROP TABLE IF EXISTS #test_inputsizes_edge")
=======
def test_gettypeinfo_all_types(cursor):
    """Test getTypeInfo with no arguments returns all data types"""
    # Get all type information
    type_info = cursor.getTypeInfo().fetchall()
    
    # Verify we got results
    assert type_info is not None, "getTypeInfo() should return results"
    assert len(type_info) > 0, "getTypeInfo() should return at least one data type"
    
    # Verify common data types are present
    type_names = [str(row.type_name).upper() for row in type_info]
    assert any('VARCHAR' in name for name in type_names), "VARCHAR type should be in results"
    assert any('INT' in name for name in type_names), "INTEGER type should be in results"
    
    # Verify first row has expected columns
    first_row = type_info[0]
    assert hasattr(first_row, 'type_name'), "Result should have type_name column"
    assert hasattr(first_row, 'data_type'), "Result should have data_type column"
    assert hasattr(first_row, 'column_size'), "Result should have column_size column"
    assert hasattr(first_row, 'nullable'), "Result should have nullable column"

def test_gettypeinfo_specific_type(cursor):
    """Test getTypeInfo with specific type argument"""
    from mssql_python.constants import ConstantsDDBC
    
    # Test with VARCHAR type (SQL_VARCHAR)
    varchar_info = cursor.getTypeInfo(ConstantsDDBC.SQL_VARCHAR.value).fetchall()
    
    # Verify we got results specific to VARCHAR
    assert varchar_info is not None, "getTypeInfo(SQL_VARCHAR) should return results"
    assert len(varchar_info) > 0, "getTypeInfo(SQL_VARCHAR) should return at least one row"
    
    # All rows should be related to VARCHAR type
    for row in varchar_info:
        assert 'varchar' in row.type_name or 'char' in row.type_name, \
            f"Expected VARCHAR type, got {row.type_name}"
        assert row.data_type == ConstantsDDBC.SQL_VARCHAR.value, \
            f"Expected data_type={ConstantsDDBC.SQL_VARCHAR.value}, got {row.data_type}"

def test_gettypeinfo_result_structure(cursor):
    """Test the structure of getTypeInfo result rows"""
    # Get info for a common type like INTEGER
    from mssql_python.constants import ConstantsDDBC
    
    int_info = cursor.getTypeInfo(ConstantsDDBC.SQL_INTEGER.value).fetchall()
    
    # Make sure we have at least one result
    assert len(int_info) > 0, "getTypeInfo for INTEGER should return results"
    
    # Check for all required columns in the result
    first_row = int_info[0]
    required_columns = [
        'type_name', 'data_type', 'column_size', 'literal_prefix', 
        'literal_suffix', 'create_params', 'nullable', 'case_sensitive',
        'searchable', 'unsigned_attribute', 'fixed_prec_scale', 
        'auto_unique_value', 'local_type_name', 'minimum_scale',
        'maximum_scale', 'sql_data_type', 'sql_datetime_sub',
        'num_prec_radix', 'interval_precision'
    ]
    
    for column in required_columns:
        assert hasattr(first_row, column), f"Result missing required column: {column}"

def test_gettypeinfo_numeric_type(cursor):
    """Test getTypeInfo for numeric data types"""
    from mssql_python.constants import ConstantsDDBC
    
    # Get information about DECIMAL type
    decimal_info = cursor.getTypeInfo(ConstantsDDBC.SQL_DECIMAL.value).fetchall()
    
    # Verify decimal-specific attributes
    assert len(decimal_info) > 0, "getTypeInfo for DECIMAL should return results"
    
    decimal_row = decimal_info[0]
    # DECIMAL should have precision and scale parameters
    assert decimal_row.create_params is not None, "DECIMAL should have create_params"
    assert "PRECISION" in decimal_row.create_params.upper() or \
           "SCALE" in decimal_row.create_params.upper(), \
           "DECIMAL create_params should mention precision/scale"
    
    # Numeric types typically use base 10 for the num_prec_radix
    assert decimal_row.num_prec_radix == 10, \
           f"Expected num_prec_radix=10 for DECIMAL, got {decimal_row.num_prec_radix}"

def test_gettypeinfo_datetime_types(cursor):
    """Test getTypeInfo for datetime types"""
    from mssql_python.constants import ConstantsDDBC
    
    # Get information about TIMESTAMP type instead of DATETIME
    # SQL_TYPE_TIMESTAMP (93) is more commonly used for datetime in ODBC
    datetime_info = cursor.getTypeInfo(ConstantsDDBC.SQL_TYPE_TIMESTAMP.value).fetchall()
    
    # Verify we got datetime-related results
    assert len(datetime_info) > 0, "getTypeInfo for TIMESTAMP should return results"
    
    # Check for datetime-specific attributes
    first_row = datetime_info[0]
    assert hasattr(first_row, 'type_name'), "Result should have type_name column"
    
    # Datetime type names often contain 'date', 'time', or 'datetime'
    type_name_lower = first_row.type_name.lower()
    assert any(term in type_name_lower for term in ['date', 'time', 'timestamp', 'datetime']), \
        f"Expected datetime-related type name, got {first_row.type_name}"
    
def test_gettypeinfo_multiple_calls(cursor):
    """Test calling getTypeInfo multiple times in succession"""
    from mssql_python.constants import ConstantsDDBC
    
    # First call - get all types
    all_types = cursor.getTypeInfo().fetchall()
    assert len(all_types) > 0, "First call to getTypeInfo should return results"
    
    # Second call - get VARCHAR type
    varchar_info = cursor.getTypeInfo(ConstantsDDBC.SQL_VARCHAR.value).fetchall()
    assert len(varchar_info) > 0, "Second call to getTypeInfo should return results"
    
    # Third call - get INTEGER type
    int_info = cursor.getTypeInfo(ConstantsDDBC.SQL_INTEGER.value).fetchall()
    assert len(int_info) > 0, "Third call to getTypeInfo should return results"
    
    # Verify the results are different between calls
    assert len(all_types) > len(varchar_info), "All types should return more rows than specific type"

def test_gettypeinfo_binary_types(cursor):
    """Test getTypeInfo for binary data types"""
    from mssql_python.constants import ConstantsDDBC
    
    # Get information about BINARY or VARBINARY type
    binary_info = cursor.getTypeInfo(ConstantsDDBC.SQL_BINARY.value).fetchall()
    
    # Verify we got binary-related results
    assert len(binary_info) > 0, "getTypeInfo for BINARY should return results"
    
    # Check for binary-specific attributes
    for row in binary_info:
        type_name_lower = row.type_name.lower()
        # Include 'timestamp' as SQL Server reports it as a binary type
        assert any(term in type_name_lower for term in ['binary', 'blob', 'image', 'timestamp']), \
            f"Expected binary-related type name, got {row.type_name}"
        
        # Binary types typically don't support case sensitivity
        assert row.case_sensitive == 0, f"Binary types should not be case sensitive, got {row.case_sensitive}"

def test_gettypeinfo_cached_results(cursor):
    """Test that multiple identical calls to getTypeInfo are efficient"""
    from mssql_python.constants import ConstantsDDBC
    import time
    
    # First call - might be slower
    start_time = time.time()
    first_result = cursor.getTypeInfo(ConstantsDDBC.SQL_VARCHAR.value).fetchall()
    first_duration = time.time() - start_time
    
    # Give the system a moment
    time.sleep(0.1)
    
    # Second call with same type - should be similar or faster
    start_time = time.time()
    second_result = cursor.getTypeInfo(ConstantsDDBC.SQL_VARCHAR.value).fetchall()
    second_duration = time.time() - start_time
    
    # Results should be consistent
    assert len(first_result) == len(second_result), "Multiple calls should return same number of results"
    
    # Both calls should return the correct type info
    for row in second_result:
        assert row.data_type == ConstantsDDBC.SQL_VARCHAR.value, \
            f"Expected SQL_VARCHAR type, got {row.data_type}"
        
def test_procedures_setup(cursor, db_connection):
    """Create a test schema and procedures for testing"""
    try:
        # Create a test schema for isolation
        cursor.execute("IF NOT EXISTS (SELECT * FROM sys.schemas WHERE name = 'pytest_proc_schema') EXEC('CREATE SCHEMA pytest_proc_schema')")
        
        # Create test stored procedures
        cursor.execute("""
        CREATE OR ALTER PROCEDURE pytest_proc_schema.test_proc1
        AS
        BEGIN
            SELECT 1 AS result
        END
        """)
        
        cursor.execute("""
        CREATE OR ALTER PROCEDURE pytest_proc_schema.test_proc2 
            @param1 INT, 
            @param2 VARCHAR(50) OUTPUT
        AS
        BEGIN
            SELECT @param2 = 'Output ' + CAST(@param1 AS VARCHAR(10))
            RETURN @param1
        END
        """)
        
        db_connection.commit()
    except Exception as e:
        pytest.fail(f"Test setup failed: {e}")

def test_procedures_all(cursor, db_connection):
    """Test getting information about all procedures"""
    # First set up our test procedures
    test_procedures_setup(cursor, db_connection)
    
    try:
        # Get all procedures
        procs = cursor.procedures().fetchall()
        
        # Verify we got results
        assert procs is not None, "procedures() should return results"
        assert len(procs) > 0, "procedures() should return at least one procedure"
        
        # Verify structure of results
        first_row = procs[0]
        assert hasattr(first_row, 'procedure_cat'), "Result should have procedure_cat column"
        assert hasattr(first_row, 'procedure_schem'), "Result should have procedure_schem column"
        assert hasattr(first_row, 'procedure_name'), "Result should have procedure_name column"
        assert hasattr(first_row, 'num_input_params'), "Result should have num_input_params column"
        assert hasattr(first_row, 'num_output_params'), "Result should have num_output_params column"
        assert hasattr(first_row, 'num_result_sets'), "Result should have num_result_sets column"
        assert hasattr(first_row, 'remarks'), "Result should have remarks column"
        assert hasattr(first_row, 'procedure_type'), "Result should have procedure_type column"
        
    finally:
        # Clean up happens in test_procedures_cleanup
        pass

def test_procedures_specific(cursor, db_connection):
    """Test getting information about a specific procedure"""
    try:
        # Get specific procedure
        procs = cursor.procedures(procedure='test_proc1', schema='pytest_proc_schema').fetchall()
        
        # Verify we got the correct procedure
        assert len(procs) == 1, "Should find exactly one procedure"
        proc = procs[0]
        assert proc.procedure_name == 'test_proc1;1', "Wrong procedure name returned"
        assert proc.procedure_schem == 'pytest_proc_schema', "Wrong schema returned"
        
    finally:
        # Clean up happens in test_procedures_cleanup
        pass

def test_procedures_with_schema(cursor, db_connection):
    """Test getting procedures with schema filter"""
    try:
        # Get procedures for our test schema
        procs = cursor.procedures(schema='pytest_proc_schema').fetchall()
        
        # Verify schema filter worked
        assert len(procs) >= 2, "Should find at least two procedures in schema"
        for proc in procs:
            assert proc.procedure_schem == 'pytest_proc_schema', f"Expected schema pytest_proc_schema, got {proc.procedure_schem}"
        
        # Verify our specific procedures are in the results
        proc_names = [p.procedure_name for p in procs]
        assert 'test_proc1;1' in proc_names, "test_proc1;1 should be in results"
        assert 'test_proc2;1' in proc_names, "test_proc2;1 should be in results"

    finally:
        # Clean up happens in test_procedures_cleanup
        pass

def test_procedures_nonexistent(cursor):
    """Test procedures() with non-existent procedure name"""
    # Use a procedure name that's highly unlikely to exist
    procs = cursor.procedures(procedure='nonexistent_procedure_xyz123').fetchall()
    
    # Should return empty list, not error
    assert isinstance(procs, list), "Should return a list for non-existent procedure"
    assert len(procs) == 0, "Should return empty list for non-existent procedure"

def test_procedures_catalog_filter(cursor, db_connection):
    """Test procedures() with catalog filter"""
    # Get current database name
    cursor.execute("SELECT DB_NAME() AS current_db")
    current_db = cursor.fetchone().current_db
    
    try:
        # Get procedures with current catalog
        procs = cursor.procedures(catalog=current_db, schema='pytest_proc_schema').fetchall()
        
        # Verify catalog filter worked
        assert len(procs) >= 2, "Should find procedures in current catalog"
        for proc in procs:
            assert proc.procedure_cat == current_db, f"Expected catalog {current_db}, got {proc.procedure_cat}"
            
        # Get procedures with non-existent catalog
        fake_procs = cursor.procedures(catalog='nonexistent_db_xyz123').fetchall()
        assert len(fake_procs) == 0, "Should return empty list for non-existent catalog"
        
    finally:
        # Clean up happens in test_procedures_cleanup
        pass

def test_procedures_with_parameters(cursor, db_connection):
    """Test that procedures() correctly reports parameter information"""
    try:
        # Create a simpler procedure with basic parameters
        cursor.execute("""
        CREATE OR ALTER PROCEDURE pytest_proc_schema.test_params_proc 
            @in1 INT, 
            @in2 VARCHAR(50)
        AS
        BEGIN
            SELECT @in1 AS value1, @in2 AS value2
        END
        """)
        db_connection.commit()
        
        # Get procedure info
        procs = cursor.procedures(procedure='test_params_proc', schema='pytest_proc_schema').fetchall()
        
        # Verify we found the procedure
        assert len(procs) == 1, "Should find exactly one procedure"
        proc = procs[0]
        
        # Just check if columns exist, don't check specific values
        assert hasattr(proc, 'num_input_params'), "Result should have num_input_params column"
        assert hasattr(proc, 'num_output_params'), "Result should have num_output_params column"
        
        # Test simple execution without output parameters
        cursor.execute("EXEC pytest_proc_schema.test_params_proc 10, 'Test'")
        
        # Verify the procedure returned expected values
        row = cursor.fetchone()
        assert row is not None, "Procedure should return results"
        assert row[0] == 10, "First parameter value incorrect"
        assert row[1] == 'Test', "Second parameter value incorrect"
            
    finally:
        cursor.execute("DROP PROCEDURE IF EXISTS pytest_proc_schema.test_params_proc")
        db_connection.commit()

def test_procedures_result_set_info(cursor, db_connection):
    """Test that procedures() reports information about result sets"""
    try:
        # Create procedures with different result set patterns
        cursor.execute("""
        CREATE OR ALTER PROCEDURE pytest_proc_schema.test_no_results
        AS
        BEGIN
            DECLARE @x INT = 1
        END
        """)
        
        cursor.execute("""
        CREATE OR ALTER PROCEDURE pytest_proc_schema.test_one_result
        AS
        BEGIN
            SELECT 1 AS col1, 'test' AS col2
        END
        """)
        
        cursor.execute("""
        CREATE OR ALTER PROCEDURE pytest_proc_schema.test_multiple_results
        AS
        BEGIN
            SELECT 1 AS result1
            SELECT 'test' AS result2
            SELECT GETDATE() AS result3
        END
        """)
        db_connection.commit()
        
        # Get procedure info for all test procedures
        procs = cursor.procedures(schema='pytest_proc_schema', procedure='test_%').fetchall()
        
        # Verify we found at least some procedures
        assert len(procs) > 0, "Should find at least some test procedures"

         # Get the procedure names we found
        result_proc_names = [p.procedure_name for p in procs 
                           if p.procedure_name.startswith('test_') and 'results' in p.procedure_name]
        print(f"Found result procedures: {result_proc_names}")
        
        # The num_result_sets column exists but might not have correct values
        for proc in procs:
            assert hasattr(proc, 'num_result_sets'), "Result should have num_result_sets column"
            
        # Test execution of the procedures to verify they work
        cursor.execute("EXEC pytest_proc_schema.test_no_results")
        assert cursor.fetchall() == [], "test_no_results should return no results"
        
        cursor.execute("EXEC pytest_proc_schema.test_one_result")
        rows = cursor.fetchall()
        assert len(rows) == 1, "test_one_result should return one row"
        assert len(rows[0]) == 2, "test_one_result row should have two columns"
        
        cursor.execute("EXEC pytest_proc_schema.test_multiple_results")
        rows1 = cursor.fetchall()
        assert len(rows1) == 1, "First result set should have one row"
        assert cursor.nextset(), "Should have a second result set"
        rows2 = cursor.fetchall()
        assert len(rows2) == 1, "Second result set should have one row"
        assert cursor.nextset(), "Should have a third result set"
        rows3 = cursor.fetchall()
        assert len(rows3) == 1, "Third result set should have one row"
            
    finally:
        cursor.execute("DROP PROCEDURE IF EXISTS pytest_proc_schema.test_no_results")
        cursor.execute("DROP PROCEDURE IF EXISTS pytest_proc_schema.test_one_result")
        cursor.execute("DROP PROCEDURE IF EXISTS pytest_proc_schema.test_multiple_results")
        db_connection.commit()

def test_procedures_cleanup(cursor, db_connection):
    """Clean up all test procedures and schema after testing"""
    try:
        # Drop all test procedures
        cursor.execute("DROP PROCEDURE IF EXISTS pytest_proc_schema.test_proc1")
        cursor.execute("DROP PROCEDURE IF EXISTS pytest_proc_schema.test_proc2")
        cursor.execute("DROP PROCEDURE IF EXISTS pytest_proc_schema.test_params_proc")
        cursor.execute("DROP PROCEDURE IF EXISTS pytest_proc_schema.test_no_results")
        cursor.execute("DROP PROCEDURE IF EXISTS pytest_proc_schema.test_one_result")
        cursor.execute("DROP PROCEDURE IF EXISTS pytest_proc_schema.test_multiple_results")
        
        # Drop the test schema
        cursor.execute("DROP SCHEMA IF EXISTS pytest_proc_schema")
        db_connection.commit()
    except Exception as e:
        pytest.fail(f"Test cleanup failed: {e}")

def test_foreignkeys_setup(cursor, db_connection):
    """Create tables with foreign key relationships for testing"""
    try:
        # Create a test schema for isolation
        cursor.execute("IF NOT EXISTS (SELECT * FROM sys.schemas WHERE name = 'pytest_fk_schema') EXEC('CREATE SCHEMA pytest_fk_schema')")
        
        # Drop tables if they exist (in reverse order to avoid constraint conflicts)
        cursor.execute("DROP TABLE IF EXISTS pytest_fk_schema.orders")
        cursor.execute("DROP TABLE IF EXISTS pytest_fk_schema.customers")
        
        # Create parent table
        cursor.execute("""
        CREATE TABLE pytest_fk_schema.customers (
            customer_id INT PRIMARY KEY,
            customer_name VARCHAR(100) NOT NULL
        )
        """)
        
        # Create child table with foreign key
        cursor.execute("""
        CREATE TABLE pytest_fk_schema.orders (
            order_id INT PRIMARY KEY,
            order_date DATETIME NOT NULL,
            customer_id INT NOT NULL,
            total_amount DECIMAL(10, 2) NOT NULL,
            CONSTRAINT FK_Orders_Customers FOREIGN KEY (customer_id)
                REFERENCES pytest_fk_schema.customers (customer_id)
        )
        """)
        
        # Insert test data
        cursor.execute("""
        INSERT INTO pytest_fk_schema.customers (customer_id, customer_name)
        VALUES (1, 'Test Customer 1'), (2, 'Test Customer 2')
        """)
        
        cursor.execute("""
        INSERT INTO pytest_fk_schema.orders (order_id, order_date, customer_id, total_amount)
        VALUES (101, GETDATE(), 1, 150.00), (102, GETDATE(), 2, 250.50)
        """)
        
        db_connection.commit()
    except Exception as e:
        pytest.fail(f"Test setup failed: {e}")

def test_foreignkeys_all(cursor, db_connection):
    """Test getting all foreign keys"""
    try:
        # First set up our test tables
        test_foreignkeys_setup(cursor, db_connection)
        
        # Get all foreign keys
        fks = cursor.foreignKeys(table='orders', schema='pytest_fk_schema').fetchall()
        
        # Verify we got results
        assert fks is not None, "foreignKeys() should return results"
        assert len(fks) > 0, "foreignKeys() should return at least one foreign key"
        
        # Verify our test FK is in the results
        # Search case-insensitively since the database might return different case
        found_test_fk = False
        for fk in fks:
            if (fk.fktable_name.lower() == 'orders' and
                fk.pktable_name.lower() == 'customers'):
                found_test_fk = True
                break
                
        assert found_test_fk, "Could not find the test foreign key in results"
        
    finally:
        # Clean up
        cursor.execute("DROP TABLE IF EXISTS pytest_fk_schema.orders")
        cursor.execute("DROP TABLE IF EXISTS pytest_fk_schema.customers")
        db_connection.commit()

def test_foreignkeys_specific_table(cursor, db_connection):
    """Test getting foreign keys for a specific table"""
    try:
        # First set up our test tables
        test_foreignkeys_setup(cursor, db_connection)
        
        # Get foreign keys for the orders table
        fks = cursor.foreignKeys(table='orders', schema='pytest_fk_schema').fetchall()
        
        # Verify we got results
        assert len(fks) == 1, "Should find exactly one foreign key for orders table"
        
        # Verify the foreign key details
        fk = fks[0]
        assert fk.fktable_name.lower() == 'orders', "Wrong foreign key table name"
        assert fk.pktable_name.lower() == 'customers', "Wrong primary key table name"
        assert fk.fkcolumn_name.lower() == 'customer_id', "Wrong foreign key column name"
        assert fk.pkcolumn_name.lower() == 'customer_id', "Wrong primary key column name"
        
    finally:
        # Clean up
        cursor.execute("DROP TABLE IF EXISTS pytest_fk_schema.orders")
        cursor.execute("DROP TABLE IF EXISTS pytest_fk_schema.customers")
        db_connection.commit()

def test_foreignkeys_specific_foreign_table(cursor, db_connection):
    """Test getting foreign keys that reference a specific table"""
    try:
        # First set up our test tables
        test_foreignkeys_setup(cursor, db_connection)
        
        # Get foreign keys that reference the customers table
        fks = cursor.foreignKeys(foreignTable='customers', foreignSchema='pytest_fk_schema').fetchall()
        
        # Verify we got results
        assert len(fks) > 0, "Should find at least one foreign key referencing customers table"
        
        # Verify our test FK is in the results
        found_test_fk = False
        for fk in fks:
            if (fk.fktable_name.lower() == 'orders' and
                fk.pktable_name.lower() == 'customers'):
                found_test_fk = True
                break
                
        assert found_test_fk, "Could not find the test foreign key in results"
        
    finally:
        # Clean up
        cursor.execute("DROP TABLE IF EXISTS pytest_fk_schema.orders")
        cursor.execute("DROP TABLE IF EXISTS pytest_fk_schema.customers")
        db_connection.commit()

def test_foreignkeys_both_tables(cursor, db_connection):
    """Test getting foreign keys with both table and foreignTable specified"""
    try:
        # First set up our test tables
        test_foreignkeys_setup(cursor, db_connection)
        
        # Get foreign keys between the two tables
        fks = cursor.foreignKeys(
            table='orders', schema='pytest_fk_schema',
            foreignTable='customers', foreignSchema='pytest_fk_schema'
        ).fetchall()
        
        # Verify we got results
        assert len(fks) == 1, "Should find exactly one foreign key between specified tables"
        
        # Verify the foreign key details
        fk = fks[0]
        assert fk.fktable_name.lower() == 'orders', "Wrong foreign key table name"
        assert fk.pktable_name.lower() == 'customers', "Wrong primary key table name"
        assert fk.fkcolumn_name.lower() == 'customer_id', "Wrong foreign key column name"
        assert fk.pkcolumn_name.lower() == 'customer_id', "Wrong primary key column name"
        
    finally:
        # Clean up
        cursor.execute("DROP TABLE IF EXISTS pytest_fk_schema.orders")
        cursor.execute("DROP TABLE IF EXISTS pytest_fk_schema.customers")
        db_connection.commit()

def test_foreignkeys_nonexistent(cursor):
    """Test foreignKeys() with non-existent table name"""
    # Use a table name that's highly unlikely to exist
    fks = cursor.foreignKeys(table='nonexistent_table_xyz123').fetchall()
    
    # Should return empty list, not error
    assert isinstance(fks, list), "Should return a list for non-existent table"
    assert len(fks) == 0, "Should return empty list for non-existent table"

def test_foreignkeys_catalog_schema(cursor, db_connection):
    """Test foreignKeys() with catalog and schema filters"""
    try:
        # First set up our test tables
        test_foreignkeys_setup(cursor, db_connection)
        
        # Get current database name
        cursor.execute("SELECT DB_NAME() AS current_db")
        row = cursor.fetchone()
        current_db = row.current_db
        
        # Get foreign keys with current catalog and pytest schema
        fks = cursor.foreignKeys(
            table='orders',
            catalog=current_db,
            schema='pytest_fk_schema'
        ).fetchall()
        
        # Verify we got results
        assert len(fks) > 0, "Should find foreign keys with correct catalog/schema"
        
        # Verify catalog/schema in results
        for fk in fks:
            assert fk.fktable_cat == current_db, "Wrong foreign key table catalog"
            assert fk.fktable_schem == 'pytest_fk_schema', "Wrong foreign key table schema"
                
    finally:
        # Clean up
        cursor.execute("DROP TABLE IF EXISTS pytest_fk_schema.orders")
        cursor.execute("DROP TABLE IF EXISTS pytest_fk_schema.customers")
        db_connection.commit()

def test_foreignkeys_result_structure(cursor, db_connection):
    """Test the structure of foreignKeys result rows"""
    try:
        # First set up our test tables
        test_foreignkeys_setup(cursor, db_connection)
        
        # Get foreign keys for the orders table
        fks = cursor.foreignKeys(table='orders', schema='pytest_fk_schema').fetchall()
        
        # Verify we got results
        assert len(fks) > 0, "Should find at least one foreign key"
        
        # Check for all required columns in the result
        first_row = fks[0]
        required_columns = [
            'pktable_cat', 'pktable_schem', 'pktable_name', 'pkcolumn_name',
            'fktable_cat', 'fktable_schem', 'fktable_name', 'fkcolumn_name',
            'key_seq', 'update_rule', 'delete_rule', 'fk_name', 'pk_name',
            'deferrability'
        ]
        
        for column in required_columns:
            assert hasattr(first_row, column), f"Result missing required column: {column}"
            
        # Verify specific values
        assert first_row.fktable_name.lower() == 'orders', "Wrong foreign key table name"
        assert first_row.pktable_name.lower() == 'customers', "Wrong primary key table name"
        assert first_row.fkcolumn_name.lower() == 'customer_id', "Wrong foreign key column name"
        assert first_row.pkcolumn_name.lower() == 'customer_id', "Wrong primary key column name"
        assert first_row.key_seq == 1, "Wrong key sequence number"
        assert first_row.fk_name is not None, "Foreign key name should not be None"
        assert first_row.pk_name is not None, "Primary key name should not be None"
        
    finally:
        # Clean up
        cursor.execute("DROP TABLE IF EXISTS pytest_fk_schema.orders")
        cursor.execute("DROP TABLE IF EXISTS pytest_fk_schema.customers")
        db_connection.commit()

def test_foreignkeys_multiple_column_fk(cursor, db_connection):
    """Test foreignKeys() with a multi-column foreign key"""
    try:
        # First create the schema if needed
        cursor.execute("IF NOT EXISTS (SELECT * FROM sys.schemas WHERE name = 'pytest_fk_schema') EXEC('CREATE SCHEMA pytest_fk_schema')")
        
        # Drop tables if they exist (in reverse order to avoid constraint conflicts)
        cursor.execute("DROP TABLE IF EXISTS pytest_fk_schema.order_details")
        cursor.execute("DROP TABLE IF EXISTS pytest_fk_schema.product_variants")
        
        # Create parent table with composite primary key
        cursor.execute("""
        CREATE TABLE pytest_fk_schema.product_variants (
            product_id INT NOT NULL,
            variant_id INT NOT NULL,
            variant_name VARCHAR(100) NOT NULL,
            PRIMARY KEY (product_id, variant_id)
        )
        """)
        
        # Create child table with composite foreign key
        cursor.execute("""
        CREATE TABLE pytest_fk_schema.order_details (
            order_id INT NOT NULL,
            product_id INT NOT NULL,
            variant_id INT NOT NULL,
            quantity INT NOT NULL,
            PRIMARY KEY (order_id, product_id, variant_id),
            CONSTRAINT FK_OrderDetails_ProductVariants FOREIGN KEY (product_id, variant_id)
                REFERENCES pytest_fk_schema.product_variants (product_id, variant_id)
        )
        """)
        
        db_connection.commit()
        
        # Get foreign keys for the order_details table
        fks = cursor.foreignKeys(table='order_details', schema='pytest_fk_schema').fetchall()

        # Verify we got results
        assert len(fks) == 2, "Should find two rows for the composite foreign key (one per column)"
        
        # Group by key_seq to verify both columns
        fk_columns = {}
        for fk in fks:
            fk_columns[fk.key_seq] = {
                'pkcolumn': fk.pkcolumn_name.lower(),
                'fkcolumn': fk.fkcolumn_name.lower()
            }
        
        # Verify both columns are present
        assert 1 in fk_columns, "First column of composite key missing"
        assert 2 in fk_columns, "Second column of composite key missing"
        
        # Verify column mappings
        assert fk_columns[1]['pkcolumn'] == 'product_id', "Wrong primary key column 1"
        assert fk_columns[1]['fkcolumn'] == 'product_id', "Wrong foreign key column 1"
        assert fk_columns[2]['pkcolumn'] == 'variant_id', "Wrong primary key column 2"
        assert fk_columns[2]['fkcolumn'] == 'variant_id', "Wrong foreign key column 2"
        
    finally:
        # Clean up
        cursor.execute("DROP TABLE IF EXISTS pytest_fk_schema.order_details")
        cursor.execute("DROP TABLE IF EXISTS pytest_fk_schema.product_variants")
        db_connection.commit()

def test_cleanup_schema(cursor, db_connection):
    """Clean up the test schema after all tests"""
    try:
        # Make sure no tables remain
        cursor.execute("DROP TABLE IF EXISTS pytest_fk_schema.orders")
        cursor.execute("DROP TABLE IF EXISTS pytest_fk_schema.customers")
        cursor.execute("DROP TABLE IF EXISTS pytest_fk_schema.order_details")
        cursor.execute("DROP TABLE IF EXISTS pytest_fk_schema.product_variants")
        db_connection.commit()
        
        # Drop the schema
        cursor.execute("DROP SCHEMA IF EXISTS pytest_fk_schema")
        db_connection.commit()
    except Exception as e:
        pytest.fail(f"Schema cleanup failed: {e}")

def test_primarykeys_setup(cursor, db_connection):
    """Create tables with primary keys for testing"""
    try:
        # Create a test schema for isolation
        cursor.execute("IF NOT EXISTS (SELECT * FROM sys.schemas WHERE name = 'pytest_pk_schema') EXEC('CREATE SCHEMA pytest_pk_schema')")
        
        # Drop tables if they exist
        cursor.execute("DROP TABLE IF EXISTS pytest_pk_schema.single_pk_test")
        cursor.execute("DROP TABLE IF EXISTS pytest_pk_schema.composite_pk_test")
        
        # Create table with simple primary key
        cursor.execute("""
        CREATE TABLE pytest_pk_schema.single_pk_test (
            id INT PRIMARY KEY,
            name VARCHAR(100) NOT NULL,
            description VARCHAR(200) NULL
        )
        """)
        
        # Create table with composite primary key
        cursor.execute("""
        CREATE TABLE pytest_pk_schema.composite_pk_test (
            dept_id INT NOT NULL,
            emp_id INT NOT NULL,
            hire_date DATE NOT NULL,
            CONSTRAINT PK_composite_test PRIMARY KEY (dept_id, emp_id)
        )
        """)
        
        db_connection.commit()
    except Exception as e:
        pytest.fail(f"Test setup failed: {e}")

def test_primarykeys_simple(cursor, db_connection):
    """Test primaryKeys returns information about a simple primary key"""
    try:
        # First set up our test tables
        test_primarykeys_setup(cursor, db_connection)
        
        # Get primary key information
        pks = cursor.primaryKeys('single_pk_test', schema='pytest_pk_schema').fetchall()
        
        # Verify we got results
        assert len(pks) == 1, "Should find exactly one primary key column"
        pk = pks[0]
        
        # Verify primary key details
        assert pk.table_name.lower() == 'single_pk_test', "Wrong table name"
        assert pk.column_name.lower() == 'id', "Wrong primary key column name"
        assert pk.key_seq == 1, "Wrong key sequence number"
        assert pk.pk_name is not None, "Primary key name should not be None"
        
    finally:
        # Clean up happens in test_primarykeys_cleanup
        pass

def test_primarykeys_composite(cursor, db_connection):
    """Test primaryKeys with a composite primary key"""
    try:
        # Get primary key information
        pks = cursor.primaryKeys('composite_pk_test', schema='pytest_pk_schema').fetchall()
        
        # Verify we got results for both columns
        assert len(pks) == 2, "Should find two primary key columns"
        
        # Sort by key_seq to ensure consistent order
        pks = sorted(pks, key=lambda row: row.key_seq)
        
        # Verify first column
        assert pks[0].table_name.lower() == 'composite_pk_test', "Wrong table name"
        assert pks[0].column_name.lower() == 'dept_id', "Wrong first primary key column name"
        assert pks[0].key_seq == 1, "Wrong key sequence number for first column"
        
        # Verify second column
        assert pks[1].table_name.lower() == 'composite_pk_test', "Wrong table name"
        assert pks[1].column_name.lower() == 'emp_id', "Wrong second primary key column name"
        assert pks[1].key_seq == 2, "Wrong key sequence number for second column"
        
        # Both should have the same PK name
        assert pks[0].pk_name == pks[1].pk_name, "Both columns should have the same primary key name"
        
    finally:
        # Clean up happens in test_primarykeys_cleanup
        pass

def test_primarykeys_column_info(cursor, db_connection):
    """Test that primaryKeys returns correct column information"""
    try:
        # Get primary key information
        pks = cursor.primaryKeys('single_pk_test', schema='pytest_pk_schema').fetchall()
        
        # Verify column information
        assert len(pks) == 1, "Should find exactly one primary key column"
        pk = pks[0]
        
        # Verify expected columns are present
        assert hasattr(pk, 'table_cat'), "Result should have table_cat column"
        assert hasattr(pk, 'table_schem'), "Result should have table_schem column"
        assert hasattr(pk, 'table_name'), "Result should have table_name column"
        assert hasattr(pk, 'column_name'), "Result should have column_name column"
        assert hasattr(pk, 'key_seq'), "Result should have key_seq column"
        assert hasattr(pk, 'pk_name'), "Result should have pk_name column"
        
        # Verify values are correct
        assert pk.table_schem.lower() == 'pytest_pk_schema', "Wrong schema name"
        assert pk.table_name.lower() == 'single_pk_test', "Wrong table name"
        assert pk.column_name.lower() == 'id', "Wrong column name"
        assert isinstance(pk.key_seq, int), "key_seq should be an integer"
        
    finally:
        # Clean up happens in test_primarykeys_cleanup
        pass

def test_primarykeys_nonexistent(cursor):
    """Test primaryKeys() with non-existent table name"""
    # Use a table name that's highly unlikely to exist
    pks = cursor.primaryKeys('nonexistent_table_xyz123').fetchall()

    # Should return empty list, not error
    assert isinstance(pks, list), "Should return a list for non-existent table"
    assert len(pks) == 0, "Should return empty list for non-existent table"

def test_primarykeys_catalog_filter(cursor, db_connection):
    """Test primaryKeys() with catalog filter"""
    try:
        # Get current database name
        cursor.execute("SELECT DB_NAME() AS current_db")
        current_db = cursor.fetchone().current_db
        
        # Get primary keys with current catalog
        pks = cursor.primaryKeys('single_pk_test', catalog=current_db, schema='pytest_pk_schema').fetchall()
        
        # Verify catalog filter worked
        assert len(pks) == 1, "Should find exactly one primary key column"
        pk = pks[0]
        assert pk.table_cat == current_db, f"Expected catalog {current_db}, got {pk.table_cat}"
            
        # Get primary keys with non-existent catalog
        fake_pks = cursor.primaryKeys('single_pk_test', catalog='nonexistent_db_xyz123').fetchall()
        assert len(fake_pks) == 0, "Should return empty list for non-existent catalog"
        
    finally:
        # Clean up happens in test_primarykeys_cleanup
        pass

def test_primarykeys_cleanup(cursor, db_connection):
    """Clean up test tables after testing"""
    try:
        # Drop all test tables
        cursor.execute("DROP TABLE IF EXISTS pytest_pk_schema.single_pk_test")
        cursor.execute("DROP TABLE IF EXISTS pytest_pk_schema.composite_pk_test")
        
        # Drop the test schema
        cursor.execute("DROP SCHEMA IF EXISTS pytest_pk_schema")
        db_connection.commit()
    except Exception as e:
        pytest.fail(f"Test cleanup failed: {e}")

def test_specialcolumns_setup(cursor, db_connection):
    """Create test tables for testing rowIdColumns and rowVerColumns"""
    try:
        # Create a test schema for isolation
        cursor.execute("IF NOT EXISTS (SELECT * FROM sys.schemas WHERE name = 'pytest_special_schema') EXEC('CREATE SCHEMA pytest_special_schema')")
        
        # Drop tables if they exist
        cursor.execute("DROP TABLE IF EXISTS pytest_special_schema.rowid_test")
        cursor.execute("DROP TABLE IF EXISTS pytest_special_schema.timestamp_test")
        cursor.execute("DROP TABLE IF EXISTS pytest_special_schema.multiple_unique_test")
        cursor.execute("DROP TABLE IF EXISTS pytest_special_schema.identity_test")
        
        # Create table with primary key (for rowIdColumns)
        cursor.execute("""
        CREATE TABLE pytest_special_schema.rowid_test (
            id INT PRIMARY KEY,
            name NVARCHAR(100) NOT NULL,
            unique_col NVARCHAR(100) UNIQUE,
            non_unique_col NVARCHAR(100)
        )
        """)
        
        # Create table with rowversion column (for rowVerColumns)
        cursor.execute("""
        CREATE TABLE pytest_special_schema.timestamp_test (
            id INT PRIMARY KEY,
            name NVARCHAR(100) NOT NULL,
            last_updated ROWVERSION
        )
        """)
        
        # Create table with multiple unique identifiers
        cursor.execute("""
        CREATE TABLE pytest_special_schema.multiple_unique_test (
            id INT NOT NULL,
            code VARCHAR(10) NOT NULL,
            email VARCHAR(100) UNIQUE,
            order_number VARCHAR(20) UNIQUE,
            CONSTRAINT PK_multiple_unique_test PRIMARY KEY (id, code)
        )
        """)
        
        # Create table with identity column
        cursor.execute("""
        CREATE TABLE pytest_special_schema.identity_test (
            id INT IDENTITY(1,1) PRIMARY KEY,
            name NVARCHAR(100) NOT NULL,
            last_modified DATETIME DEFAULT GETDATE()
        )
        """)
        
        db_connection.commit()
    except Exception as e:
        pytest.fail(f"Test setup failed: {e}")

def test_rowid_columns_basic(cursor, db_connection):
    """Test basic functionality of rowIdColumns"""
    try:
        # Get row identifier columns for simple table
        rowid_cols = cursor.rowIdColumns(
            table='rowid_test', 
            schema='pytest_special_schema'
        ).fetchall()

        # LIMITATION: Only returns first column of primary key
        assert len(rowid_cols) == 1, "Should find exactly one ROWID column (first column of PK)"
        
        # Verify column name in the results
        col = rowid_cols[0]
        assert col.column_name.lower() == 'id', "Primary key column should be included in ROWID results"
        
        # Verify result structure
        assert hasattr(col, 'scope'), "Result should have scope column"
        assert hasattr(col, 'column_name'), "Result should have column_name column"
        assert hasattr(col, 'data_type'), "Result should have data_type column"
        assert hasattr(col, 'type_name'), "Result should have type_name column"
        assert hasattr(col, 'column_size'), "Result should have column_size column"
        assert hasattr(col, 'buffer_length'), "Result should have buffer_length column"
        assert hasattr(col, 'decimal_digits'), "Result should have decimal_digits column"
        assert hasattr(col, 'pseudo_column'), "Result should have pseudo_column column"
        
        # The scope should be one of the valid values or NULL
        assert col.scope in [0, 1, 2, None], f"Invalid scope value: {col.scope}"
        
        # The pseudo_column should be one of the valid values
        assert col.pseudo_column in [0, 1, 2, None], f"Invalid pseudo_column value: {col.pseudo_column}"
            
    except Exception as e:
        pytest.fail(f"rowIdColumns basic test failed: {e}")
    finally:
        # Clean up happens in test_specialcolumns_cleanup
        pass

def test_rowid_columns_identity(cursor, db_connection):
    """Test rowIdColumns with identity column"""
    try:
        # Get row identifier columns for table with identity column
        rowid_cols = cursor.rowIdColumns(
            table='identity_test', 
            schema='pytest_special_schema'
        ).fetchall()

        # LIMITATION: Only returns the identity column if it's the primary key
        assert len(rowid_cols) == 1, "Should find exactly one ROWID column (identity column as PK)"
        
        # Verify it's the identity column
        col = rowid_cols[0]
        assert col.column_name.lower() == 'id', "Identity column should be included as it's the PK"
        
    except Exception as e:
        pytest.fail(f"rowIdColumns identity test failed: {e}")
    finally:
        # Clean up happens in test_specialcolumns_cleanup
        pass

def test_rowid_columns_composite(cursor, db_connection):
    """Test rowIdColumns with composite primary key"""
    try:
        # Get row identifier columns for table with composite primary key
        rowid_cols = cursor.rowIdColumns(
            table='multiple_unique_test', 
            schema='pytest_special_schema'
        ).fetchall()

        # LIMITATION: Only returns first column of composite primary key
        assert len(rowid_cols) >= 1, "Should find at least one ROWID column (first column of PK)"
        
        # Verify column names in the results - should be the first PK column
        col_names = [col.column_name.lower() for col in rowid_cols]
        assert 'id' in col_names, "First part of composite PK should be included"
        
        # LIMITATION: Other parts of the PK or unique constraints may not be included
        if len(rowid_cols) > 1:
            # If additional columns are returned, they should be valid
            for col in rowid_cols:
                assert col.column_name.lower() in ['id', 'code'], "Only PK columns should be returned"
            
    except Exception as e:
        pytest.fail(f"rowIdColumns composite test failed: {e}")
    finally:
        # Clean up happens in test_specialcolumns_cleanup
        pass

def test_rowid_columns_nonexistent(cursor):
    """Test rowIdColumns with non-existent table"""
    # Use a table name that's highly unlikely to exist
    rowid_cols = cursor.rowIdColumns('nonexistent_table_xyz123').fetchall()

    # Should return empty list, not error
    assert isinstance(rowid_cols, list), "Should return a list for non-existent table"
    assert len(rowid_cols) == 0, "Should return empty list for non-existent table"

def test_rowid_columns_nullable(cursor, db_connection):
    """Test rowIdColumns with nullable parameter"""
    try:
        # First create a table with nullable unique column and non-nullable PK
        cursor.execute("""
        CREATE TABLE pytest_special_schema.nullable_test (
            id INT PRIMARY KEY, -- PK can't be nullable in SQL Server
            data NVARCHAR(100) NULL
        )
        """)
        db_connection.commit()
        
        # Test with nullable=True (default)
        rowid_cols_with_nullable = cursor.rowIdColumns(
            table='nullable_test', 
            schema='pytest_special_schema'
        ).fetchall()

        # Verify PK column is included
        assert len(rowid_cols_with_nullable) == 1, "Should return exactly one column (PK)"
        assert rowid_cols_with_nullable[0].column_name.lower() == 'id', "PK column should be returned"
        
        # Test with nullable=False
        rowid_cols_no_nullable = cursor.rowIdColumns(
            table='nullable_test', 
            schema='pytest_special_schema',
            nullable=False
        ).fetchall()

        # The behavior of SQLSpecialColumns with SQL_NO_NULLS is to only return
        # non-nullable columns that uniquely identify a row, but SQL Server returns
        # an empty set in this case - this is expected behavior
        assert len(rowid_cols_no_nullable) == 0, "Should return empty list when nullable=False (ODBC API behavior)"
        
    except Exception as e:
        pytest.fail(f"rowIdColumns nullable test failed: {e}")
    finally:
        cursor.execute("DROP TABLE IF EXISTS pytest_special_schema.nullable_test")
        db_connection.commit()

def test_rowver_columns_basic(cursor, db_connection):
    """Test basic functionality of rowVerColumns"""
    try:
        # Get version columns from timestamp test table
        rowver_cols = cursor.rowVerColumns(
            table='timestamp_test', 
            schema='pytest_special_schema'
        ).fetchall()

        # Verify we got results
        assert len(rowver_cols) == 1, "Should find exactly one ROWVER column"
        
        # Verify the column is the rowversion column
        rowver_col = rowver_cols[0]
        assert rowver_col.column_name.lower() == 'last_updated', "ROWVER column should be 'last_updated'"
        assert rowver_col.type_name.lower() in ['rowversion', 'timestamp'], "ROWVER column should have rowversion or timestamp type"
        
        # Verify result structure - allowing for NULL values
        assert hasattr(rowver_col, 'scope'), "Result should have scope column"
        assert hasattr(rowver_col, 'column_name'), "Result should have column_name column"
        assert hasattr(rowver_col, 'data_type'), "Result should have data_type column"
        assert hasattr(rowver_col, 'type_name'), "Result should have type_name column"
        assert hasattr(rowver_col, 'column_size'), "Result should have column_size column"
        assert hasattr(rowver_col, 'buffer_length'), "Result should have buffer_length column"        
        assert hasattr(rowver_col, 'decimal_digits'), "Result should have decimal_digits column"      
        assert hasattr(rowver_col, 'pseudo_column'), "Result should have pseudo_column column"        
        
        # The scope should be one of the valid values or NULL
        assert rowver_col.scope in [0, 1, 2, None], f"Invalid scope value: {rowver_col.scope}"
        
    except Exception as e:
        pytest.fail(f"rowVerColumns basic test failed: {e}")
    finally:
        # Clean up happens in test_specialcolumns_cleanup
        pass

def test_rowver_columns_nonexistent(cursor):
    """Test rowVerColumns with non-existent table"""
    # Use a table name that's highly unlikely to exist
    rowver_cols = cursor.rowVerColumns('nonexistent_table_xyz123').fetchall()
    
    # Should return empty list, not error
    assert isinstance(rowver_cols, list), "Should return a list for non-existent table"
    assert len(rowver_cols) == 0, "Should return empty list for non-existent table"

def test_rowver_columns_nullable(cursor, db_connection):
    """Test rowVerColumns with nullable parameter (not expected to have effect)"""
    try:
        # First create a table with rowversion column
        cursor.execute("""
        CREATE TABLE pytest_special_schema.nullable_rowver_test (
            id INT PRIMARY KEY,
            ts ROWVERSION
        )
        """)
        db_connection.commit()
        
        # Test with nullable=True (default)
        rowver_cols_with_nullable = cursor.rowVerColumns(
            table='nullable_rowver_test', 
            schema='pytest_special_schema'
        ).fetchall()

        # Verify rowversion column is included (rowversion can't be nullable)
        assert len(rowver_cols_with_nullable) == 1, "Should find exactly one ROWVER column"
        assert rowver_cols_with_nullable[0].column_name.lower() == 'ts', "ROWVERSION column should be included"
        
        # Test with nullable=False
        rowver_cols_no_nullable = cursor.rowVerColumns(
            table='nullable_rowver_test', 
            schema='pytest_special_schema',
            nullable=False
        ).fetchall()

        # Verify rowversion column is still included
        assert len(rowver_cols_no_nullable) == 1, "Should find exactly one ROWVER column"
        assert rowver_cols_no_nullable[0].column_name.lower() == 'ts', "ROWVERSION column should be included even with nullable=False"
        
    except Exception as e:
        pytest.fail(f"rowVerColumns nullable test failed: {e}")
    finally:
        cursor.execute("DROP TABLE IF EXISTS pytest_special_schema.nullable_rowver_test")
        db_connection.commit()

def test_specialcolumns_catalog_filter(cursor, db_connection):
    """Test special columns with catalog filter"""
    try:
        # Get current database name
        cursor.execute("SELECT DB_NAME() AS current_db")
        current_db = cursor.fetchone().current_db
        
        # Test rowIdColumns with current catalog
        rowid_cols = cursor.rowIdColumns(
            table='rowid_test',
            catalog=current_db,
            schema='pytest_special_schema'
        ).fetchall()

        # Verify catalog filter worked
        assert len(rowid_cols) > 0, "Should find ROWID columns with correct catalog"
        
        # Test rowIdColumns with non-existent catalog
        fake_rowid_cols = cursor.rowIdColumns(
            table='rowid_test',
            catalog='nonexistent_db_xyz123',
            schema='pytest_special_schema'
        ).fetchall()
        assert len(fake_rowid_cols) == 0, "Should return empty list for non-existent catalog"
        
        # Test rowVerColumns with current catalog
        rowver_cols = cursor.rowVerColumns(
            table='timestamp_test',
            catalog=current_db,
            schema='pytest_special_schema'
        ).fetchall()
        
        # Verify catalog filter worked
        assert len(rowver_cols) > 0, "Should find ROWVER columns with correct catalog"
        
        # Test rowVerColumns with non-existent catalog
        fake_rowver_cols = cursor.rowVerColumns(
            table='timestamp_test',
            catalog='nonexistent_db_xyz123',
            schema='pytest_special_schema'
        ).fetchall()
        assert len(fake_rowver_cols) == 0, "Should return empty list for non-existent catalog"
        
    except Exception as e:
        pytest.fail(f"Special columns catalog filter test failed: {e}")
    finally:
        # Clean up happens in test_specialcolumns_cleanup
        pass

def test_specialcolumns_cleanup(cursor, db_connection):
    """Clean up test tables after testing"""
    try:
        # Drop all test tables
        cursor.execute("DROP TABLE IF EXISTS pytest_special_schema.rowid_test")
        cursor.execute("DROP TABLE IF EXISTS pytest_special_schema.timestamp_test")
        cursor.execute("DROP TABLE IF EXISTS pytest_special_schema.multiple_unique_test")
        cursor.execute("DROP TABLE IF EXISTS pytest_special_schema.identity_test")
        cursor.execute("DROP TABLE IF EXISTS pytest_special_schema.nullable_unique_test")
        cursor.execute("DROP TABLE IF EXISTS pytest_special_schema.nullable_timestamp_test")
        
        # Drop the test schema
        cursor.execute("DROP SCHEMA IF EXISTS pytest_special_schema")
        db_connection.commit()
    except Exception as e:
        pytest.fail(f"Test cleanup failed: {e}")

def test_statistics_setup(cursor, db_connection):
    """Create test tables and indexes for statistics testing"""
    try:
        # Create a test schema for isolation
        cursor.execute("IF NOT EXISTS (SELECT * FROM sys.schemas WHERE name = 'pytest_stats_schema') EXEC('CREATE SCHEMA pytest_stats_schema')")
        
        # Drop tables if they exist
        cursor.execute("DROP TABLE IF EXISTS pytest_stats_schema.stats_test")
        cursor.execute("DROP TABLE IF EXISTS pytest_stats_schema.empty_stats_test")
        
        # Create test table with various indexes
        cursor.execute("""
        CREATE TABLE pytest_stats_schema.stats_test (
            id INT PRIMARY KEY,
            name VARCHAR(100) NOT NULL,
            email VARCHAR(100) UNIQUE,
            department VARCHAR(50) NOT NULL,
            salary DECIMAL(10, 2) NULL,
            hire_date DATE NOT NULL
        )
        """)
        
        # Create a non-unique index
        cursor.execute("""
        CREATE INDEX IX_stats_test_dept_date ON pytest_stats_schema.stats_test (department, hire_date)
        """)
        
        # Create a unique index on multiple columns
        cursor.execute("""
        CREATE UNIQUE INDEX UX_stats_test_name_dept ON pytest_stats_schema.stats_test (name, department)
        """)
        
        # Create an empty table for testing
        cursor.execute("""
        CREATE TABLE pytest_stats_schema.empty_stats_test (
            id INT PRIMARY KEY,
            data VARCHAR(100) NULL
        )
        """)
        
        db_connection.commit()
    except Exception as e:
        pytest.fail(f"Test setup failed: {e}")

def test_statistics_basic(cursor, db_connection):
    """Test basic functionality of statistics method"""
    try:
        # First set up our test tables
        test_statistics_setup(cursor, db_connection)
        
        # Get statistics for the test table (all indexes)
        stats = cursor.statistics(
            table='stats_test', 
            schema='pytest_stats_schema'
        ).fetchall()
        
        # Verify we got results - should include PK, unique index on email, and non-unique index
        assert stats is not None, "statistics() should return results"
        assert len(stats) > 0, "statistics() should return at least one row"
        
        # Count different types of indexes
        table_stats = [s for s in stats if s.type == 0]  # TABLE_STAT
        indexes = [s for s in stats if s.type != 0]      # Actual indexes
        
        # We should have at least one table statistics row and multiple index rows
        assert len(table_stats) <= 1, "Should have at most one TABLE_STAT row"
        assert len(indexes) >= 3, "Should have at least 3 index entries (PK, unique email, non-unique dept+date)"
        
        # Verify column names in results
        first_row = stats[0]
        assert hasattr(first_row, 'table_name'), "Result should have table_name column"
        assert hasattr(first_row, 'non_unique'), "Result should have non_unique column"
        assert hasattr(first_row, 'index_name'), "Result should have index_name column"
        assert hasattr(first_row, 'type'), "Result should have type column"
        assert hasattr(first_row, 'column_name'), "Result should have column_name column"
        
        # Check that we can find the primary key
        pk_found = False
        for stat in stats:
            if (hasattr(stat, 'index_name') and 
                stat.index_name and 
                'pk' in stat.index_name.lower()):
                pk_found = True
                break
        
        assert pk_found, "Primary key should be included in statistics results"
        
        # Check that we can find the unique index on email
        email_index_found = False
        for stat in stats:
            if (hasattr(stat, 'column_name') and 
                stat.column_name and 
                stat.column_name.lower() == 'email' and
                hasattr(stat, 'non_unique') and 
                stat.non_unique == 0):  # 0 = unique
                email_index_found = True
                break
        
        assert email_index_found, "Unique index on email should be included in statistics results"
        
    finally:
        # Clean up happens in test_statistics_cleanup
        pass

def test_statistics_unique_only(cursor, db_connection):
    """Test statistics with unique=True to get only unique indexes"""
    try:
        # Get statistics for only unique indexes
        stats = cursor.statistics(
            table='stats_test', 
            schema='pytest_stats_schema',
            unique=True
        ).fetchall()
        
        # Verify we got results
        assert stats is not None, "statistics() with unique=True should return results"
        assert len(stats) > 0, "statistics() with unique=True should return at least one row"
        
        # All index entries should be for unique indexes (non_unique = 0)
        for stat in stats:
            if hasattr(stat, 'type') and stat.type != 0:  # Skip TABLE_STAT entries
                assert hasattr(stat, 'non_unique'), "Index entry should have non_unique column"
                assert stat.non_unique == 0, "With unique=True, all indexes should be unique"
        
        # Count different types of indexes
        indexes = [s for s in stats if hasattr(s, 'type') and s.type != 0]
        
        # We should have multiple unique indexes (PK, unique email, unique name+dept)
        assert len(indexes) >= 3, "Should have at least 3 unique index entries"
        
    finally:
        # Clean up happens in test_statistics_cleanup
        pass

def test_statistics_empty_table(cursor, db_connection):
    """Test statistics on a table with no data (just schema)"""
    try:
        # Get statistics for the empty table
        stats = cursor.statistics(
            table='empty_stats_test', 
            schema='pytest_stats_schema'
        ).fetchall()
        
        # Should still return metadata about the primary key
        assert stats is not None, "statistics() should return results even for empty table"
        assert len(stats) > 0, "statistics() should return at least one row for empty table"
        
        # Check for primary key
        pk_found = False
        for stat in stats:
            if (hasattr(stat, 'index_name') and 
                stat.index_name and 
                'pk' in stat.index_name.lower()):
                pk_found = True
                break
        
        assert pk_found, "Primary key should be included in statistics results for empty table"
        
    finally:
        # Clean up happens in test_statistics_cleanup
        pass

def test_statistics_nonexistent(cursor):
    """Test statistics with non-existent table name"""
    # Use a table name that's highly unlikely to exist
    stats = cursor.statistics('nonexistent_table_xyz123').fetchall()
    
    # Should return empty list, not error
    assert isinstance(stats, list), "Should return a list for non-existent table"
    assert len(stats) == 0, "Should return empty list for non-existent table"

def test_statistics_result_structure(cursor, db_connection):
    """Test the complete structure of statistics result rows"""
    try:
        # Get statistics for the test table
        stats = cursor.statistics(
            table='stats_test', 
            schema='pytest_stats_schema'
        ).fetchall()
        
        # Verify we have results
        assert len(stats) > 0, "Should have statistics results"
        
        # Find a row that's an actual index (not TABLE_STAT)
        index_row = None
        for stat in stats:
            if hasattr(stat, 'type') and stat.type != 0:
                index_row = stat
                break
                
        assert index_row is not None, "Should have at least one index row"
        
        # Check for all required columns
        required_columns = [
            'table_cat', 'table_schem', 'table_name', 'non_unique',
            'index_qualifier', 'index_name', 'type', 'ordinal_position',
            'column_name', 'asc_or_desc', 'cardinality', 'pages', 
            'filter_condition'
        ]
        
        for column in required_columns:
            assert hasattr(index_row, column), f"Result missing required column: {column}"
            
        # Check types of key columns
        assert isinstance(index_row.table_name, str), "table_name should be a string"
        assert isinstance(index_row.type, int), "type should be an integer"
        
        # Don't check the actual values of cardinality and pages as they may be NULL
        # or driver-dependent, especially for empty tables
        
    finally:
        # Clean up happens in test_statistics_cleanup
        pass

def test_statistics_catalog_filter(cursor, db_connection):
    """Test statistics with catalog filter"""
    try:
        # Get current database name
        cursor.execute("SELECT DB_NAME() AS current_db")
        current_db = cursor.fetchone().current_db
        
        # Get statistics with current catalog
        stats = cursor.statistics(
            table='stats_test',
            catalog=current_db,
            schema='pytest_stats_schema'
        ).fetchall()

        # Verify catalog filter worked
        assert len(stats) > 0, "Should find statistics with correct catalog"
        
        # Verify catalog in results
        for stat in stats:
            if hasattr(stat, 'table_cat'):
                assert stat.table_cat.lower() == current_db.lower(), "Wrong table catalog"
            
        # Get statistics with non-existent catalog
        fake_stats = cursor.statistics(
            table='stats_test',
            catalog='nonexistent_db_xyz123',
            schema='pytest_stats_schema'
        ).fetchall()
        assert len(fake_stats) == 0, "Should return empty list for non-existent catalog"
        
    finally:
        # Clean up happens in test_statistics_cleanup
        pass

def test_statistics_with_quick_parameter(cursor, db_connection):
    """Test statistics with quick parameter variations"""
    try:
        # Test with quick=True (default)
        quick_stats = cursor.statistics(
            table='stats_test', 
            schema='pytest_stats_schema',
            quick=True
        ).fetchall()
        
        # Test with quick=False
        thorough_stats = cursor.statistics(
            table='stats_test', 
            schema='pytest_stats_schema',
            quick=False
        ).fetchall()
        
        # Both should return results, but we can't guarantee behavior differences
        # since it depends on the ODBC driver and database system
        assert len(quick_stats) > 0, "quick=True should return results"
        assert len(thorough_stats) > 0, "quick=False should return results"
        
        # Just verify that changing the parameter didn't cause errors
        
    finally:
        # Clean up happens in test_statistics_cleanup
        pass

def test_statistics_cleanup(cursor, db_connection):
    """Clean up test tables after testing"""
    try:
        # Drop all test tables
        cursor.execute("DROP TABLE IF EXISTS pytest_stats_schema.stats_test")
        cursor.execute("DROP TABLE IF EXISTS pytest_stats_schema.empty_stats_test")
        
        # Drop the test schema
        cursor.execute("DROP SCHEMA IF EXISTS pytest_stats_schema")
        db_connection.commit()
    except Exception as e:
        pytest.fail(f"Test cleanup failed: {e}")

def test_columns_setup(cursor, db_connection):
    """Create test tables for columns method testing"""
    try:
        # Create a test schema for isolation
        cursor.execute("IF NOT EXISTS (SELECT * FROM sys.schemas WHERE name = 'pytest_cols_schema') EXEC('CREATE SCHEMA pytest_cols_schema')")

        # Drop tables if they exist
        cursor.execute("DROP TABLE IF EXISTS pytest_cols_schema.columns_test")
        cursor.execute("DROP TABLE IF EXISTS pytest_cols_schema.columns_special_test")
        
        # Create test table with various column types
        cursor.execute(""" 
        CREATE TABLE pytest_cols_schema.columns_test (
            id INT PRIMARY KEY,
            name NVARCHAR(100) NOT NULL,
            description NVARCHAR(MAX) NULL,
            price DECIMAL(10, 2) NULL,
            created_date DATETIME DEFAULT GETDATE(),
            is_active BIT NOT NULL DEFAULT 1,
            binary_data VARBINARY(MAX) NULL,
            notes TEXT NULL,
            [computed_col] AS (name + ' - ' + CAST(id AS VARCHAR(10)))
        )
        """)
        
        # Create table with special column names and edge cases - fix the problematic column name
        cursor.execute(""" 
        CREATE TABLE pytest_cols_schema.columns_special_test (
            [ID] INT PRIMARY KEY,
            [User Name] NVARCHAR(100) NULL,
            [Spaces  Multiple] VARCHAR(50) NULL,
            [123_numeric_start] INT NULL,
            [MAX] VARCHAR(20) NULL,        -- SQL keyword as column name
            [SELECT] INT NULL,             -- SQL keyword as column name
            [Column.With.Dots] VARCHAR(20) NULL,
            [Column/With/Slashes] VARCHAR(20) NULL,
            [Column_With_Underscores] VARCHAR(20) NULL  -- Changed from problematic nested brackets
        )
        """)
        
        db_connection.commit()
    except Exception as e:
        pytest.fail(f"Test setup failed: {e}")

def test_columns_all(cursor, db_connection):
    """Test columns returns information about all columns in all tables"""
    try:
        # First set up our test tables
        test_columns_setup(cursor, db_connection)
        
        # Get all columns (no filters)
        cols_cursor = cursor.columns()
        cols = cols_cursor.fetchall()
        
        # Verify we got results
        assert cols is not None, "columns() should return results"
        assert len(cols) > 0, "columns() should return at least one column"
        
        # Verify our test tables' columns are in the results
        # Use case-insensitive comparison to avoid driver case sensitivity issues
        found_test_table = False
        for col in cols:
            if (hasattr(col, 'table_name') and 
                col.table_name and 
                col.table_name.lower() == 'columns_test' and
                hasattr(col, 'table_schem') and 
                col.table_schem and 
                col.table_schem.lower() == 'pytest_cols_schema'):
                found_test_table = True
                break
                
        assert found_test_table, "Test table columns should be included in results"
        
        # Verify structure of results
        first_row = cols[0]
        assert hasattr(first_row, 'table_cat'), "Result should have table_cat column"
        assert hasattr(first_row, 'table_schem'), "Result should have table_schem column"
        assert hasattr(first_row, 'table_name'), "Result should have table_name column"
        assert hasattr(first_row, 'column_name'), "Result should have column_name column"
        assert hasattr(first_row, 'data_type'), "Result should have data_type column"
        assert hasattr(first_row, 'type_name'), "Result should have type_name column"
        assert hasattr(first_row, 'column_size'), "Result should have column_size column"
        assert hasattr(first_row, 'buffer_length'), "Result should have buffer_length column"
        assert hasattr(first_row, 'decimal_digits'), "Result should have decimal_digits column"
        assert hasattr(first_row, 'num_prec_radix'), "Result should have num_prec_radix column"
        assert hasattr(first_row, 'nullable'), "Result should have nullable column"
        assert hasattr(first_row, 'remarks'), "Result should have remarks column"
        assert hasattr(first_row, 'column_def'), "Result should have column_def column"
        assert hasattr(first_row, 'sql_data_type'), "Result should have sql_data_type column"
        assert hasattr(first_row, 'sql_datetime_sub'), "Result should have sql_datetime_sub column"
        assert hasattr(first_row, 'char_octet_length'), "Result should have char_octet_length column"
        assert hasattr(first_row, 'ordinal_position'), "Result should have ordinal_position column"
        assert hasattr(first_row, 'is_nullable'), "Result should have is_nullable column"
        
    finally:
        # Clean up happens in test_columns_cleanup
        pass

def test_columns_specific_table(cursor, db_connection):
    """Test columns returns information about a specific table"""
    try:
        # Get columns for the test table
        cols = cursor.columns(
            table='columns_test', 
            schema='pytest_cols_schema'
        ).fetchall()
        
        # Verify we got results
        assert len(cols) == 9, "Should find exactly 9 columns in columns_test"
        
        # Verify all column names are present (case insensitive)
        col_names = [col.column_name.lower() for col in cols]
        expected_names = ['id', 'name', 'description', 'price', 'created_date', 
                          'is_active', 'binary_data', 'notes', 'computed_col']
        
        for name in expected_names:
            assert name in col_names, f"Column {name} should be in results"
            
        # Verify details of a specific column (id)
        id_col = next(col for col in cols if col.column_name.lower() == 'id')
        assert id_col.nullable == 0, "id column should be non-nullable"
        assert id_col.ordinal_position == 1, "id should be the first column"
        assert id_col.is_nullable == "NO", "is_nullable should be NO for id column"
        
        # Check data types (but don't assume specific ODBC type codes since they vary by driver)
        # Instead check that the type_name is correct
        id_type = id_col.type_name.lower()
        assert 'int' in id_type, f"id column should be INTEGER type, got {id_type}"
        
        # Check a nullable column
        desc_col = next(col for col in cols if col.column_name.lower() == 'description')
        assert desc_col.nullable == 1, "description column should be nullable"
        assert desc_col.is_nullable == "YES", "is_nullable should be YES for description column"
        
    finally:
        # Clean up happens in test_columns_cleanup
        pass

def test_columns_special_chars(cursor, db_connection):
    """Test columns with special characters and edge cases"""
    try:
        # Get columns for the special table
        cols = cursor.columns(
            table='columns_special_test', 
            schema='pytest_cols_schema'
        ).fetchall()
        
        # Verify we got results
        assert len(cols) == 9, "Should find exactly 9 columns in columns_special_test"
        
        # Check that special column names are handled correctly
        col_names = [col.column_name for col in cols]
        
        # Create case-insensitive lookup
        col_names_lower = [name.lower() if name else None for name in col_names]
        
        # Check for columns with special characters - note that column names might be
        # returned with or without brackets/quotes depending on the driver
        assert any('user name' in name.lower() for name in col_names), "Column with spaces should be in results"
        assert any('id' == name.lower() for name in col_names), "ID column should be in results"
        assert any('123_numeric_start' in name.lower() for name in col_names), "Column starting with numbers should be in results"
        assert any('max' == name.lower() for name in col_names), "MAX column should be in results"
        assert any('select' == name.lower() for name in col_names), "SELECT column should be in results"
        assert any('column.with.dots' in name.lower() for name in col_names), "Column with dots should be in results"
        assert any('column/with/slashes' in name.lower() for name in col_names), "Column with slashes should be in results"
        assert any('column_with_underscores' in name.lower() for name in col_names), "Column with underscores should be in results"
        
    finally:
        # Clean up happens in test_columns_cleanup
        pass

def test_columns_specific_column(cursor, db_connection):
    """Test columns with specific column filter"""
    try:
        # Get specific column
        cols = cursor.columns(
            table='columns_test', 
            schema='pytest_cols_schema',
            column='name'
        ).fetchall()
        
        # Verify we got just one result
        assert len(cols) == 1, "Should find exactly 1 column named 'name'"
        
        # Verify column details
        col = cols[0]
        assert col.column_name.lower() == 'name', "Column name should be 'name'"
        assert col.table_name.lower() == 'columns_test', "Table name should be 'columns_test'"
        assert col.table_schem.lower() == 'pytest_cols_schema', "Schema should be 'pytest_cols_schema'"
        assert col.nullable == 0, "name column should be non-nullable"
        
        # Get column using pattern (% wildcard)
        pattern_cols = cursor.columns(
            table='columns_test', 
            schema='pytest_cols_schema',
            column='%date%'
        ).fetchall()
        
        # Should find created_date column
        assert len(pattern_cols) == 1, "Should find 1 column matching '%date%'"

        assert pattern_cols[0].column_name.lower() == 'created_date', "Should find created_date column"
        
        # Get multiple columns with pattern
        multi_cols = cursor.columns(
            table='columns_test', 
            schema='pytest_cols_schema',
            column='%d%'  # Should match id, description, created_date
        ).fetchall()
        
        # At least 3 columns should match this pattern
        assert len(multi_cols) >= 3, "Should find at least 3 columns matching '%d%'"
        match_names = [col.column_name.lower() for col in multi_cols]
        assert 'id' in match_names, "id should match '%d%'"
        assert 'description' in match_names, "description should match '%d%'"
        assert 'created_date' in match_names, "created_date should match '%d%'"
        
    finally:
        # Clean up happens in test_columns_cleanup
        pass

def test_columns_with_underscore_pattern(cursor):
    """Test columns with underscore wildcard pattern"""
    try:
        # Get columns with underscore pattern (one character wildcard)
        # Looking for 'id' (exactly 2 chars)
        cols = cursor.columns(
            table='columns_test', 
            schema='pytest_cols_schema',
            column='__'
        ).fetchall()
        
        # Should find 'id' column
        id_found = False
        for col in cols:
            if col.column_name.lower() == 'id' and col.table_name.lower() == 'columns_test':
                id_found = True
                break
                
        assert id_found, "Should find 'id' column with pattern '__'"
        
        # Try a more complex pattern with both % and _
        # For example: '%_d%' matches any column with 'd' as the second or later character
        pattern_cols = cursor.columns(
            table='columns_test', 
            schema='pytest_cols_schema',
            column='%_d%'
        ).fetchall()
        
        # Should match 'id' (if considering case-insensitive) and 'created_date'
        match_names = [col.column_name.lower() for col in pattern_cols 
                       if col.table_name.lower() == 'columns_test']
        
        # At least 'created_date' should match this pattern
        assert 'created_date' in match_names, "created_date should match '%_d%'"
        
    finally:
        # Clean up happens in test_columns_cleanup
        pass

def test_columns_nonexistent(cursor):
    """Test columns with non-existent table or column"""
    # Test with non-existent table
    table_cols = cursor.columns(table='nonexistent_table_xyz123')
    assert len(table_cols) == 0, "Should return empty list for non-existent table"
    
    # Test with non-existent column in existing table
    col_cols = cursor.columns(
        table='columns_test', 
        schema='pytest_cols_schema',
        column='nonexistent_column_xyz123'
    ).fetchall()
    assert len(col_cols) == 0, "Should return empty list for non-existent column"
    
    # Test with non-existent schema
    schema_cols = cursor.columns(
        table='columns_test', 
        schema='nonexistent_schema_xyz123'
    )
    assert len(schema_cols) == 0, "Should return empty list for non-existent schema"

def test_columns_data_types(cursor):
    """Test columns returns correct data type information"""
    try:
        # Get all columns from test table
        cols = cursor.columns(
            table='columns_test', 
            schema='pytest_cols_schema'
        ).fetchall()
        
        # Create a dictionary mapping column names to their details
        col_dict = {col.column_name.lower(): col for col in cols}
        
        # Check data types by name (case insensitive checks)
        # Note: We're checking type_name as a string to avoid SQL type code inconsistencies
        # between drivers
        
        # INT column
        assert 'int' in col_dict['id'].type_name.lower(), "id should be INT type"
        
        # NVARCHAR column
        assert any(name in col_dict['name'].type_name.lower() 
                  for name in ['nvarchar', 'varchar', 'char', 'wchar']), "name should be NVARCHAR type"
        
        # DECIMAL column
        assert any(name in col_dict['price'].type_name.lower() 
                  for name in ['decimal', 'numeric', 'money']), "price should be DECIMAL type"
        
        # BIT column
        assert any(name in col_dict['is_active'].type_name.lower() 
                  for name in ['bit', 'boolean']), "is_active should be BIT type"
        
        # TEXT column
        assert any(name in col_dict['notes'].type_name.lower() 
                  for name in ['text', 'char', 'varchar']), "notes should be TEXT type"
        
        # Check nullable flag
        assert col_dict['id'].nullable == 0, "id should be non-nullable"
        assert col_dict['description'].nullable == 1, "description should be nullable"
        
        # Check column size
        assert col_dict['name'].column_size == 100, "name should have size 100"
        
        # Check decimal digits for numeric type
        assert col_dict['price'].decimal_digits == 2, "price should have 2 decimal digits"
        
    finally:
        # Clean up happens in test_columns_cleanup
        pass

def test_columns_nonexistent(cursor):
    """Test columns with non-existent table or column"""
    # Test with non-existent table
    table_cols = cursor.columns(table='nonexistent_table_xyz123').fetchall()
    assert len(table_cols) == 0, "Should return empty list for non-existent table"
    
    # Test with non-existent column in existing table
    col_cols = cursor.columns(
        table='columns_test', 
        schema='pytest_cols_schema',
        column='nonexistent_column_xyz123'
    ).fetchall()
    assert len(col_cols) == 0, "Should return empty list for non-existent column"
    
    # Test with non-existent schema
    schema_cols = cursor.columns(
        table='columns_test', 
        schema='nonexistent_schema_xyz123'
    ).fetchall()
    assert len(schema_cols) == 0, "Should return empty list for non-existent schema"

def test_columns_catalog_filter(cursor):
    """Test columns with catalog filter"""
    try:
        # Get current database name
        cursor.execute("SELECT DB_NAME() AS current_db")
        current_db = cursor.fetchone().current_db
        
        # Get columns with current catalog
        cols = cursor.columns(
            table='columns_test',
            catalog=current_db,
            schema='pytest_cols_schema'
        ).fetchall()
        
        # Verify catalog filter worked
        assert len(cols) > 0, "Should find columns with correct catalog"
        
        # Check catalog in results
        for col in cols:
            # Some drivers might return None for catalog
            if col.table_cat is not None:
                assert col.table_cat.lower() == current_db.lower(), "Wrong table catalog"
            
        # Test with non-existent catalog
        fake_cols = cursor.columns(
            table='columns_test',
            catalog='nonexistent_db_xyz123',
            schema='pytest_cols_schema'
        ).fetchall()
        assert len(fake_cols) == 0, "Should return empty list for non-existent catalog"
        
    finally:
        # Clean up happens in test_columns_cleanup
        pass

def test_columns_schema_pattern(cursor):
    """Test columns with schema name pattern"""
    try:
        # Get columns with schema pattern
        cols = cursor.columns(
            table='columns_test',
            schema='pytest_%'
        ).fetchall()
        
        # Should find our test table columns
        test_cols = [col for col in cols if col.table_name.lower() == 'columns_test']
        assert len(test_cols) > 0, "Should find columns using schema pattern"
        
        # Try a more specific pattern
        specific_cols = cursor.columns(
            table='columns_test',
            schema='pytest_cols%'
        ).fetchall()
        
        # Should still find our test table columns
        test_cols = [col for col in specific_cols if col.table_name.lower() == 'columns_test']
        assert len(test_cols) > 0, "Should find columns using specific schema pattern"
        
    finally:
        # Clean up happens in test_columns_cleanup
        pass

def test_columns_table_pattern(cursor):
    """Test columns with table name pattern"""
    try:
        # Get columns with table pattern
        cols = cursor.columns(
            table='columns_%',
            schema='pytest_cols_schema'
        ).fetchall()
        
        # Should find columns from both test tables
        tables_found = set()
        for col in cols:
            if col.table_name:
                tables_found.add(col.table_name.lower())
        
        assert 'columns_test' in tables_found, "Should find columns_test with pattern columns_%"
        assert 'columns_special_test' in tables_found, "Should find columns_special_test with pattern columns_%"
        
    finally:
        # Clean up happens in test_columns_cleanup
        pass

def test_columns_ordinal_position(cursor):
    """Test ordinal_position is correct in columns results"""
    try:
        # Get columns for the test table
        cols = cursor.columns(
            table='columns_test', 
            schema='pytest_cols_schema'
        ).fetchall()
        
        # Sort by ordinal position
        sorted_cols = sorted(cols, key=lambda col: col.ordinal_position)
        
        # Verify positions are consecutive starting from 1
        for i, col in enumerate(sorted_cols, 1):
            assert col.ordinal_position == i, f"Column {col.column_name} should have ordinal_position {i}"
            
        # First column should be id (primary key)
        assert sorted_cols[0].column_name.lower() == 'id', "First column should be id"
        
    finally:
        # Clean up happens in test_columns_cleanup
        pass

def test_columns_cleanup(cursor, db_connection):
    """Clean up test tables after testing"""
    try:
        # Drop all test tables
        cursor.execute("DROP TABLE IF EXISTS pytest_cols_schema.columns_test")
        cursor.execute("DROP TABLE IF EXISTS pytest_cols_schema.columns_special_test")
        
        # Drop the test schema
        cursor.execute("DROP SCHEMA IF EXISTS pytest_cols_schema")
        db_connection.commit()
    except Exception as e:
        pytest.fail(f"Test cleanup failed: {e}")
>>>>>>> 997ded6b

def test_close(db_connection):
    """Test closing the cursor"""
    try:
        cursor = db_connection.cursor()
        cursor.close()
        assert cursor.closed, "Cursor should be closed after calling close()"
    except Exception as e:
        pytest.fail(f"Cursor close test failed: {e}")
    finally:
        cursor = db_connection.cursor()<|MERGE_RESOLUTION|>--- conflicted
+++ resolved
@@ -1736,7 +1736,6 @@
     # Clean up
     cursor.execute("DROP TABLE IF EXISTS #test_inputsizes_override")
 
-<<<<<<< HEAD
 def test_setinputsizes_parameter_count_mismatch_fewer(db_connection):
     """Test setinputsizes with fewer sizes than parameters"""
     import warnings
@@ -1974,7 +1973,7 @@
     
 #     # Clean up
 #     cursor.execute("DROP TABLE IF EXISTS #test_inputsizes_edge")
-=======
+
 def test_gettypeinfo_all_types(cursor):
     """Test getTypeInfo with no arguments returns all data types"""
     # Get all type information
@@ -3973,7 +3972,6 @@
         db_connection.commit()
     except Exception as e:
         pytest.fail(f"Test cleanup failed: {e}")
->>>>>>> 997ded6b
 
 def test_close(db_connection):
     """Test closing the cursor"""
