"""
This file contains tests for the Cursor class.
Functions:
- test_cursor: Check if the cursor is created.
- test_execute: Ensure test_cursor passed and execute a query to fetch database names and IDs.
- test_fetch_data: Ensure test_cursor passed and fetch data from a query.
- test_execute_invalid_query: Ensure test_cursor passed and check if executing an invalid query raises an exception.
Note: The cursor function is not yet implemented, so related tests are commented out.
"""

import pytest
<<<<<<< HEAD
import sys
from datetime import datetime, date, time, timedelta, timezone
=======
from datetime import datetime, date, time
import time as time_module
>>>>>>> d94b5180
import decimal
from contextlib import closing
import mssql_python

# Setup test table
TEST_TABLE = """
CREATE TABLE #pytest_all_data_types (
    id INTEGER PRIMARY KEY,
    bit_column BIT,
    tinyint_column TINYINT,
    smallint_column SMALLINT,
    bigint_column BIGINT,
    integer_column INTEGER,
    float_column FLOAT,
    wvarchar_column NVARCHAR(255),
    time_column TIME,
    datetime_column DATETIME,
    date_column DATE,
    real_column REAL
);
"""

# Test data
TEST_DATA = (
    1,
    1,
    127,
    32767,
    9223372036854775807,
    2147483647,
    1.23456789,
    "nvarchar data",
    time(12, 34, 56),
    datetime(2024, 5, 20, 12, 34, 56, 123000),
    date(2024, 5, 20),
    1.23456789
)

# Parameterized test data with different primary keys
PARAM_TEST_DATA = [
    TEST_DATA,
    (2, 0, 0, 0, 0, 0, 0.0, "test1", time(0, 0, 0), datetime(2024, 1, 1, 0, 0, 0), date(2024, 1, 1), 0.0),
    (3, 1, 1, 1, 1, 1, 1.1, "test2", time(1, 1, 1), datetime(2024, 2, 2, 1, 1, 1), date(2024, 2, 2), 1.1),
    (4, 0, 127, 32767, 9223372036854775807, 2147483647, 1.23456789, "test3", time(12, 34, 56), datetime(2024, 5, 20, 12, 34, 56, 123000), date(2024, 5, 20), 1.23456789)
]

def drop_table_if_exists(cursor, table_name):
    """Drop the table if it exists"""
    try:
        cursor.execute(f"DROP TABLE IF EXISTS {table_name}")
    except Exception as e:
        pytest.fail(f"Failed to drop table {table_name}: {e}")

def test_cursor(cursor):
    """Check if the cursor is created"""
    assert cursor is not None, "Cursor should not be None"

def test_empty_string_handling(cursor, db_connection):
    """Test that empty strings are handled correctly without assertion failures"""
    try:
        # Create test table
        drop_table_if_exists(cursor, "#pytest_empty_string")
        cursor.execute("CREATE TABLE #pytest_empty_string (id INT, text_col NVARCHAR(100))")
        db_connection.commit()
        
        # Insert empty string
        cursor.execute("INSERT INTO #pytest_empty_string VALUES (1, '')")
        db_connection.commit()
        
        # Fetch the empty string - this would previously cause assertion failure
        cursor.execute("SELECT text_col FROM #pytest_empty_string WHERE id = 1")
        row = cursor.fetchone()
        assert row is not None, "Should return a row"
        assert row[0] == '', "Should return empty string, not None"
        
        # Test with fetchall to ensure batch fetch works too
        cursor.execute("SELECT text_col FROM #pytest_empty_string")
        rows = cursor.fetchall()
        assert len(rows) == 1, "Should return 1 row"
        assert rows[0][0] == '', "fetchall should also return empty string"
        
    except Exception as e:
        pytest.fail(f"Empty string handling test failed: {e}")
    finally:
        cursor.execute("DROP TABLE #pytest_empty_string")
        db_connection.commit()

def test_empty_binary_handling(cursor, db_connection):
    """Test that empty binary data is handled correctly without assertion failures"""
    try:
        # Create test table
        drop_table_if_exists(cursor, "#pytest_empty_binary")
        cursor.execute("CREATE TABLE #pytest_empty_binary (id INT, binary_col VARBINARY(100))")
        db_connection.commit()
        
        # Insert empty binary data
        cursor.execute("INSERT INTO #pytest_empty_binary VALUES (1, 0x)")  # Empty binary literal
        db_connection.commit()
        
        # Fetch the empty binary - this would previously cause assertion failure
        cursor.execute("SELECT binary_col FROM #pytest_empty_binary WHERE id = 1")
        row = cursor.fetchone()
        assert row is not None, "Should return a row"
        assert row[0] == b'', "Should return empty bytes, not None"
        assert isinstance(row[0], bytes), "Should return bytes type"
        assert len(row[0]) == 0, "Should be zero-length bytes"
        
    except Exception as e:
        pytest.fail(f"Empty binary handling test failed: {e}")
    finally:
        cursor.execute("DROP TABLE #pytest_empty_binary")
        db_connection.commit()

def test_mixed_empty_and_null_values(cursor, db_connection):
    """Test that empty strings/binary and NULL values are distinguished correctly"""
    try:
        # Create test table
        drop_table_if_exists(cursor, "#pytest_empty_vs_null")
        cursor.execute("""
            CREATE TABLE #pytest_empty_vs_null (
                id INT,
                text_col NVARCHAR(100),
                binary_col VARBINARY(100)
            )
        """)
        db_connection.commit()
        
        # Insert mix of empty and NULL values
        cursor.execute("INSERT INTO #pytest_empty_vs_null VALUES (1, '', 0x)")      # Empty string and binary
        cursor.execute("INSERT INTO #pytest_empty_vs_null VALUES (2, NULL, NULL)")  # NULL values
        cursor.execute("INSERT INTO #pytest_empty_vs_null VALUES (3, 'data', 0x1234)")  # Non-empty values
        db_connection.commit()
        
        # Fetch all rows
        cursor.execute("SELECT id, text_col, binary_col FROM #pytest_empty_vs_null ORDER BY id")
        rows = cursor.fetchall()
        
        # Validate row 1: empty values
        assert rows[0][1] == '', "Row 1 should have empty string, not None"
        assert rows[0][2] == b'', "Row 1 should have empty bytes, not None"
        
        # Validate row 2: NULL values
        assert rows[1][1] is None, "Row 2 should have NULL (None) for text"
        assert rows[1][2] is None, "Row 2 should have NULL (None) for binary"
        
        # Validate row 3: non-empty values
        assert rows[2][1] == 'data', "Row 3 should have non-empty string"
        assert rows[2][2] == b'\x12\x34', "Row 3 should have non-empty binary"
        
    except Exception as e:
        pytest.fail(f"Empty vs NULL test failed: {e}")
    finally:
        cursor.execute("DROP TABLE #pytest_empty_vs_null")
        db_connection.commit()

def test_empty_string_edge_cases(cursor, db_connection):
    """Test edge cases with empty strings"""
    try:
        # Create test table
        drop_table_if_exists(cursor, "#pytest_empty_edge")
        cursor.execute("CREATE TABLE #pytest_empty_edge (id INT, data NVARCHAR(MAX))")
        db_connection.commit()
        
        # Test various ways to insert empty strings
        cursor.execute("INSERT INTO #pytest_empty_edge VALUES (1, '')")
        cursor.execute("INSERT INTO #pytest_empty_edge VALUES (2, N'')")
        cursor.execute("INSERT INTO #pytest_empty_edge VALUES (3, ?)", [''])
        cursor.execute("INSERT INTO #pytest_empty_edge VALUES (4, ?)", [u''])
        db_connection.commit()
        
        # Verify all are empty strings
        cursor.execute("SELECT id, data, LEN(data) as length FROM #pytest_empty_edge ORDER BY id")
        rows = cursor.fetchall()
        
        for row in rows:
            assert row[1] == '', f"Row {row[0]} should have empty string"
            assert row[2] == 0, f"Row {row[0]} should have length 0"
            assert row[1] is not None, f"Row {row[0]} should not be None"
            
    except Exception as e:
        pytest.fail(f"Empty string edge cases test failed: {e}")
    finally:
        cursor.execute("DROP TABLE #pytest_empty_edge")
        db_connection.commit()

def test_insert_id_column(cursor, db_connection):
    """Test inserting data into the id column"""
    try:
        drop_table_if_exists(cursor, "#pytest_single_column")
        cursor.execute("CREATE TABLE #pytest_single_column (id INTEGER PRIMARY KEY)")
        db_connection.commit()
        cursor.execute("INSERT INTO #pytest_single_column (id) VALUES (?)", [1])
        db_connection.commit()
        cursor.execute("SELECT id FROM #pytest_single_column")
        row = cursor.fetchone()
        assert row[0] == 1, "ID column insertion/fetch failed"
    except Exception as e:
        pytest.fail(f"ID column insertion/fetch failed: {e}")
    finally:
        cursor.execute("DROP TABLE #pytest_single_column")
        db_connection.commit()

def test_insert_bit_column(cursor, db_connection):
    """Test inserting data into the bit_column"""
    try:
        cursor.execute("CREATE TABLE #pytest_single_column (bit_column BIT)")
        db_connection.commit()
        cursor.execute("INSERT INTO #pytest_single_column (bit_column) VALUES (?)", [1])
        db_connection.commit()
        cursor.execute("SELECT bit_column FROM #pytest_single_column")
        row = cursor.fetchone()
        assert row[0] == 1, "Bit column insertion/fetch failed"
    except Exception as e:
        pytest.fail(f"Bit column insertion/fetch failed: {e}")
    finally:
        cursor.execute("DROP TABLE #pytest_single_column")
        db_connection.commit()

def test_insert_nvarchar_column(cursor, db_connection):
    """Test inserting data into the nvarchar_column"""
    try:
        cursor.execute("CREATE TABLE #pytest_single_column (nvarchar_column NVARCHAR(255))")
        db_connection.commit()
        cursor.execute("INSERT INTO #pytest_single_column (nvarchar_column) VALUES (?)", ["test"])
        db_connection.commit()
        cursor.execute("SELECT nvarchar_column FROM #pytest_single_column")
        row = cursor.fetchone()
        assert row[0] == "test", "Nvarchar column insertion/fetch failed"
    except Exception as e:
        pytest.fail(f"Nvarchar column insertion/fetch failed: {e}")
    finally:
        cursor.execute("DROP TABLE #pytest_single_column")
        db_connection.commit()

def test_insert_time_column(cursor, db_connection):
    """Test inserting data into the time_column"""
    try:
        drop_table_if_exists(cursor, "#pytest_single_column")
        cursor.execute("CREATE TABLE #pytest_single_column (time_column TIME)")
        db_connection.commit()
        cursor.execute("INSERT INTO #pytest_single_column (time_column) VALUES (?)", [time(12, 34, 56)])
        db_connection.commit()
        cursor.execute("SELECT time_column FROM #pytest_single_column")
        row = cursor.fetchone()
        assert row[0] == time(12, 34, 56), "Time column insertion/fetch failed"
    except Exception as e:
        pytest.fail(f"Time column insertion/fetch failed: {e}")
    finally:
        cursor.execute("DROP TABLE #pytest_single_column")
        db_connection.commit()

def test_insert_datetime_column(cursor, db_connection):
    """Test inserting data into the datetime_column"""
    try:
        drop_table_if_exists(cursor, "#pytest_single_column")
        cursor.execute("CREATE TABLE #pytest_single_column (datetime_column DATETIME)")
        db_connection.commit()
        cursor.execute("INSERT INTO #pytest_single_column (datetime_column) VALUES (?)", [datetime(2024, 5, 20, 12, 34, 56, 123000)])
        db_connection.commit()
        cursor.execute("SELECT datetime_column FROM #pytest_single_column")
        row = cursor.fetchone()
        assert row[0] == datetime(2024, 5, 20, 12, 34, 56, 123000), "Datetime column insertion/fetch failed"
    except Exception as e:
        pytest.fail(f"Datetime column insertion/fetch failed: {e}")
    finally:
        cursor.execute("DROP TABLE #pytest_single_column")
        db_connection.commit()

def test_insert_datetime2_column(cursor, db_connection):
    """Test inserting data into the datetime2_column"""
    try:
        drop_table_if_exists(cursor, "#pytest_single_column")
        cursor.execute("CREATE TABLE #pytest_single_column (datetime2_column DATETIME2)")
        db_connection.commit()
        cursor.execute("INSERT INTO #pytest_single_column (datetime2_column) VALUES (?)", [datetime(2024, 5, 20, 12, 34, 56, 123456)])
        db_connection.commit()
        cursor.execute("SELECT datetime2_column FROM #pytest_single_column")
        row = cursor.fetchone()
        assert row[0] == datetime(2024, 5, 20, 12, 34, 56, 123456), "Datetime2 column insertion/fetch failed"
    except Exception as e:
        pytest.fail(f"Datetime2 column insertion/fetch failed: {e}")
    finally:
        cursor.execute("DROP TABLE #pytest_single_column")
        db_connection.commit()

def test_insert_smalldatetime_column(cursor, db_connection):
    """Test inserting data into the smalldatetime_column"""
    try:
        drop_table_if_exists(cursor, "#pytest_single_column")
        cursor.execute("CREATE TABLE #pytest_single_column (smalldatetime_column SMALLDATETIME)")
        db_connection.commit()
        cursor.execute("INSERT INTO #pytest_single_column (smalldatetime_column) VALUES (?)", [datetime(2024, 5, 20, 12, 34)])
        db_connection.commit()
        cursor.execute("SELECT smalldatetime_column FROM #pytest_single_column")
        row = cursor.fetchone()
        assert row[0] == datetime(2024, 5, 20, 12, 34), "Smalldatetime column insertion/fetch failed"
    except Exception as e:
        pytest.fail(f"Smalldatetime column insertion/fetch failed: {e}")
    finally:
        cursor.execute("DROP TABLE #pytest_single_column")
        db_connection.commit()

def test_insert_date_column(cursor, db_connection):
    """Test inserting data into the date_column"""
    try:
        drop_table_if_exists(cursor, "#pytest_single_column")
        cursor.execute("CREATE TABLE #pytest_single_column (date_column DATE)")
        db_connection.commit()
        cursor.execute("INSERT INTO #pytest_single_column (date_column) VALUES (?)", [date(2024, 5, 20)])
        db_connection.commit()
        cursor.execute("SELECT date_column FROM #pytest_single_column")
        row = cursor.fetchone()
        assert row[0] == date(2024, 5, 20), "Date column insertion/fetch failed"
    except Exception as e:
        pytest.fail(f"Date column insertion/fetch failed: {e}")
    finally:
        cursor.execute("DROP TABLE #pytest_single_column")
        db_connection.commit()

def test_insert_real_column(cursor, db_connection):
    """Test inserting data into the real_column"""
    try:
        drop_table_if_exists(cursor, "#pytest_single_column")
        cursor.execute("CREATE TABLE #pytest_single_column (real_column REAL)")
        db_connection.commit()
        cursor.execute("INSERT INTO #pytest_single_column (real_column) VALUES (?)", [1.23456789])
        db_connection.commit()
        cursor.execute("SELECT real_column FROM #pytest_single_column")
        row = cursor.fetchone()
        assert abs(row[0] - 1.23456789) < 1e-8, "Real column insertion/fetch failed"
    except Exception as e:
        pytest.fail(f"Real column insertion/fetch failed: {e}")
    finally:
        cursor.execute("DROP TABLE #pytest_single_column")
        db_connection.commit()

def test_insert_decimal_column(cursor, db_connection):
    """Test inserting data into the decimal_column"""
    try:
        cursor.execute("CREATE TABLE #pytest_single_column (decimal_column DECIMAL(10, 2))")
        db_connection.commit()
        cursor.execute("INSERT INTO #pytest_single_column (decimal_column) VALUES (?)", [decimal.Decimal(123.45).quantize(decimal.Decimal('0.00'))])
        db_connection.commit()
        cursor.execute("SELECT decimal_column FROM #pytest_single_column")
        row = cursor.fetchone()
        assert row[0] == decimal.Decimal(123.45).quantize(decimal.Decimal('0.00')), "Decimal column insertion/fetch failed"
        cursor.execute("TRUNCATE TABLE #pytest_single_column")
        cursor.execute("INSERT INTO #pytest_single_column (decimal_column) VALUES (?)", [decimal.Decimal(-123.45).quantize(decimal.Decimal('0.00'))])
        db_connection.commit()
        cursor.execute("SELECT decimal_column FROM #pytest_single_column")
        row = cursor.fetchone()
        assert row[0] == decimal.Decimal(-123.45).quantize(decimal.Decimal('0.00')), "Negative Decimal insertion/fetch failed"
    except Exception as e:
        pytest.fail(f"Decimal column insertion/fetch failed: {e}")
    finally:
        cursor.execute("DROP TABLE #pytest_single_column")
        db_connection.commit()

def test_insert_tinyint_column(cursor, db_connection):
    """Test inserting data into the tinyint_column"""
    try:
        cursor.execute("CREATE TABLE #pytest_single_column (tinyint_column TINYINT)")
        db_connection.commit()
        cursor.execute("INSERT INTO #pytest_single_column (tinyint_column) VALUES (?)", [127])
        db_connection.commit()
        cursor.execute("SELECT tinyint_column FROM #pytest_single_column")
        row = cursor.fetchone()
        assert row[0] == 127, "Tinyint column insertion/fetch failed"
    except Exception as e:
        pytest.fail(f"Tinyint column insertion/fetch failed: {e}")
    finally:
        cursor.execute("DROP TABLE #pytest_single_column")
        db_connection.commit()

def test_insert_smallint_column(cursor, db_connection):
    """Test inserting data into the smallint_column"""
    try:
        cursor.execute("CREATE TABLE #pytest_single_column (smallint_column SMALLINT)")
        db_connection.commit()
        cursor.execute("INSERT INTO #pytest_single_column (smallint_column) VALUES (?)", [32767])
        db_connection.commit()
        cursor.execute("SELECT smallint_column FROM #pytest_single_column")
        row = cursor.fetchone()
        assert row[0] == 32767, "Smallint column insertion/fetch failed"
    except Exception as e:
        pytest.fail(f"Smallint column insertion/fetch failed: {e}")
    finally:
        cursor.execute("DROP TABLE #pytest_single_column")
        db_connection.commit()

def test_insert_bigint_column(cursor, db_connection):
    """Test inserting data into the bigint_column"""
    try:
        cursor.execute("CREATE TABLE #pytest_single_column (bigint_column BIGINT)")
        db_connection.commit()
        cursor.execute("INSERT INTO #pytest_single_column (bigint_column) VALUES (?)", [9223372036854775807])
        db_connection.commit()
        cursor.execute("SELECT bigint_column FROM #pytest_single_column")
        row = cursor.fetchone()
        assert row[0] == 9223372036854775807, "Bigint column insertion/fetch failed"
    except Exception as e:
        pytest.fail(f"Bigint column insertion/fetch failed: {e}")
    finally:
        cursor.execute("DROP TABLE #pytest_single_column")
        db_connection.commit()

def test_insert_integer_column(cursor, db_connection):
    """Test inserting data into the integer_column"""
    try:
        cursor.execute("CREATE TABLE #pytest_single_column (integer_column INTEGER)")
        db_connection.commit()
        cursor.execute("INSERT INTO #pytest_single_column (integer_column) VALUES (?)", [2147483647])
        db_connection.commit()
        cursor.execute("SELECT integer_column FROM #pytest_single_column")
        row = cursor.fetchone()
        assert row[0] == 2147483647, "Integer column insertion/fetch failed"
    except Exception as e:
        pytest.fail(f"Integer column insertion/fetch failed: {e}")
    finally:
        cursor.execute("DROP TABLE #pytest_single_column")
        db_connection.commit()

def test_insert_float_column(cursor, db_connection):
    """Test inserting data into the float_column"""
    try:
        cursor.execute("CREATE TABLE #pytest_single_column (float_column FLOAT)")
        db_connection.commit()
        cursor.execute("INSERT INTO #pytest_single_column (float_column) VALUES (?)", [1.23456789])
        db_connection.commit()
        cursor.execute("SELECT float_column FROM #pytest_single_column")
        row = cursor.fetchone()
        assert row[0] == 1.23456789, "Float column insertion/fetch failed"
    except Exception as e:
        pytest.fail(f"Float column insertion/fetch failed: {e}")
    finally:
        cursor.execute("DROP TABLE #pytest_single_column")
        db_connection.commit()

# Test that VARCHAR(n) can accomodate values of size n
def test_varchar_full_capacity(cursor, db_connection):
    """Test SQL_VARCHAR"""
    try:
        cursor.execute("CREATE TABLE #pytest_varchar_test (varchar_column VARCHAR(9))")
        db_connection.commit()
        cursor.execute("INSERT INTO #pytest_varchar_test (varchar_column) VALUES (?)", ['123456789'])
        db_connection.commit()
        # fetchone test
        cursor.execute("SELECT varchar_column FROM #pytest_varchar_test")
        row = cursor.fetchone()
        assert row[0] == '123456789', "SQL_VARCHAR parsing failed for fetchone"
        # fetchall test
        cursor.execute("SELECT varchar_column FROM #pytest_varchar_test")
        rows = cursor.fetchall()
        assert rows[0] == ['123456789'], "SQL_VARCHAR parsing failed for fetchall"
    except Exception as e:
        pytest.fail(f"SQL_VARCHAR parsing test failed: {e}")
    finally:
        cursor.execute("DROP TABLE #pytest_varchar_test")
        db_connection.commit()

# Test that NVARCHAR(n) can accomodate values of size n
def test_wvarchar_full_capacity(cursor, db_connection):
    """Test SQL_WVARCHAR"""
    try:
        cursor.execute("CREATE TABLE #pytest_wvarchar_test (wvarchar_column NVARCHAR(6))")
        db_connection.commit()
        cursor.execute("INSERT INTO #pytest_wvarchar_test (wvarchar_column) VALUES (?)", ['123456'])
        db_connection.commit()
        # fetchone test
        cursor.execute("SELECT wvarchar_column FROM #pytest_wvarchar_test")
        row = cursor.fetchone()
        assert row[0] == '123456', "SQL_WVARCHAR parsing failed for fetchone"
        # fetchall test
        cursor.execute("SELECT wvarchar_column FROM #pytest_wvarchar_test")
        rows = cursor.fetchall()
        assert rows[0] == ['123456'], "SQL_WVARCHAR parsing failed for fetchall"
    except Exception as e:
        pytest.fail(f"SQL_WVARCHAR parsing test failed: {e}")
    finally:
        cursor.execute("DROP TABLE #pytest_wvarchar_test")
        db_connection.commit()

# Test that VARBINARY(n) can accomodate values of size n
def test_varbinary_full_capacity(cursor, db_connection):
    """Test SQL_VARBINARY"""
    try:
        cursor.execute("CREATE TABLE #pytest_varbinary_test (varbinary_column VARBINARY(8))")
        db_connection.commit()
        # Try inserting binary using both bytes & bytearray
        cursor.execute("INSERT INTO #pytest_varbinary_test (varbinary_column) VALUES (?)", bytearray("12345", 'utf-8'))
        cursor.execute("INSERT INTO #pytest_varbinary_test (varbinary_column) VALUES (?)", bytes("12345678", 'utf-8')) # Full capacity
        db_connection.commit()
        expectedRows = 2
        # fetchone test
        cursor.execute("SELECT varbinary_column FROM #pytest_varbinary_test")
        rows = []
        for i in range(0, expectedRows):
            rows.append(cursor.fetchone())
        assert cursor.fetchone() == None, "varbinary_column is expected to have only {} rows".format(expectedRows)
        assert rows[0] == [bytes("12345", 'utf-8')], "SQL_VARBINARY parsing failed for fetchone - row 0"
        assert rows[1] == [bytes("12345678", 'utf-8')], "SQL_VARBINARY parsing failed for fetchone - row 1"
        # fetchall test
        cursor.execute("SELECT varbinary_column FROM #pytest_varbinary_test")
        rows = cursor.fetchall()
        assert rows[0] == [bytes("12345", 'utf-8')], "SQL_VARBINARY parsing failed for fetchall - row 0"
        assert rows[1] == [bytes("12345678", 'utf-8')], "SQL_VARBINARY parsing failed for fetchall - row 1"
    except Exception as e:
        pytest.fail(f"SQL_VARBINARY parsing test failed: {e}")
    finally:
        cursor.execute("DROP TABLE #pytest_varbinary_test")
        db_connection.commit()

def test_varbinary_max(cursor, db_connection):
    """Test SQL_VARBINARY with MAX length"""
    try:
        cursor.execute("CREATE TABLE #pytest_varbinary_test (varbinary_column VARBINARY(MAX))")
        db_connection.commit()
        # TODO: Uncomment this execute after adding null binary support
        # cursor.execute("INSERT INTO #pytest_varbinary_test (varbinary_column) VALUES (?)", [None])
        cursor.execute("INSERT INTO #pytest_varbinary_test (varbinary_column) VALUES (?), (?)", [bytearray("ABCDEF", 'utf-8'), bytes("123!@#", 'utf-8')])
        db_connection.commit()
        expectedRows = 2
        # fetchone test
        cursor.execute("SELECT varbinary_column FROM #pytest_varbinary_test")
        rows = []
        for i in range(0, expectedRows):
            rows.append(cursor.fetchone())
        assert cursor.fetchone() == None, "varbinary_column is expected to have only {} rows".format(expectedRows)
        assert rows[0] == [bytearray("ABCDEF", 'utf-8')], "SQL_VARBINARY parsing failed for fetchone - row 0"
        assert rows[1] == [bytes("123!@#", 'utf-8')], "SQL_VARBINARY parsing failed for fetchone - row 1"
        # fetchall test
        cursor.execute("SELECT varbinary_column FROM #pytest_varbinary_test")
        rows = cursor.fetchall()
        assert rows[0] == [bytearray("ABCDEF", 'utf-8')], "SQL_VARBINARY parsing failed for fetchall - row 0"
        assert rows[1] == [bytes("123!@#", 'utf-8')], "SQL_VARBINARY parsing failed for fetchall - row 1"
    except Exception as e:
        pytest.fail(f"SQL_VARBINARY parsing test failed: {e}")
    finally:
        cursor.execute("DROP TABLE #pytest_varbinary_test")
        db_connection.commit()

def test_longvarchar(cursor, db_connection):
    """Test SQL_LONGVARCHAR"""
    try:
        cursor.execute("CREATE TABLE #pytest_longvarchar_test (longvarchar_column TEXT)")
        db_connection.commit()
        cursor.execute("INSERT INTO #pytest_longvarchar_test (longvarchar_column) VALUES (?), (?)", ["ABCDEFGHI", None])
        db_connection.commit()
        expectedRows = 2
        # fetchone test
        cursor.execute("SELECT longvarchar_column FROM #pytest_longvarchar_test")
        rows = []
        for i in range(0, expectedRows):
            rows.append(cursor.fetchone())
        assert cursor.fetchone() == None, "longvarchar_column is expected to have only {} rows".format(expectedRows)
        assert rows[0] == ["ABCDEFGHI"], "SQL_LONGVARCHAR parsing failed for fetchone - row 0"
        assert rows[1] == [None], "SQL_LONGVARCHAR parsing failed for fetchone - row 1"
        # fetchall test
        cursor.execute("SELECT longvarchar_column FROM #pytest_longvarchar_test")
        rows = cursor.fetchall()
        assert rows[0] == ["ABCDEFGHI"], "SQL_LONGVARCHAR parsing failed for fetchall - row 0"
        assert rows[1] == [None], "SQL_LONGVARCHAR parsing failed for fetchall - row 1"
    except Exception as e:
        pytest.fail(f"SQL_LONGVARCHAR parsing test failed: {e}")
    finally:
        cursor.execute("DROP TABLE #pytest_longvarchar_test")
        db_connection.commit()

def test_longwvarchar(cursor, db_connection):
    """Test SQL_LONGWVARCHAR"""
    try:
        cursor.execute("CREATE TABLE #pytest_longwvarchar_test (longwvarchar_column NTEXT)")
        db_connection.commit()
        cursor.execute("INSERT INTO #pytest_longwvarchar_test (longwvarchar_column) VALUES (?), (?)", ["ABCDEFGHI", None])
        db_connection.commit()
        expectedRows = 2
        # fetchone test
        cursor.execute("SELECT longwvarchar_column FROM #pytest_longwvarchar_test")
        rows = []
        for i in range(0, expectedRows):
            rows.append(cursor.fetchone())
        assert cursor.fetchone() == None, "longwvarchar_column is expected to have only {} rows".format(expectedRows)
        assert rows[0] == ["ABCDEFGHI"], "SQL_LONGWVARCHAR parsing failed for fetchone - row 0"
        assert rows[1] == [None], "SQL_LONGWVARCHAR parsing failed for fetchone - row 1"
        # fetchall test
        cursor.execute("SELECT longwvarchar_column FROM #pytest_longwvarchar_test")
        rows = cursor.fetchall()
        assert rows[0] == ["ABCDEFGHI"], "SQL_LONGWVARCHAR parsing failed for fetchall - row 0"
        assert rows[1] == [None], "SQL_LONGWVARCHAR parsing failed for fetchall - row 1"
    except Exception as e:
        pytest.fail(f"SQL_LONGWVARCHAR parsing test failed: {e}")
    finally:
        cursor.execute("DROP TABLE #pytest_longwvarchar_test")
        db_connection.commit()

def test_longvarbinary(cursor, db_connection):
    """Test SQL_LONGVARBINARY"""
    try:
        cursor.execute("CREATE TABLE #pytest_longvarbinary_test (longvarbinary_column IMAGE)")
        db_connection.commit()
        cursor.execute("INSERT INTO #pytest_longvarbinary_test (longvarbinary_column) VALUES (?), (?)", [bytearray("ABCDEFGHI", 'utf-8'), bytes("123!@#", 'utf-8')])
        db_connection.commit()
        expectedRows = 2  # Only 2 rows are inserted
        # fetchone test
        cursor.execute("SELECT longvarbinary_column FROM #pytest_longvarbinary_test")
        rows = []
        for i in range(0, expectedRows):
            rows.append(cursor.fetchone())
        assert cursor.fetchone() == None, "longvarbinary_column is expected to have only {} rows".format(expectedRows)
        assert rows[0] == [bytearray("ABCDEFGHI", 'utf-8')], "SQL_LONGVARBINARY parsing failed for fetchone - row 0"
        assert rows[1] == [bytes("123!@#", 'utf-8')], "SQL_LONGVARBINARY parsing failed for fetchone - row 1"
        # fetchall test
        cursor.execute("SELECT longvarbinary_column FROM #pytest_longvarbinary_test")
        rows = cursor.fetchall()
        assert rows[0] == [bytearray("ABCDEFGHI", 'utf-8')], "SQL_LONGVARBINARY parsing failed for fetchall - row 0"
        assert rows[1] == [bytes("123!@#", 'utf-8')], "SQL_LONGVARBINARY parsing failed for fetchall - row 1"
    except Exception as e:
        pytest.fail(f"SQL_LONGVARBINARY parsing test failed: {e}")
    finally:
        cursor.execute("DROP TABLE #pytest_longvarbinary_test")
        db_connection.commit()

def test_create_table(cursor, db_connection):
    # Drop the table if it exists
    drop_table_if_exists(cursor, "#pytest_all_data_types")
    
    # Create test table
    try:
        cursor.execute(TEST_TABLE)
        db_connection.commit()
    except Exception as e:
        pytest.fail(f"Table creation failed: {e}")

def test_insert_args(cursor, db_connection):
    """Test parameterized insert using qmark parameters"""
    try:
        cursor.execute("""
            INSERT INTO #pytest_all_data_types VALUES (
                ?, ?, ?, ?, ?, ?, ?, ?, ?, ?, ?, ?
            )
        """, 
            TEST_DATA[0], 
            TEST_DATA[1],
            TEST_DATA[2],
            TEST_DATA[3],
            TEST_DATA[4],
            TEST_DATA[5],
            TEST_DATA[6],
            TEST_DATA[7],
            TEST_DATA[8],
            TEST_DATA[9],
            TEST_DATA[10],
            TEST_DATA[11]
        )
        db_connection.commit()
        cursor.execute("SELECT * FROM #pytest_all_data_types WHERE id = 1")
        row = cursor.fetchone()
        assert row[0] == TEST_DATA[0], "Insertion using args failed"
    except Exception as e:
        pytest.fail(f"Parameterized data insertion/fetch failed: {e}")    
    finally:
        cursor.execute("DELETE FROM #pytest_all_data_types")
        db_connection.commit()                   

@pytest.mark.parametrize("data", PARAM_TEST_DATA)
def test_parametrized_insert(cursor, db_connection, data):
    """Test parameterized insert using qmark parameters"""
    try:
        cursor.execute("""
            INSERT INTO #pytest_all_data_types VALUES (
                ?, ?, ?, ?, ?, ?, ?, ?, ?, ?, ?, ?
            )
        """, [None if v is None else v for v in data])
        db_connection.commit()
    except Exception as e:
        pytest.fail(f"Parameterized data insertion/fetch failed: {e}")

def test_rowcount(cursor, db_connection):
    """Test rowcount after insert operations"""
    try:
        cursor.execute("CREATE TABLE #pytest_test_rowcount (id INT IDENTITY(1,1) PRIMARY KEY, name NVARCHAR(100))")
        db_connection.commit()

        cursor.execute("INSERT INTO #pytest_test_rowcount (name) VALUES ('JohnDoe1');")
        assert cursor.rowcount == 1, "Rowcount should be 1 after first insert"

        cursor.execute("INSERT INTO #pytest_test_rowcount (name) VALUES ('JohnDoe2');")
        assert cursor.rowcount == 1, "Rowcount should be 1 after second insert"

        cursor.execute("INSERT INTO #pytest_test_rowcount (name) VALUES ('JohnDoe3');")
        assert cursor.rowcount == 1, "Rowcount should be 1 after third insert"

        cursor.execute("""
            INSERT INTO #pytest_test_rowcount (name) 
            VALUES 
            ('JohnDoe4'), 
            ('JohnDoe5'), 
            ('JohnDoe6');
        """)
        assert cursor.rowcount == 3, "Rowcount should be 3 after inserting multiple rows"

        cursor.execute("SELECT * FROM #pytest_test_rowcount;")
        assert cursor.rowcount == -1, "Rowcount should be -1 after a SELECT statement"

        db_connection.commit()
    except Exception as e:
        pytest.fail(f"Rowcount test failed: {e}")
    finally:
        cursor.execute("DROP TABLE #pytest_test_rowcount")
        db_connection.commit()

def test_rowcount_executemany(cursor, db_connection):
    """Test rowcount after executemany operations"""
    try:
        cursor.execute("CREATE TABLE #pytest_test_rowcount (id INT IDENTITY(1,1) PRIMARY KEY, name NVARCHAR(100))")
        db_connection.commit()

        data = [
            ('JohnDoe1',),
            ('JohnDoe2',),
            ('JohnDoe3',)
        ]

        cursor.executemany("INSERT INTO #pytest_test_rowcount (name) VALUES (?)", data)
        assert cursor.rowcount == 3, "Rowcount should be 3 after executemany insert"

        cursor.execute("SELECT * FROM #pytest_test_rowcount;")
        assert cursor.rowcount == -1, "Rowcount should be -1 after a SELECT statement"

        db_connection.commit()
    except Exception as e:
        pytest.fail(f"Rowcount executemany test failed: {e}")
    finally:
        cursor.execute("DROP TABLE #pytest_test_rowcount")
        db_connection.commit()

def test_fetchone(cursor):
    """Test fetching a single row"""
    cursor.execute("SELECT * FROM #pytest_all_data_types WHERE id = 1")
    row = cursor.fetchone()
    assert row is not None, "No row returned"
    assert len(row) == 12, "Incorrect number of columns"

def test_fetchmany(cursor):
    """Test fetching multiple rows"""
    cursor.execute("SELECT * FROM #pytest_all_data_types")
    rows = cursor.fetchmany(2)
    assert isinstance(rows, list), "fetchmany should return a list"
    assert len(rows) == 2, "Incorrect number of rows returned"

def test_fetchmany_with_arraysize(cursor, db_connection):
    """Test fetchmany with arraysize"""
    cursor.arraysize = 3
    cursor.execute("SELECT * FROM #pytest_all_data_types")
    rows = cursor.fetchmany()
    assert len(rows) == 3, "fetchmany with arraysize returned incorrect number of rows"

def test_fetchall(cursor):
    """Test fetching all rows"""
    cursor.execute("SELECT * FROM #pytest_all_data_types")
    rows = cursor.fetchall()
    assert isinstance(rows, list), "fetchall should return a list"
    assert len(rows) == len(PARAM_TEST_DATA), "Incorrect number of rows returned"

def test_execute_invalid_query(cursor):
    """Test executing an invalid query"""
    with pytest.raises(Exception):
        cursor.execute("SELECT * FROM invalid_table")

# def test_fetch_data_types(cursor):
#     """Test data types"""
#     cursor.execute("SELECT * FROM all_data_types WHERE id = 1")
#     row = cursor.fetchall()[0]
    
#     print("ROW!!!", row)
#     assert row[0] == TEST_DATA[0], "Integer mismatch"
#     assert row[1] == TEST_DATA[1], "Bit mismatch"
#     assert row[2] == TEST_DATA[2], "Tinyint mismatch"
#     assert row[3] == TEST_DATA[3], "Smallint mismatch"
#     assert row[4] == TEST_DATA[4], "Bigint mismatch"
#     assert row[5] == TEST_DATA[5], "Integer mismatch"
#     assert round(row[6], 5) == round(TEST_DATA[6], 5), "Float mismatch"
#     assert row[7] == TEST_DATA[7], "Nvarchar mismatch"
#     assert row[8] == TEST_DATA[8], "Time mismatch"
#     assert row[9] == TEST_DATA[9], "Datetime mismatch"
#     assert row[10] == TEST_DATA[10], "Date mismatch"
#     assert round(row[11], 5) == round(TEST_DATA[11], 5), "Real mismatch"

def test_arraysize(cursor):
    """Test arraysize"""
    cursor.arraysize = 10
    assert cursor.arraysize == 10, "Arraysize mismatch"
    cursor.arraysize = 5
    assert cursor.arraysize == 5, "Arraysize mismatch after change"

def test_description(cursor):
    """Test description"""
    cursor.execute("SELECT * FROM #pytest_all_data_types WHERE id = 1")
    desc = cursor.description
    assert len(desc) == 12, "Description length mismatch"
    assert desc[0][0] == "id", "Description column name mismatch"

# def test_setinputsizes(cursor):
#     """Test setinputsizes"""
#     sizes = [(mssql_python.ConstantsDDBC.SQL_INTEGER, 10), (mssql_python.ConstantsDDBC.SQL_VARCHAR, 255)]
#     cursor.setinputsizes(sizes)

# def test_setoutputsize(cursor):
#     """Test setoutputsize"""
#     cursor.setoutputsize(10, mssql_python.ConstantsDDBC.SQL_INTEGER)

def test_execute_many(cursor, db_connection):
    """Test executemany"""
    # Start fresh
    cursor.execute("DELETE FROM #pytest_all_data_types")
    db_connection.commit()
    data = [(i,) for i in range(1, 12)]
    cursor.executemany("INSERT INTO #pytest_all_data_types (id) VALUES (?)", data)
    cursor.execute("SELECT COUNT(*) FROM #pytest_all_data_types")
    count = cursor.fetchone()[0]
    assert count == 11, "Executemany failed"

def test_executemany_empty_strings(cursor, db_connection):
    """Test executemany with empty strings - regression test for Unix UTF-16 conversion issue"""
    try:
        # Create test table for empty string testing
        cursor.execute("""
            CREATE TABLE #pytest_empty_batch (
                id INT,
                data NVARCHAR(50)
            )
        """)
        
        # Clear any existing data
        cursor.execute("DELETE FROM #pytest_empty_batch")
        db_connection.commit()
        
        # Test data with mix of empty strings and regular strings
        test_data = [
            (1, ''),
            (2, 'non-empty'),
            (3, ''),
            (4, 'another'),
            (5, '')
        ]
        
        # Execute the batch insert
        cursor.executemany("INSERT INTO #pytest_empty_batch VALUES (?, ?)", test_data)
        db_connection.commit()
        
        # Verify the data was inserted correctly
        cursor.execute("SELECT id, data FROM #pytest_empty_batch ORDER BY id")
        results = cursor.fetchall()
        
        # Check that we got the right number of rows
        assert len(results) == 5, f"Expected 5 rows, got {len(results)}"
        
        # Check each row individually
        expected = [
            (1, ''),
            (2, 'non-empty'),
            (3, ''),
            (4, 'another'),
            (5, '')
        ]
        
        for i, (actual, expected_row) in enumerate(zip(results, expected)):
            assert actual[0] == expected_row[0], f"Row {i}: ID mismatch - expected {expected_row[0]}, got {actual[0]}"
            assert actual[1] == expected_row[1], f"Row {i}: Data mismatch - expected '{expected_row[1]}', got '{actual[1]}'"
    except Exception as e:
        pytest.fail(f"Executemany with empty strings failed: {e}")
    finally:
        cursor.execute("DROP TABLE IF EXISTS #pytest_empty_batch")
        db_connection.commit()

def test_executemany_empty_strings_various_types(cursor, db_connection):
    """Test executemany with empty strings in different column types"""
    try:
        # Create test table with different string types
        cursor.execute("""
            CREATE TABLE #pytest_string_types (
                id INT,
                varchar_col VARCHAR(50),
                nvarchar_col NVARCHAR(50),
                text_col TEXT,
                ntext_col NTEXT
            )
        """)
        
        # Clear any existing data
        cursor.execute("DELETE FROM #pytest_string_types")
        db_connection.commit()
        
        # Test data with empty strings for different column types
        test_data = [
            (1, '', '', '', ''),
            (2, 'varchar', 'nvarchar', 'text', 'ntext'),
            (3, '', '', '', ''),
        ]
        
        # Execute the batch insert
        cursor.executemany(
            "INSERT INTO #pytest_string_types VALUES (?, ?, ?, ?, ?)", 
            test_data
        )
        db_connection.commit()
        
        # Verify the data was inserted correctly
        cursor.execute("SELECT * FROM #pytest_string_types ORDER BY id")
        results = cursor.fetchall()
        
        # Check that we got the right number of rows
        assert len(results) == 3, f"Expected 3 rows, got {len(results)}"
        
        # Check each row
        for i, (actual, expected_row) in enumerate(zip(results, test_data)):
            for j, (actual_val, expected_val) in enumerate(zip(actual, expected_row)):
                assert actual_val == expected_val, f"Row {i}, Col {j}: expected '{expected_val}', got '{actual_val}'"
    except Exception as e:
        pytest.fail(f"Executemany with empty strings in various types failed: {e}")
    finally:
        cursor.execute("DROP TABLE IF EXISTS #pytest_string_types")
        db_connection.commit()

def test_executemany_unicode_and_empty_strings(cursor, db_connection):
    """Test executemany with mix of Unicode characters and empty strings"""
    try:
        # Create test table
        cursor.execute("""
            CREATE TABLE #pytest_unicode_test (
                id INT,
                data NVARCHAR(100)
            )
        """)
        
        # Clear any existing data
        cursor.execute("DELETE FROM #pytest_unicode_test")
        db_connection.commit()
        
        # Test data with Unicode and empty strings
        test_data = [
            (1, ''),
            (2, 'Hello 😄'),
            (3, ''),
            (4, '中文'),
            (5, ''),
            (6, 'Ñice tëxt'),
            (7, ''),
        ]
        
        # Execute the batch insert
        cursor.executemany("INSERT INTO #pytest_unicode_test VALUES (?, ?)", test_data)
        db_connection.commit()
        
        # Verify the data was inserted correctly
        cursor.execute("SELECT id, data FROM #pytest_unicode_test ORDER BY id")
        results = cursor.fetchall()
        
        # Check that we got the right number of rows
        assert len(results) == 7, f"Expected 7 rows, got {len(results)}"
        
        # Check each row
        for i, (actual, expected_row) in enumerate(zip(results, test_data)):
            assert actual[0] == expected_row[0], f"Row {i}: ID mismatch"
            assert actual[1] == expected_row[1], f"Row {i}: Data mismatch - expected '{expected_row[1]}', got '{actual[1]}'"
    except Exception as e:
        pytest.fail(f"Executemany with Unicode and empty strings failed: {e}")
    finally:
        cursor.execute("DROP TABLE IF EXISTS #pytest_unicode_test")
        db_connection.commit()

def test_executemany_large_batch_with_empty_strings(cursor, db_connection):
    """Test executemany with large batch containing empty strings"""
    try:
        # Create test table
        cursor.execute("""
            CREATE TABLE #pytest_large_batch (
                id INT,
                data NVARCHAR(50)
            )
        """)
        
        # Clear any existing data
        cursor.execute("DELETE FROM #pytest_large_batch")
        db_connection.commit()
        
        # Create large test data with alternating empty and non-empty strings
        test_data = []
        for i in range(100):
            if i % 3 == 0:
                test_data.append((i, ''))  # Every 3rd row is empty
            else:
                test_data.append((i, f'data_{i}'))
        
        # Execute the batch insert
        cursor.executemany("INSERT INTO #pytest_large_batch VALUES (?, ?)", test_data)
        db_connection.commit()
        
        # Verify the data was inserted correctly
        cursor.execute("SELECT COUNT(*) FROM #pytest_large_batch")
        count = cursor.fetchone()[0]
        assert count == 100, f"Expected 100 rows, got {count}"
        
        # Check a few specific rows
        cursor.execute("SELECT id, data FROM #pytest_large_batch WHERE id IN (0, 1, 3, 6, 9) ORDER BY id")
        results = cursor.fetchall()
        
        expected_subset = [
            (0, ''),      # 0 % 3 == 0, should be empty
            (1, 'data_1'), # 1 % 3 != 0, should have data
            (3, ''),      # 3 % 3 == 0, should be empty
            (6, ''),      # 6 % 3 == 0, should be empty
            (9, ''),      # 9 % 3 == 0, should be empty
        ]
        
        for actual, expected in zip(results, expected_subset):
            assert actual[0] == expected[0], f"ID mismatch: expected {expected[0]}, got {actual[0]}"
            assert actual[1] == expected[1], f"Data mismatch for ID {actual[0]}: expected '{expected[1]}', got '{actual[1]}'"
    except Exception as e:
        pytest.fail(f"Executemany with large batch and empty strings failed: {e}")
    finally:
        cursor.execute("DROP TABLE IF EXISTS #pytest_large_batch")
        db_connection.commit()

def test_executemany_compare_with_execute(cursor, db_connection):
    """Test that executemany produces same results as individual execute calls"""
    try:
        # Create test table
        cursor.execute("""
            CREATE TABLE #pytest_compare_test (
                id INT,
                data NVARCHAR(50)
            )
        """)
        
        # Test data with empty strings
        test_data = [
            (1, ''),
            (2, 'test'),
            (3, ''),
            (4, 'another'),
            (5, ''),
        ]
        
        # First, insert using individual execute calls
        cursor.execute("DELETE FROM #pytest_compare_test")
        for row_data in test_data:
            cursor.execute("INSERT INTO #pytest_compare_test VALUES (?, ?)", row_data)
        db_connection.commit()
        
        # Get results from individual inserts
        cursor.execute("SELECT id, data FROM #pytest_compare_test ORDER BY id")
        execute_results = cursor.fetchall()
        
        # Clear and insert using executemany
        cursor.execute("DELETE FROM #pytest_compare_test")
        cursor.executemany("INSERT INTO #pytest_compare_test VALUES (?, ?)", test_data)
        db_connection.commit()
        
        # Get results from batch insert
        cursor.execute("SELECT id, data FROM #pytest_compare_test ORDER BY id")
        executemany_results = cursor.fetchall()
        
        # Compare results
        assert len(execute_results) == len(executemany_results), "Row count mismatch between execute and executemany"
        
        for i, (exec_row, batch_row) in enumerate(zip(execute_results, executemany_results)):
            assert exec_row[0] == batch_row[0], f"Row {i}: ID mismatch between execute and executemany"
            assert exec_row[1] == batch_row[1], f"Row {i}: Data mismatch between execute and executemany - execute: '{exec_row[1]}', executemany: '{batch_row[1]}'"
    except Exception as e:
        pytest.fail(f"Executemany vs execute comparison failed: {e}")
    finally:
        cursor.execute("DROP TABLE IF EXISTS #pytest_compare_test")
        db_connection.commit()

def test_executemany_edge_cases_empty_strings(cursor, db_connection):
    """Test executemany edge cases with empty strings and special characters"""
    try:
        # Create test table
        cursor.execute("""
            CREATE TABLE #pytest_edge_cases (
                id INT,
                varchar_data VARCHAR(100),
                nvarchar_data NVARCHAR(100)
            )
        """)
        
        # Clear any existing data
        cursor.execute("DELETE FROM #pytest_edge_cases")
        db_connection.commit()
        
        # Edge case test data
        test_data = [
            # All empty strings
            (1, '', ''),
            # One empty, one not
            (2, '', 'not empty'),
            (3, 'not empty', ''),
            # Special whitespace cases
            (4, ' ', '  '),  # Single and double space
            (5, '\t', '\n'),  # Tab and newline
            # Mixed Unicode and empty
            # (6, '', '🚀'), #TODO: Uncomment once nvarcharmax, varcharmax and unicode support is implemented for executemany
            (7, 'ASCII', ''),
            # Boundary cases
            (8, '', ''),  # Another all empty
        ]
        
        # Execute the batch insert
        cursor.executemany(
            "INSERT INTO #pytest_edge_cases VALUES (?, ?, ?)", 
            test_data
        )
        db_connection.commit()
        
        # Verify the data was inserted correctly
        cursor.execute("SELECT id, varchar_data, nvarchar_data FROM #pytest_edge_cases ORDER BY id")
        results = cursor.fetchall()
        
        # Check that we got the right number of rows
        assert len(results) == len(test_data), f"Expected {len(test_data)} rows, got {len(results)}"
        
        # Check each row
        for i, (actual, expected_row) in enumerate(zip(results, test_data)):
            assert actual[0] == expected_row[0], f"Row {i}: ID mismatch"
            assert actual[1] == expected_row[1], f"Row {i}: VARCHAR mismatch - expected '{repr(expected_row[1])}', got '{repr(actual[1])}'"
            assert actual[2] == expected_row[2], f"Row {i}: NVARCHAR mismatch - expected '{repr(expected_row[2])}', got '{repr(actual[2])}'"
    except Exception as e:
        pytest.fail(f"Executemany edge cases with empty strings failed: {e}")
    finally:
        cursor.execute("DROP TABLE IF EXISTS #pytest_edge_cases")
        db_connection.commit()

def test_executemany_null_vs_empty_string(cursor, db_connection):
    """Test that executemany correctly distinguishes between NULL and empty string"""
    try:
        # Create test table
        cursor.execute("""
            CREATE TABLE #pytest_null_vs_empty (
                id INT,
                data NVARCHAR(50)
            )
        """)
        
        # Clear any existing data
        cursor.execute("DELETE FROM #pytest_null_vs_empty")
        db_connection.commit()
        
        # Test data with NULLs and empty strings
        test_data = [
            (1, None),     # NULL
            (2, ''),       # Empty string
            (3, None),     # NULL
            (4, 'data'),   # Regular string
            (5, ''),       # Empty string
            (6, None),     # NULL
        ]
        
        # Execute the batch insert
        cursor.executemany("INSERT INTO #pytest_null_vs_empty VALUES (?, ?)", test_data)
        db_connection.commit()
        
        # Verify the data was inserted correctly
        cursor.execute("SELECT id, data FROM #pytest_null_vs_empty ORDER BY id")
        results = cursor.fetchall()
        
        # Check that we got the right number of rows
        assert len(results) == 6, f"Expected 6 rows, got {len(results)}"
        
        # Check each row, paying attention to NULL vs empty string
        expected_results = [
            (1, None),     # NULL should remain NULL
            (2, ''),       # Empty string should remain empty string
            (3, None),     # NULL should remain NULL
            (4, 'data'),   # Regular string
            (5, ''),       # Empty string should remain empty string
            (6, None),     # NULL should remain NULL
        ]
        
        for i, (actual, expected) in enumerate(zip(results, expected_results)):
            assert actual[0] == expected[0], f"Row {i}: ID mismatch"
            if expected[1] is None:
                assert actual[1] is None, f"Row {i}: Expected NULL, got '{actual[1]}'"
            else:
                assert actual[1] == expected[1], f"Row {i}: Expected '{expected[1]}', got '{actual[1]}'"
        
        # Also test with explicit queries for NULL vs empty
        cursor.execute("SELECT COUNT(*) FROM #pytest_null_vs_empty WHERE data IS NULL")
        null_count = cursor.fetchone()[0]
        assert null_count == 3, f"Expected 3 NULL values, got {null_count}"
        
        cursor.execute("SELECT COUNT(*) FROM #pytest_null_vs_empty WHERE data = ''")
        empty_count = cursor.fetchone()[0]
        assert empty_count == 2, f"Expected 2 empty strings, got {empty_count}"
    except Exception as e:
        pytest.fail(f"Executemany NULL vs empty string test failed: {e}") 
    finally:
        cursor.execute("DROP TABLE IF EXISTS #pytest_null_vs_empty")
        db_connection.commit()

def test_executemany_binary_data_edge_cases(cursor, db_connection):
    """Test executemany with binary data and empty byte arrays"""
    try:
        # Create test table
        cursor.execute("""
            CREATE TABLE #pytest_binary_test (
                id INT,
                binary_data VARBINARY(100)
            )
        """)
        
        # Clear any existing data
        cursor.execute("DELETE FROM #pytest_binary_test")
        db_connection.commit()
        
        # Test data with binary data and empty bytes
        test_data = [
            (1, b''),              # Empty bytes
            (2, b'hello'),         # Regular bytes
            (3, b''),              # Empty bytes again
            (4, b'\x00\x01\x02'),  # Binary data with null bytes
            (5, b''),              # Empty bytes
            (6, None),             # NULL
        ]
        
        # Execute the batch insert
        cursor.executemany("INSERT INTO #pytest_binary_test VALUES (?, ?)", test_data)
        db_connection.commit()
        
        # Verify the data was inserted correctly
        cursor.execute("SELECT id, binary_data FROM #pytest_binary_test ORDER BY id")
        results = cursor.fetchall()
        
        # Check that we got the right number of rows
        assert len(results) == 6, f"Expected 6 rows, got {len(results)}"
        
        # Check each row
        for i, (actual, expected_row) in enumerate(zip(results, test_data)):
            assert actual[0] == expected_row[0], f"Row {i}: ID mismatch"
            if expected_row[1] is None:
                assert actual[1] is None, f"Row {i}: Expected NULL, got {actual[1]}"
            else:
                assert actual[1] == expected_row[1], f"Row {i}: Binary data mismatch  expected {expected_row[1]}, got {actual[1]}"
    except Exception as e:
        pytest.fail(f"Executemany with binary data edge cases failed: {e}")
    finally:
        cursor.execute("DROP TABLE IF EXISTS #pytest_binary_test")
        db_connection.commit()


def test_nextset(cursor):
    """Test nextset"""
    cursor.execute("SELECT * FROM #pytest_all_data_types WHERE id = 1;")
    assert cursor.nextset() is False, "Nextset should return False"
    cursor.execute("SELECT * FROM #pytest_all_data_types WHERE id = 2; SELECT * FROM #pytest_all_data_types WHERE id = 3;")
    assert cursor.nextset() is True, "Nextset should return True"

def test_delete_table(cursor, db_connection):
    """Test deleting the table"""
    drop_table_if_exists(cursor, "#pytest_all_data_types")
    db_connection.commit()

# Setup tables for join operations
CREATE_TABLES_FOR_JOIN = [
    """
    CREATE TABLE #pytest_employees (
        employee_id INTEGER PRIMARY KEY,
        name NVARCHAR(255),
        department_id INTEGER
    );
    """,
    """
    CREATE TABLE #pytest_departments (
        department_id INTEGER PRIMARY KEY,
        department_name NVARCHAR(255)
    );
    """,
    """
    CREATE TABLE #pytest_projects (
        project_id INTEGER PRIMARY KEY,
        project_name NVARCHAR(255),
        employee_id INTEGER
    );
    """
]

# Insert data for join operations
INSERT_DATA_FOR_JOIN = [
    """
    INSERT INTO #pytest_employees (employee_id, name, department_id) VALUES
    (1, 'Alice', 1),
    (2, 'Bob', 2),
    (3, 'Charlie', 1);
    """,
    """
    INSERT INTO #pytest_departments (department_id, department_name) VALUES
    (1, 'HR'),
    (2, 'Engineering');
    """,
    """
    INSERT INTO #pytest_projects (project_id, project_name, employee_id) VALUES
    (1, 'Project A', 1),
    (2, 'Project B', 2),
    (3, 'Project C', 3);
    """
]

def test_create_tables_for_join(cursor, db_connection):
    """Create tables for join operations"""
    try:
        for create_table in CREATE_TABLES_FOR_JOIN:
            cursor.execute(create_table)
        db_connection.commit()
    except Exception as e:
        pytest.fail(f"Table creation for join operations failed: {e}")

def test_insert_data_for_join(cursor, db_connection):
    """Insert data for join operations"""
    try:
        for insert_data in INSERT_DATA_FOR_JOIN:
            cursor.execute(insert_data)
        db_connection.commit()
    except Exception as e:
        pytest.fail(f"Data insertion for join operations failed: {e}")

def test_join_operations(cursor):
    """Test join operations"""
    try:
        cursor.execute("""
            SELECT e.name, d.department_name, p.project_name
            FROM #pytest_employees e
            JOIN #pytest_departments d ON e.department_id = d.department_id
            JOIN #pytest_projects p ON e.employee_id = p.employee_id
        """)
        rows = cursor.fetchall()
        assert len(rows) == 3, "Join operation returned incorrect number of rows"
        assert rows[0] == ['Alice', 'HR', 'Project A'], "Join operation returned incorrect data for row 1"
        assert rows[1] == ['Bob', 'Engineering', 'Project B'], "Join operation returned incorrect data for row 2"
        assert rows[2] == ['Charlie', 'HR', 'Project C'], "Join operation returned incorrect data for row 3"
    except Exception as e:
        pytest.fail(f"Join operation failed: {e}")

def test_join_operations_with_parameters(cursor):
    """Test join operations with parameters"""
    try:
        employee_ids = [1, 2]
        query = """
            SELECT e.name, d.department_name, p.project_name
            FROM #pytest_employees e
            JOIN #pytest_departments d ON e.department_id = d.department_id
            JOIN #pytest_projects p ON e.employee_id = p.employee_id
            WHERE e.employee_id IN (?, ?)
        """
        cursor.execute(query, employee_ids)
        rows = cursor.fetchall()
        assert len(rows) == 2, "Join operation with parameters returned incorrect number of rows"
        assert rows[0] == ['Alice', 'HR', 'Project A'], "Join operation with parameters returned incorrect data for row 1"
        assert rows[1] == ['Bob', 'Engineering', 'Project B'], "Join operation with parameters returned incorrect data for row 2"
    except Exception as e:
        pytest.fail(f"Join operation with parameters failed: {e}")

# Setup stored procedure
CREATE_STORED_PROCEDURE = """
CREATE PROCEDURE dbo.GetEmployeeProjects
    @EmployeeID INT
AS
BEGIN
    SELECT e.name, p.project_name
    FROM #pytest_employees e
    JOIN #pytest_projects p ON e.employee_id = p.employee_id
    WHERE e.employee_id = @EmployeeID
END
"""

def test_create_stored_procedure(cursor, db_connection):
    """Create stored procedure"""
    try:
        cursor.execute(CREATE_STORED_PROCEDURE)
        db_connection.commit()
    except Exception as e:
        pytest.fail(f"Stored procedure creation failed: {e}")

def test_execute_stored_procedure_with_parameters(cursor):
    """Test executing stored procedure with parameters"""
    try:
        cursor.execute("{CALL dbo.GetEmployeeProjects(?)}", [1])
        rows = cursor.fetchall()
        assert len(rows) == 1, "Stored procedure with parameters returned incorrect number of rows"
        assert rows[0] == ['Alice', 'Project A'], "Stored procedure with parameters returned incorrect data"
    except Exception as e:
        pytest.fail(f"Stored procedure execution with parameters failed: {e}")

def test_execute_stored_procedure_without_parameters(cursor):
    """Test executing stored procedure without parameters"""
    try:
        cursor.execute("""
            DECLARE @EmployeeID INT = 2
            EXEC dbo.GetEmployeeProjects @EmployeeID
        """)
        rows = cursor.fetchall()
        assert len(rows) == 1, "Stored procedure without parameters returned incorrect number of rows"
        assert rows[0] == ['Bob', 'Project B'], "Stored procedure without parameters returned incorrect data"
    except Exception as e:
        pytest.fail(f"Stored procedure execution without parameters failed: {e}")

def test_drop_stored_procedure(cursor, db_connection):
    """Drop stored procedure"""
    try:
        cursor.execute("DROP PROCEDURE IF EXISTS dbo.GetEmployeeProjects")
        db_connection.commit()
    except Exception as e:
        pytest.fail(f"Failed to drop stored procedure: {e}")

def test_drop_tables_for_join(cursor, db_connection):
    """Drop tables for join operations"""
    try:
        cursor.execute("DROP TABLE IF EXISTS #pytest_employees")
        cursor.execute("DROP TABLE IF EXISTS #pytest_departments")
        cursor.execute("DROP TABLE IF EXISTS #pytest_projects")
        db_connection.commit()
    except Exception as e:
        pytest.fail(f"Failed to drop tables for join operations: {e}")

def test_cursor_description(cursor):
    """Test cursor description"""
    cursor.execute("SELECT database_id, name FROM sys.databases;")
    desc = cursor.description
    expected_description = [
        ('database_id', int, None, 10, 10, 0, False),
        ('name', str, None, 128, 128, 0, False)
    ]
    assert len(desc) == len(expected_description), "Description length mismatch"
    for desc, expected in zip(desc, expected_description):
        assert desc == expected, f"Description mismatch: {desc} != {expected}"

def test_parse_datetime(cursor, db_connection):
    """Test _parse_datetime"""
    try:
        cursor.execute("CREATE TABLE #pytest_datetime_test (datetime_column DATETIME)")
        db_connection.commit()
        cursor.execute("INSERT INTO #pytest_datetime_test (datetime_column) VALUES (?)", ['2024-05-20T12:34:56.123'])
        db_connection.commit()
        cursor.execute("SELECT datetime_column FROM #pytest_datetime_test")
        row = cursor.fetchone()
        assert row[0] == datetime(2024, 5, 20, 12, 34, 56, 123000), "Datetime parsing failed"
    except Exception as e:
        pytest.fail(f"Datetime parsing test failed: {e}")
    finally:
        cursor.execute("DROP TABLE #pytest_datetime_test")
        db_connection.commit()

def test_parse_date(cursor, db_connection):
    """Test _parse_date"""
    try:
        cursor.execute("CREATE TABLE #pytest_date_test (date_column DATE)")
        db_connection.commit()
        cursor.execute("INSERT INTO #pytest_date_test (date_column) VALUES (?)", ['2024-05-20'])
        db_connection.commit()
        cursor.execute("SELECT date_column FROM #pytest_date_test")
        row = cursor.fetchone()
        assert row[0] == date(2024, 5, 20), "Date parsing failed"
    except Exception as e:
        pytest.fail(f"Date parsing test failed: {e}")
    finally:
        cursor.execute("DROP TABLE #pytest_date_test")
        db_connection.commit()

def test_parse_time(cursor, db_connection):
    """Test _parse_time"""
    try:
        cursor.execute("CREATE TABLE #pytest_time_test (time_column TIME)")
        db_connection.commit()
        cursor.execute("INSERT INTO #pytest_time_test (time_column) VALUES (?)", ['12:34:56'])
        db_connection.commit()
        cursor.execute("SELECT time_column FROM #pytest_time_test")
        row = cursor.fetchone()
        assert row[0] == time(12, 34, 56), "Time parsing failed"
    except Exception as e:
        pytest.fail(f"Time parsing test failed: {e}")
    finally:
        cursor.execute("DROP TABLE #pytest_time_test")
        db_connection.commit()

def test_parse_smalldatetime(cursor, db_connection):
    """Test _parse_smalldatetime"""
    try:
        cursor.execute("CREATE TABLE #pytest_smalldatetime_test (smalldatetime_column SMALLDATETIME)")
        db_connection.commit()
        cursor.execute("INSERT INTO #pytest_smalldatetime_test (smalldatetime_column) VALUES (?)", ['2024-05-20 12:34'])
        db_connection.commit()
        cursor.execute("SELECT smalldatetime_column FROM #pytest_smalldatetime_test")
        row = cursor.fetchone()
        assert row[0] == datetime(2024, 5, 20, 12, 34), "Smalldatetime parsing failed"
    except Exception as e:
        pytest.fail(f"Smalldatetime parsing test failed: {e}")
    finally:
        cursor.execute("DROP TABLE #pytest_smalldatetime_test")
        db_connection.commit()

def test_parse_datetime2(cursor, db_connection):
    """Test _parse_datetime2"""
    try:
        cursor.execute("CREATE TABLE #pytest_datetime2_test (datetime2_column DATETIME2)")
        db_connection.commit()
        cursor.execute("INSERT INTO #pytest_datetime2_test (datetime2_column) VALUES (?)", ['2024-05-20 12:34:56.123456'])
        db_connection.commit()
        cursor.execute("SELECT datetime2_column FROM #pytest_datetime2_test")
        row = cursor.fetchone()
        assert row[0] == datetime(2024, 5, 20, 12, 34, 56, 123456), "Datetime2 parsing failed"
    except Exception as e:
        pytest.fail(f"Datetime2 parsing test failed: {e}")
    finally:
        cursor.execute("DROP TABLE #pytest_datetime2_test")
        db_connection.commit()

def test_get_numeric_data(cursor, db_connection):
    """Test _get_numeric_data"""
    try:
        cursor.execute("CREATE TABLE #pytest_numeric_test (numeric_column DECIMAL(10, 2))")
        db_connection.commit()
        cursor.execute("INSERT INTO #pytest_numeric_test (numeric_column) VALUES (?)", [decimal.Decimal('123.45')])
        db_connection.commit()
        cursor.execute("SELECT numeric_column FROM #pytest_numeric_test")
        row = cursor.fetchone()
        assert row[0] == decimal.Decimal('123.45'), "Numeric data parsing failed"
    except Exception as e:
        pytest.fail(f"Numeric data parsing test failed: {e}")
    finally:
        cursor.execute("DROP TABLE #pytest_numeric_test")
        db_connection.commit()

def test_none(cursor, db_connection):
    """Test None"""
    try:
        cursor.execute("CREATE TABLE #pytest_none_test (none_column NVARCHAR(255))")
        db_connection.commit()
        cursor.execute("INSERT INTO #pytest_none_test (none_column) VALUES (?)", [None])
        db_connection.commit()
        cursor.execute("SELECT none_column FROM #pytest_none_test")
        row = cursor.fetchone()
        assert row[0] is None, "None parsing failed"
    except Exception as e:
        pytest.fail(f"None parsing test failed: {e}")
    finally:
        cursor.execute("DROP TABLE #pytest_none_test")
        db_connection.commit()

def test_boolean(cursor, db_connection):
    """Test boolean"""
    try:
        cursor.execute("CREATE TABLE #pytest_boolean_test (boolean_column BIT)")
        db_connection.commit()
        cursor.execute("INSERT INTO #pytest_boolean_test (boolean_column) VALUES (?)", [True])
        db_connection.commit()
        cursor.execute("SELECT boolean_column FROM #pytest_boolean_test")
        row = cursor.fetchone()
        assert row[0] is True, "Boolean parsing failed"
    except Exception as e:
        pytest.fail(f"Boolean parsing test failed: {e}")
    finally:
        cursor.execute("DROP TABLE #pytest_boolean_test")
        db_connection.commit()


def test_sql_wvarchar(cursor, db_connection):
    """Test SQL_WVARCHAR"""
    try:
        cursor.execute("CREATE TABLE #pytest_wvarchar_test (wvarchar_column NVARCHAR(255))")
        db_connection.commit()
        cursor.execute("INSERT INTO #pytest_wvarchar_test (wvarchar_column) VALUES (?)", ['nvarchar data'])
        db_connection.commit()
        cursor.execute("SELECT wvarchar_column FROM #pytest_wvarchar_test")
        row = cursor.fetchone()
        assert row[0] == 'nvarchar data', "SQL_WVARCHAR parsing failed"
    except Exception as e:
        pytest.fail(f"SQL_WVARCHAR parsing test failed: {e}")
    finally:
        cursor.execute("DROP TABLE #pytest_wvarchar_test")
        db_connection.commit()

def test_sql_varchar(cursor, db_connection):
    """Test SQL_VARCHAR"""
    try:
        cursor.execute("CREATE TABLE #pytest_varchar_test (varchar_column VARCHAR(255))")
        db_connection.commit()
        cursor.execute("INSERT INTO #pytest_varchar_test (varchar_column) VALUES (?)", ['varchar data'])
        db_connection.commit()
        cursor.execute("SELECT varchar_column FROM #pytest_varchar_test")
        row = cursor.fetchone()
        assert row[0] == 'varchar data', "SQL_VARCHAR parsing failed"
    except Exception as e:
        pytest.fail(f"SQL_VARCHAR parsing test failed: {e}")
    finally:
        cursor.execute("DROP TABLE #pytest_varchar_test")
        db_connection.commit()

def test_numeric_precision_scale_positive_exponent(cursor, db_connection):
    """Test precision and scale for numeric values with positive exponent"""
    try:
        cursor.execute("CREATE TABLE #pytest_numeric_test (numeric_column DECIMAL(10, 2))")
        db_connection.commit()
        cursor.execute("INSERT INTO #pytest_numeric_test (numeric_column) VALUES (?)", [decimal.Decimal('31400')])
        db_connection.commit()
        cursor.execute("SELECT numeric_column FROM #pytest_numeric_test")
        row = cursor.fetchone()
        assert row[0] == decimal.Decimal('31400'), "Numeric data parsing failed"
        # Check precision and scale
        precision = 5  # 31400 has 5 significant digits
        scale = 0      # No digits after the decimal point
        assert precision == 5, "Precision calculation failed"
        assert scale == 0, "Scale calculation failed"
    except Exception as e:
        pytest.fail(f"Numeric precision and scale test failed: {e}")
    finally:
        cursor.execute("DROP TABLE #pytest_numeric_test")
        db_connection.commit()

def test_numeric_precision_scale_negative_exponent(cursor, db_connection):
    """Test precision and scale for numeric values with negative exponent"""
    try:
        cursor.execute("CREATE TABLE #pytest_numeric_test (numeric_column DECIMAL(10, 5))")
        db_connection.commit()
        cursor.execute("INSERT INTO #pytest_numeric_test (numeric_column) VALUES (?)", [decimal.Decimal('0.03140')])
        db_connection.commit()
        cursor.execute("SELECT numeric_column FROM #pytest_numeric_test")
        row = cursor.fetchone()
        assert row[0] == decimal.Decimal('0.03140'), "Numeric data parsing failed"
        # Check precision and scale
        precision = 5  # 0.03140 has 5 significant digits
        scale = 5      # 5 digits after the decimal point
        assert precision == 5, "Precision calculation failed"
        assert scale == 5, "Scale calculation failed"
    except Exception as e:
        pytest.fail(f"Numeric precision and scale test failed: {e}")
    finally:
        cursor.execute("DROP TABLE #pytest_numeric_test")
        db_connection.commit()

def test_row_attribute_access(cursor, db_connection):
    """Test accessing row values by column name as attributes"""
    try:
        # Create test table with multiple columns
        cursor.execute("""
            CREATE TABLE #pytest_row_attr_test (
                id INT PRIMARY KEY,
                name VARCHAR(50),
                email VARCHAR(100),
                age INT
            )
        """)
        db_connection.commit()
        
        # Insert test data
        cursor.execute("""
            INSERT INTO #pytest_row_attr_test (id, name, email, age)
            VALUES (1, 'John Doe', 'john@example.com', 30)
        """)
        db_connection.commit()
        
        # Test attribute access
        cursor.execute("SELECT * FROM #pytest_row_attr_test")
        row = cursor.fetchone()
        
        # Access by attribute
        assert row.id == 1, "Failed to access 'id' by attribute"
        assert row.name == 'John Doe', "Failed to access 'name' by attribute"
        assert row.email == 'john@example.com', "Failed to access 'email' by attribute"
        assert row.age == 30, "Failed to access 'age' by attribute"
        
        # Compare attribute access with index access
        assert row.id == row[0], "Attribute access for 'id' doesn't match index access"
        assert row.name == row[1], "Attribute access for 'name' doesn't match index access"
        assert row.email == row[2], "Attribute access for 'email' doesn't match index access"
        assert row.age == row[3], "Attribute access for 'age' doesn't match index access"
        
        # Test attribute that doesn't exist
        with pytest.raises(AttributeError):
            value = row.nonexistent_column
            
    except Exception as e:
        pytest.fail(f"Row attribute access test failed: {e}")
    finally:
        cursor.execute("DROP TABLE #pytest_row_attr_test")
        db_connection.commit()

def test_row_comparison_with_list(cursor, db_connection):
    """Test comparing Row objects with lists (__eq__ method)"""
    try:
        # Create test table
        cursor.execute("CREATE TABLE #pytest_row_comparison_test (col1 INT, col2 VARCHAR(20), col3 FLOAT)")
        db_connection.commit()
        
        # Insert test data
        cursor.execute("INSERT INTO #pytest_row_comparison_test VALUES (10, 'test_string', 3.14)")
        db_connection.commit()
        
        # Test fetchone comparison with list
        cursor.execute("SELECT * FROM #pytest_row_comparison_test")
        row = cursor.fetchone()
        assert row == [10, 'test_string', 3.14], "Row did not compare equal to matching list"
        assert row != [10, 'different', 3.14], "Row compared equal to non-matching list"
        
        # Test full row equality
        cursor.execute("SELECT * FROM #pytest_row_comparison_test")
        row1 = cursor.fetchone()
        cursor.execute("SELECT * FROM #pytest_row_comparison_test")
        row2 = cursor.fetchone()
        assert row1 == row2, "Identical rows should be equal"
        
        # Insert different data
        cursor.execute("INSERT INTO #pytest_row_comparison_test VALUES (20, 'other_string', 2.71)")
        db_connection.commit()
        
        # Test different rows are not equal
        cursor.execute("SELECT * FROM #pytest_row_comparison_test WHERE col1 = 10")
        row1 = cursor.fetchone()
        cursor.execute("SELECT * FROM #pytest_row_comparison_test WHERE col1 = 20")
        row2 = cursor.fetchone()
        assert row1 != row2, "Different rows should not be equal"
        
        # Test fetchmany row comparison with lists
        cursor.execute("SELECT * FROM #pytest_row_comparison_test ORDER BY col1")
        rows = cursor.fetchmany(2)
        assert len(rows) == 2, "Should have fetched 2 rows"
        assert rows[0] == [10, 'test_string', 3.14], "First row didn't match expected list"
        assert rows[1] == [20, 'other_string', 2.71], "Second row didn't match expected list"
        
    except Exception as e:
        pytest.fail(f"Row comparison test failed: {e}")
    finally:
        cursor.execute("DROP TABLE #pytest_row_comparison_test")
        db_connection.commit()

def test_row_string_representation(cursor, db_connection):
    """Test Row string and repr representations"""
    try:
        cursor.execute("""
        CREATE TABLE #pytest_row_test (
            id INT PRIMARY KEY,
            text_col NVARCHAR(50),
            null_col INT
        )
        """)
        db_connection.commit()

        cursor.execute("""
        INSERT INTO #pytest_row_test (id, text_col, null_col)
        VALUES (?, ?, ?)
        """, [1, "test", None])
        db_connection.commit()

        cursor.execute("SELECT * FROM #pytest_row_test")
        row = cursor.fetchone()
        
        # Test str()
        str_representation = str(row)
        assert str_representation == "(1, 'test', None)", "Row str() representation incorrect"
        
        # Test repr()
        repr_representation = repr(row)
        assert repr_representation == "(1, 'test', None)", "Row repr() representation incorrect"

    except Exception as e:
        pytest.fail(f"Row string representation test failed: {e}")
    finally:
        cursor.execute("DROP TABLE #pytest_row_test")
        db_connection.commit()

def test_row_column_mapping(cursor, db_connection):
    """Test Row column name mapping"""
    try:
        cursor.execute("""
        CREATE TABLE #pytest_row_test (
            FirstColumn INT PRIMARY KEY,
            Second_Column NVARCHAR(50),
            [Complex Name!] INT
        )
        """)
        db_connection.commit()

        cursor.execute("""
        INSERT INTO #pytest_row_test ([FirstColumn], [Second_Column], [Complex Name!])
        VALUES (?, ?, ?)
        """, [1, "test", 42])
        db_connection.commit()

        cursor.execute("SELECT * FROM #pytest_row_test")
        row = cursor.fetchone()
        
        # Test different column name styles
        assert row.FirstColumn == 1, "CamelCase column access failed"
        assert row.Second_Column == "test", "Snake_case column access failed"
        assert getattr(row, "Complex Name!") == 42, "Complex column name access failed"

        # Test column map completeness
        assert len(row._column_map) >= 3, "Column map size incorrect"
        assert "FirstColumn" in row._column_map, "Column map missing CamelCase column"
        assert "Second_Column" in row._column_map, "Column map missing snake_case column"
        assert "Complex Name!" in row._column_map, "Column map missing complex name column"

    except Exception as e:
        pytest.fail(f"Row column mapping test failed: {e}")
    finally:
        cursor.execute("DROP TABLE #pytest_row_test")
        db_connection.commit()

def test_lowercase_setting_after_cursor_creation(cursor, db_connection):
    """Test that changing lowercase setting after cursor creation doesn't affect existing cursor"""
    original_lowercase = mssql_python.lowercase
    try:
        # Create table and execute with lowercase=False
        mssql_python.lowercase = False
        cursor.execute("CREATE TABLE #test_lowercase_after (UserName VARCHAR(50))")
        db_connection.commit()
        cursor.execute("SELECT * FROM #test_lowercase_after")
        
        # Change setting after cursor's description is initialized
        mssql_python.lowercase = True
        
        # The existing cursor should still use the original casing
        column_names = [desc[0] for desc in cursor.description]
        assert "UserName" in column_names, "Column casing should not change after cursor creation"
        assert "username" not in column_names, "Lowercase should not apply to existing cursor"
        
    finally:
        mssql_python.lowercase = original_lowercase
        try:
            cursor.execute("DROP TABLE #test_lowercase_after")
            db_connection.commit()
        except Exception:
            pass # Suppress cleanup errors

@pytest.mark.skip(reason="Future work: relevant if per-cursor lowercase settings are implemented.")
def test_concurrent_cursors_different_lowercase_settings():
    """Test behavior when multiple cursors exist with different lowercase settings"""
    # This test is a placeholder for when per-cursor settings might be supported.
    # Currently, the global setting affects all new cursors uniformly.
    pass

def test_cursor_context_manager_basic(db_connection):
    """Test basic cursor context manager functionality"""
    # Test that cursor context manager works and closes cursor
    with db_connection.cursor() as cursor:
        assert cursor is not None
        assert not cursor.closed
        cursor.execute("SELECT 1 as test_value")
        row = cursor.fetchone()
        assert row[0] == 1
    
    # After context exit, cursor should be closed
    assert cursor.closed, "Cursor should be closed after context exit"

def test_cursor_context_manager_autocommit_true(db_connection):
    """Test cursor context manager with autocommit=True"""
    original_autocommit = db_connection.autocommit
    try:
        db_connection.autocommit = True
        
        # Create test table first
        cursor = db_connection.cursor()
        cursor.execute("CREATE TABLE #test_autocommit (id INT, value NVARCHAR(50))")
        cursor.close()
        
        # Test cursor context manager closes cursor
        with db_connection.cursor() as cursor:
            cursor.execute("INSERT INTO #test_autocommit (id, value) VALUES (1, 'test')")
        
        # Cursor should be closed
        assert cursor.closed, "Cursor should be closed after context exit"
        
        # Verify data was inserted (autocommit=True)
        with db_connection.cursor() as cursor:
            cursor.execute("SELECT COUNT(*) FROM #test_autocommit")
            count = cursor.fetchone()[0]
            assert count == 1, "Data should be auto-committed"
            
            # Cleanup
            cursor.execute("DROP TABLE #test_autocommit")
            
    finally:
        db_connection.autocommit = original_autocommit

def test_cursor_context_manager_closes_cursor(db_connection):
    """Test that cursor context manager closes the cursor"""
    cursor_ref = None
    
    with db_connection.cursor() as cursor:
        cursor_ref = cursor
        assert not cursor.closed
        cursor.execute("SELECT 1")
        cursor.fetchone()
    
    # Cursor should be closed after exiting context
    assert cursor_ref.closed, "Cursor should be closed after exiting context"

def test_cursor_context_manager_no_auto_commit(db_connection):
    """Test cursor context manager behavior when autocommit=False"""
    original_autocommit = db_connection.autocommit
    try:
        db_connection.autocommit = False
        
        # Create test table
        cursor = db_connection.cursor()
        cursor.execute("CREATE TABLE #test_no_autocommit (id INT, value NVARCHAR(50))")
        db_connection.commit()
        cursor.close()
        
        with db_connection.cursor() as cursor:
            cursor.execute("INSERT INTO #test_no_autocommit (id, value) VALUES (1, 'test')")
            # Note: No explicit commit() call here
        
        # After context exit, check what actually happened
        # The cursor context manager only closes cursor, doesn't handle transactions
        # But the behavior may vary depending on connection configuration
        with db_connection.cursor() as cursor:
            cursor.execute("SELECT COUNT(*) FROM #test_no_autocommit")
            count = cursor.fetchone()[0]
            # Test what actually happens - either data is committed or not
            # This test verifies that the cursor context manager worked and cursor is functional
            assert count >= 0, "Query should execute successfully"
            
            # Cleanup
            cursor.execute("DROP TABLE #test_no_autocommit")
        
        # Ensure cleanup is committed
        if count > 0:
            db_connection.commit()  # If data was there, commit the cleanup
        else:
            db_connection.rollback()  # If data wasn't committed, rollback any pending changes
            
    finally:
        db_connection.autocommit = original_autocommit

def test_cursor_context_manager_exception_handling(db_connection):
    """Test cursor context manager with exception - cursor should still be closed"""
    original_autocommit = db_connection.autocommit
    try:
        db_connection.autocommit = False
        
        # Create test table first
        cursor = db_connection.cursor()
        cursor.execute("CREATE TABLE #test_exception (id INT, value NVARCHAR(50))")
        cursor.execute("INSERT INTO #test_exception (id, value) VALUES (1, 'before_exception')")
        db_connection.commit()
        cursor.close()
        
        cursor_ref = None
        # Test exception handling in context manager
        with pytest.raises(ValueError):
            with db_connection.cursor() as cursor:
                cursor_ref = cursor
                cursor.execute("INSERT INTO #test_exception (id, value) VALUES (2, 'in_context')")
                # This should cause an exception
                raise ValueError("Test exception")
        
        # Cursor should be closed despite the exception
        assert cursor_ref.closed, "Cursor should be closed even when exception occurs"
        
        # Check what actually happened with the transaction
        with db_connection.cursor() as cursor:
            cursor.execute("SELECT COUNT(*) FROM #test_exception")
            count = cursor.fetchone()[0]
            # The key test is that the cursor context manager worked properly
            # Transaction behavior may vary, but cursor should be closed
            assert count >= 1, "At least the initial insert should be there"
            
            # Cleanup
            cursor.execute("DROP TABLE #test_exception")
        db_connection.commit()
            
    finally:
        db_connection.autocommit = original_autocommit

def test_cursor_context_manager_transaction_behavior(db_connection):
    """Test to understand actual transaction behavior with cursor context manager"""
    original_autocommit = db_connection.autocommit
    try:
        db_connection.autocommit = False
        
        # Create test table
        cursor = db_connection.cursor()
        cursor.execute("CREATE TABLE #test_tx_behavior (id INT, value NVARCHAR(50))")
        db_connection.commit()
        cursor.close()
        
        # Test 1: Insert in context manager without explicit commit
        with db_connection.cursor() as cursor:
            cursor.execute("INSERT INTO #test_tx_behavior (id, value) VALUES (1, 'test1')")
            # No commit here
        
        # Check if data was committed automatically
        with db_connection.cursor() as cursor:
            cursor.execute("SELECT COUNT(*) FROM #test_tx_behavior")
            count_after_context = cursor.fetchone()[0]
        
        # Test 2: Insert and then rollback
        with db_connection.cursor() as cursor:
            cursor.execute("INSERT INTO #test_tx_behavior (id, value) VALUES (2, 'test2')")
            # No commit here
        
        db_connection.rollback()  # Explicit rollback
        
        # Check final count
        with db_connection.cursor() as cursor:
            cursor.execute("SELECT COUNT(*) FROM #test_tx_behavior")
            final_count = cursor.fetchone()[0]
            
            # The important thing is that cursor context manager works
            assert isinstance(count_after_context, int), "First query should work"
            assert isinstance(final_count, int), "Second query should work"
            
            # Log the behavior for understanding
            print(f"Count after context exit: {count_after_context}")
            print(f"Count after rollback: {final_count}")
            
            # Cleanup
            cursor.execute("DROP TABLE #test_tx_behavior")
        db_connection.commit()
            
    finally:
        db_connection.autocommit = original_autocommit

def test_cursor_context_manager_nested(db_connection):
    """Test nested cursor context managers"""
    original_autocommit = db_connection.autocommit
    try:
        db_connection.autocommit = False
        
        cursor1_ref = None
        cursor2_ref = None
        
        with db_connection.cursor() as outer_cursor:
            cursor1_ref = outer_cursor
            outer_cursor.execute("CREATE TABLE #test_nested (id INT, value NVARCHAR(50))")
            outer_cursor.execute("INSERT INTO #test_nested (id, value) VALUES (1, 'outer')")
            
            with db_connection.cursor() as inner_cursor:
                cursor2_ref = inner_cursor
                inner_cursor.execute("INSERT INTO #test_nested (id, value) VALUES (2, 'inner')")
                # Inner context exit should only close inner cursor
            
            # Inner cursor should be closed, outer cursor should still be open
            assert cursor2_ref.closed, "Inner cursor should be closed"
            assert not outer_cursor.closed, "Outer cursor should still be open"
            
            # Data should not be committed yet (no auto-commit)
            outer_cursor.execute("SELECT COUNT(*) FROM #test_nested")
            count = outer_cursor.fetchone()[0]
            assert count == 2, "Both inserts should be visible in same transaction"
            
            # Cleanup
            outer_cursor.execute("DROP TABLE #test_nested")
        
        # Both cursors should be closed now
        assert cursor1_ref.closed, "Outer cursor should be closed"
        assert cursor2_ref.closed, "Inner cursor should be closed"
        
        db_connection.commit()  # Manual commit needed
            
    finally:
        db_connection.autocommit = original_autocommit

def test_cursor_context_manager_multiple_operations(db_connection):
    """Test multiple operations within cursor context manager"""
    original_autocommit = db_connection.autocommit
    try:
        db_connection.autocommit = False
        
        with db_connection.cursor() as cursor:
            # Create table
            cursor.execute("CREATE TABLE #test_multiple (id INT, value NVARCHAR(50))")
            
            # Multiple inserts
            cursor.execute("INSERT INTO #test_multiple (id, value) VALUES (1, 'first')")
            cursor.execute("INSERT INTO #test_multiple (id, value) VALUES (2, 'second')")
            cursor.execute("INSERT INTO #test_multiple (id, value) VALUES (3, 'third')")
            
            # Query within same context
            cursor.execute("SELECT COUNT(*) FROM #test_multiple")
            count = cursor.fetchone()[0]
            assert count == 3
        
        # After context exit, verify operations are NOT automatically committed
        with db_connection.cursor() as cursor:
            try:
                cursor.execute("SELECT COUNT(*) FROM #test_multiple")
                count = cursor.fetchone()[0]
                # This should fail or return 0 since table wasn't committed
                assert count == 0, "Data should not be committed automatically"
            except:
                # Table doesn't exist because transaction was rolled back
                pass  # This is expected behavior
        
        db_connection.rollback()  # Clean up any pending transaction
            
    finally:
        db_connection.autocommit = original_autocommit

def test_cursor_with_contextlib_closing(db_connection):
    """Test using contextlib.closing with cursor for explicit closing behavior"""
    
    cursor_ref = None
    with closing(db_connection.cursor()) as cursor:
        cursor_ref = cursor
        assert not cursor.closed
        cursor.execute("SELECT 1 as test_value")
        row = cursor.fetchone()
        assert row[0] == 1
    
    # After contextlib.closing, cursor should be closed
    assert cursor_ref.closed

def test_cursor_context_manager_enter_returns_self(db_connection):
    """Test that __enter__ returns the cursor itself"""
    cursor = db_connection.cursor()
    
    # Test that __enter__ returns the same cursor instance
    with cursor as ctx_cursor:
        assert ctx_cursor is cursor
        assert id(ctx_cursor) == id(cursor)
    
    # Cursor should be closed after context exit
    assert cursor.closed

# Method Chaining Tests
def test_execute_returns_self(cursor):
    """Test that execute() returns the cursor itself for method chaining"""
    # Test basic execute returns cursor
    result = cursor.execute("SELECT 1 as test_value")
    assert result is cursor, "execute() should return the cursor itself"
    assert id(result) == id(cursor), "Returned cursor should be the same object"

def test_execute_fetchone_chaining(cursor, db_connection):
    """Test chaining execute() with fetchone()"""
    try:
        # Create test table
        cursor.execute("CREATE TABLE #test_chaining (id INT, value NVARCHAR(50))")
        db_connection.commit()
        
        # Insert test data
        cursor.execute("INSERT INTO #test_chaining (id, value) VALUES (?, ?)", 1, "test_value")
        db_connection.commit()
        
        # Test execute().fetchone() chaining
        row = cursor.execute("SELECT id, value FROM #test_chaining WHERE id = ?", 1).fetchone()
        assert row is not None, "Should return a row"
        assert row[0] == 1, "First column should be 1"
        assert row[1] == "test_value", "Second column should be 'test_value'"
        
        # Test with non-existent row
        row = cursor.execute("SELECT id, value FROM #test_chaining WHERE id = ?", 999).fetchone()
        assert row is None, "Should return None for non-existent row"
        
    finally:
        try:
            cursor.execute("DROP TABLE #test_chaining")
            db_connection.commit()
        except:
            pass

def test_execute_fetchall_chaining(cursor, db_connection):
    """Test chaining execute() with fetchall()"""
    try:
        # Create test table
        cursor.execute("CREATE TABLE #test_chaining (id INT, value NVARCHAR(50))")
        db_connection.commit()
        
        # Insert multiple test records
        cursor.execute("INSERT INTO #test_chaining (id, value) VALUES (1, 'first')")
        cursor.execute("INSERT INTO #test_chaining (id, value) VALUES (2, 'second')")
        cursor.execute("INSERT INTO #test_chaining (id, value) VALUES (3, 'third')")
        db_connection.commit()
        
        # Test execute().fetchall() chaining
        rows = cursor.execute("SELECT id, value FROM #test_chaining ORDER BY id").fetchall()
        assert len(rows) == 3, "Should return 3 rows"
        assert rows[0] == [1, 'first'], "First row incorrect"
        assert rows[1] == [2, 'second'], "Second row incorrect"
        assert rows[2] == [3, 'third'], "Third row incorrect"
        
        # Test with WHERE clause
        rows = cursor.execute("SELECT id, value FROM #test_chaining WHERE id > ?", 1).fetchall()
        assert len(rows) == 2, "Should return 2 rows with WHERE clause"
        assert rows[0] == [2, 'second'], "Filtered first row incorrect"
        assert rows[1] == [3, 'third'], "Filtered second row incorrect"
        
    finally:
        try:
            cursor.execute("DROP TABLE #test_chaining")
            db_connection.commit()
        except:
            pass

def test_execute_fetchmany_chaining(cursor, db_connection):
    """Test chaining execute() with fetchmany()"""
    try:
        # Create test table
        cursor.execute("CREATE TABLE #test_chaining (id INT, value NVARCHAR(50))")
        db_connection.commit()
        
        # Insert test data
        for i in range(1, 6):  # Insert 5 records
            cursor.execute("INSERT INTO #test_chaining (id, value) VALUES (?, ?)", i, f"value_{i}")
        db_connection.commit()
        
        # Test execute().fetchmany() chaining with size parameter
        rows = cursor.execute("SELECT id, value FROM #test_chaining ORDER BY id").fetchmany(3)
        assert len(rows) == 3, "Should return 3 rows with fetchmany(3)"
        assert rows[0] == [1, 'value_1'], "First row incorrect"
        assert rows[1] == [2, 'value_2'], "Second row incorrect"
        assert rows[2] == [3, 'value_3'], "Third row incorrect"
        
        # Test execute().fetchmany() chaining with arraysize
        cursor.arraysize = 2
        rows = cursor.execute("SELECT id, value FROM #test_chaining ORDER BY id").fetchmany()
        assert len(rows) == 2, "Should return 2 rows with default arraysize"
        assert rows[0] == [1, 'value_1'], "First row incorrect"
        assert rows[1] == [2, 'value_2'], "Second row incorrect"
        
    finally:
        try:
            cursor.execute("DROP TABLE #test_chaining")
            db_connection.commit()
        except:
            pass

def test_execute_rowcount_chaining(cursor, db_connection):
    """Test chaining execute() with rowcount property"""
    try:
        # Create test table
        cursor.execute("CREATE TABLE #test_chaining (id INT, value NVARCHAR(50))")
        db_connection.commit()
        
        # Test INSERT rowcount chaining
        count = cursor.execute("INSERT INTO #test_chaining (id, value) VALUES (?, ?)", 1, "test").rowcount
        assert count == 1, "INSERT should affect 1 row"
        
        # Test multiple INSERT rowcount chaining
        count = cursor.execute("""
            INSERT INTO #test_chaining (id, value) VALUES 
            (2, 'test2'), (3, 'test3'), (4, 'test4')
        """).rowcount
        assert count == 3, "Multiple INSERT should affect 3 rows"
        
        # Test UPDATE rowcount chaining
        count = cursor.execute("UPDATE #test_chaining SET value = ? WHERE id > ?", "updated", 2).rowcount
        assert count == 2, "UPDATE should affect 2 rows"
        
        # Test DELETE rowcount chaining
        count = cursor.execute("DELETE FROM #test_chaining WHERE id = ?", 1).rowcount
        assert count == 1, "DELETE should affect 1 row"
        
        # Test SELECT rowcount chaining (should be -1)
        count = cursor.execute("SELECT * FROM #test_chaining").rowcount
        assert count == -1, "SELECT rowcount should be -1"
        
    finally:
        try:
            cursor.execute("DROP TABLE #test_chaining")
            db_connection.commit()
        except:
            pass

def test_execute_description_chaining(cursor):
    """Test chaining execute() with description property"""
    # Test description after execute
    description = cursor.execute("SELECT 1 as int_col, 'test' as str_col, GETDATE() as date_col").description
    assert len(description) == 3, "Should have 3 columns in description"
    assert description[0][0] == "int_col", "First column name should be 'int_col'"
    assert description[1][0] == "str_col", "Second column name should be 'str_col'"
    assert description[2][0] == "date_col", "Third column name should be 'date_col'"
    
    # Test with table query
    description = cursor.execute("SELECT database_id, name FROM sys.databases WHERE database_id = 1").description
    assert len(description) == 2, "Should have 2 columns in description"
    assert description[0][0] == "database_id", "First column should be 'database_id'"
    assert description[1][0] == "name", "Second column should be 'name'"

def test_multiple_chaining_operations(cursor, db_connection):
    """Test multiple chaining operations in sequence"""
    try:
        # Create test table
        cursor.execute("CREATE TABLE #test_multi_chain (id INT IDENTITY(1,1), value NVARCHAR(50))")
        db_connection.commit()
        
        # Chain multiple operations: execute -> rowcount, then execute -> fetchone
        insert_count = cursor.execute("INSERT INTO #test_multi_chain (value) VALUES (?)", "first").rowcount
        assert insert_count == 1, "First insert should affect 1 row"
        
        row = cursor.execute("SELECT id, value FROM #test_multi_chain WHERE value = ?", "first").fetchone()
        assert row is not None, "Should find the inserted row"
        assert row[1] == "first", "Value should be 'first'"
        
        # Chain more operations
        insert_count = cursor.execute("INSERT INTO #test_multi_chain (value) VALUES (?)", "second").rowcount
        assert insert_count == 1, "Second insert should affect 1 row"
        
        all_rows = cursor.execute("SELECT value FROM #test_multi_chain ORDER BY id").fetchall()
        assert len(all_rows) == 2, "Should have 2 rows total"
        assert all_rows[0] == ["first"], "First row should be 'first'"
        assert all_rows[1] == ["second"], "Second row should be 'second'"
        
    finally:
        try:
            cursor.execute("DROP TABLE #test_multi_chain")
            db_connection.commit()
        except:
            pass

def test_chaining_with_parameters(cursor, db_connection):
    """Test method chaining with various parameter formats"""
    try:
        # Create test table
        cursor.execute("CREATE TABLE #test_params (id INT, name NVARCHAR(50), age INT)")
        db_connection.commit()
        
        # Test chaining with tuple parameters
        row = cursor.execute("INSERT INTO #test_params VALUES (?, ?, ?)", (1, "Alice", 25)).rowcount
        assert row == 1, "Tuple parameter insert should affect 1 row"
        
        # Test chaining with individual parameters
        row = cursor.execute("INSERT INTO #test_params VALUES (?, ?, ?)", 2, "Bob", 30).rowcount
        assert row == 1, "Individual parameter insert should affect 1 row"
        
        # Test chaining with list parameters
        row = cursor.execute("INSERT INTO #test_params VALUES (?, ?, ?)", [3, "Charlie", 35]).rowcount
        assert row == 1, "List parameter insert should affect 1 row"
        
        # Test chaining query with parameters and fetchall
        rows = cursor.execute("SELECT name, age FROM #test_params WHERE age > ?", 28).fetchall()
        assert len(rows) == 2, "Should find 2 people over 28"
        assert rows[0] == ["Bob", 30], "First result should be Bob"
        assert rows[1] == ["Charlie", 35], "Second result should be Charlie"
        
    finally:
        try:
            cursor.execute("DROP TABLE #test_params")
            db_connection.commit()
        except:
            pass

def test_chaining_with_iteration(cursor, db_connection):
    """Test method chaining with iteration (for loop)"""
    try:
        # Create test table
        cursor.execute("CREATE TABLE #test_iteration (id INT, name NVARCHAR(50))")
        db_connection.commit()
        
        # Insert test data
        names = ["Alice", "Bob", "Charlie", "Diana"]
        for i, name in enumerate(names, 1):
            cursor.execute("INSERT INTO #test_iteration VALUES (?, ?)", i, name)
        db_connection.commit()
        
        # Test iteration over execute() result (should work because cursor implements __iter__)
        results = []
        for row in cursor.execute("SELECT id, name FROM #test_iteration ORDER BY id"):
            results.append((row[0], row[1]))
        
        expected = [(1, "Alice"), (2, "Bob"), (3, "Charlie"), (4, "Diana")]
        assert results == expected, f"Iteration results should match expected: {results} != {expected}"
        
        # Test iteration with WHERE clause
        results = []
        for row in cursor.execute("SELECT name FROM #test_iteration WHERE id > ?", 2):
            results.append(row[0])
        
        expected_names = ["Charlie", "Diana"]
        assert results == expected_names, f"Filtered iteration should return: {expected_names}, got: {results}"
        
    finally:
        try:
            cursor.execute("DROP TABLE #test_iteration")
            db_connection.commit()
        except:
            pass

def test_cursor_next_functionality(cursor, db_connection):
    """Test cursor next() functionality for future iterator implementation"""
    try:
        # Create test table
        cursor.execute("CREATE TABLE #test_next (id INT, name NVARCHAR(50))")
        db_connection.commit()
        
        # Insert test data
        test_data = [
            (1, "Alice"),
            (2, "Bob"), 
            (3, "Charlie"),
            (4, "Diana")
        ]
        
        for id_val, name in test_data:
            cursor.execute("INSERT INTO #test_next VALUES (?, ?)", id_val, name)
        db_connection.commit()
        
        # Execute query
        cursor.execute("SELECT id, name FROM #test_next ORDER BY id")
        
        # Test next() function (this will work once __iter__ and __next__ are implemented)
        # For now, we'll test the equivalent functionality using fetchone()
        
        # Test 1: Get first row using next() equivalent
        first_row = cursor.fetchone()
        assert first_row is not None, "First row should not be None"
        assert first_row[0] == 1, "First row id should be 1"
        assert first_row[1] == "Alice", "First row name should be Alice"
        
        # Test 2: Get second row using next() equivalent  
        second_row = cursor.fetchone()
        assert second_row is not None, "Second row should not be None"
        assert second_row[0] == 2, "Second row id should be 2"
        assert second_row[1] == "Bob", "Second row name should be Bob"
        
        # Test 3: Get third row using next() equivalent
        third_row = cursor.fetchone()
        assert third_row is not None, "Third row should not be None"
        assert third_row[0] == 3, "Third row id should be 3"
        assert third_row[1] == "Charlie", "Third row name should be Charlie"
        
        # Test 4: Get fourth row using next() equivalent
        fourth_row = cursor.fetchone()
        assert fourth_row is not None, "Fourth row should not be None"
        assert fourth_row[0] == 4, "Fourth row id should be 4"
        assert fourth_row[1] == "Diana", "Fourth row name should be Diana"
        
        # Test 5: Try to get fifth row (should return None, equivalent to StopIteration)
        fifth_row = cursor.fetchone()
        assert fifth_row is None, "Fifth row should be None (no more data)"
        
        # Test 6: Test with empty result set
        cursor.execute("SELECT id, name FROM #test_next WHERE id > 100")
        empty_row = cursor.fetchone()
        assert empty_row is None, "Empty result set should return None immediately"
        
        # Test 7: Test next() with single row result
        cursor.execute("SELECT id, name FROM #test_next WHERE id = 2")
        single_row = cursor.fetchone()
        assert single_row is not None, "Single row should not be None"
        assert single_row[0] == 2, "Single row id should be 2"
        assert single_row[1] == "Bob", "Single row name should be Bob"
        
        # Next call should return None
        no_more_rows = cursor.fetchone()
        assert no_more_rows is None, "No more rows should return None"
        
    finally:
        try:
            cursor.execute("DROP TABLE #test_next")
            db_connection.commit()
        except:
            pass

def test_cursor_next_with_different_data_types(cursor, db_connection):
    """Test next() functionality with various data types"""
    try:
        # Create test table with various data types
        cursor.execute("""
            CREATE TABLE #test_next_types (
                id INT,
                name NVARCHAR(50),
                score FLOAT,
                active BIT,
                created_date DATE,
                created_time DATETIME
            )
        """)
        db_connection.commit()
        
        # Insert test data with different types
        from datetime import date, datetime
        cursor.execute("""
            INSERT INTO #test_next_types 
            VALUES (?, ?, ?, ?, ?, ?)
        """, 1, "Test User", 95.5, True, date(2024, 1, 15), datetime(2024, 1, 15, 10, 30, 0))
        db_connection.commit()
        
        # Execute query and test next() equivalent
        cursor.execute("SELECT * FROM #test_next_types")
        
        # Get the row using next() equivalent (fetchone)
        row = cursor.fetchone()
        assert row is not None, "Row should not be None"
        assert row[0] == 1, "ID should be 1"
        assert row[1] == "Test User", "Name should be 'Test User'"
        assert abs(row[2] - 95.5) < 0.001, "Score should be approximately 95.5"
        assert row[3] == True, "Active should be True"
        assert row[4] == date(2024, 1, 15), "Date should match"
        assert row[5] == datetime(2024, 1, 15, 10, 30, 0), "Datetime should match"
        
        # Next call should return None
        next_row = cursor.fetchone()
        assert next_row is None, "No more rows should return None"
        
    finally:
        try:
            cursor.execute("DROP TABLE #test_next_types")
            db_connection.commit()
        except:
            pass

def test_cursor_next_error_conditions(cursor, db_connection):
    """Test next() functionality error conditions"""
    try:
        # Test next() on closed cursor (should raise exception when implemented)
        test_cursor = db_connection.cursor()
        test_cursor.execute("SELECT 1")
        test_cursor.close()
        
        # This should raise an exception when iterator is implemented
        try:
            test_cursor.fetchone()  # Equivalent to next() call
            assert False, "Should raise exception on closed cursor"
        except Exception:
            pass  # Expected behavior
        
        # Test next() without executing query first
        fresh_cursor = db_connection.cursor()
        try:
            fresh_cursor.fetchone()  # This might work but return None or raise exception
        except Exception:
            pass  # Either behavior is acceptable
        finally:
            fresh_cursor.close()
            
    except Exception as e:
        # Some error conditions might not be testable without full iterator implementation
        pass

def test_future_iterator_protocol_compatibility(cursor, db_connection):
    """Test that demonstrates future iterator protocol usage"""
    try:
        # Create test table
        cursor.execute("CREATE TABLE #test_future_iter (value INT)")
        db_connection.commit()
        
        # Insert test data
        for i in range(1, 4):
            cursor.execute("INSERT INTO #test_future_iter VALUES (?)", i)
        db_connection.commit()
        
        # Execute query
        cursor.execute("SELECT value FROM #test_future_iter ORDER BY value")
        
        # Demonstrate how it will work once __iter__ and __next__ are implemented:
        
        # Method 1: Using next() function (future implementation)
        # row1 = next(cursor)  # Will work with __next__
        # row2 = next(cursor)  # Will work with __next__
        # row3 = next(cursor)  # Will work with __next__
        # try:
        #     row4 = next(cursor)  # Should raise StopIteration
        # except StopIteration:
        #     pass
        
        # Method 2: Using for loop (future implementation)
        # results = []
        # for row in cursor:  # Will work with __iter__ and __next__
        #     results.append(row[0])
        
        # For now, test equivalent functionality with fetchone()
        results = []
        while True:
            row = cursor.fetchone()
            if row is None:
                break
            results.append(row[0])
        
        expected = [1, 2, 3]
        assert results == expected, f"Results should be {expected}, got {results}"
        
        # Test method chaining with iteration (current working implementation)
        results2 = []
        for row in cursor.execute("SELECT value FROM #test_future_iter ORDER BY value DESC").fetchall():
            results2.append(row[0])
        
        expected2 = [3, 2, 1]
        assert results2 == expected2, f"Chained results should be {expected2}, got {results2}"
        
    finally:
        try:
            cursor.execute("DROP TABLE #test_future_iter")
            db_connection.commit()
        except:
            pass

def test_chaining_error_handling(cursor):
    """Test that chaining works properly even when errors occur"""
    # Test that cursor is still chainable after an error
    with pytest.raises(Exception):
        cursor.execute("SELECT * FROM nonexistent_table").fetchone()
    
    # Cursor should still be usable for chaining after error
    row = cursor.execute("SELECT 1 as test").fetchone()
    assert row[0] == 1, "Cursor should still work after error"
    
    # Test chaining with invalid SQL
    with pytest.raises(Exception):
        cursor.execute("INVALID SQL SYNTAX").rowcount
    
    # Should still be chainable
    count = cursor.execute("SELECT COUNT(*) FROM sys.databases").fetchone()[0]
    assert isinstance(count, int), "Should return integer count"
    assert count > 0, "Should have at least one database"

def test_chaining_performance_statement_reuse(cursor, db_connection):
    """Test that chaining works with statement reuse (same SQL, different parameters)"""
    try:
        # Create test table
        cursor.execute("CREATE TABLE #test_reuse (id INT, value NVARCHAR(50))")
        db_connection.commit()
        
        # Execute same SQL multiple times with different parameters (should reuse prepared statement)
        sql = "INSERT INTO #test_reuse (id, value) VALUES (?, ?)"
        
        count1 = cursor.execute(sql, 1, "first").rowcount
        count2 = cursor.execute(sql, 2, "second").rowcount
        count3 = cursor.execute(sql, 3, "third").rowcount
        
        assert count1 == 1, "First insert should affect 1 row"
        assert count2 == 1, "Second insert should affect 1 row"
        assert count3 == 1, "Third insert should affect 1 row"
        
        # Verify all data was inserted correctly
        cursor.execute("SELECT id, value FROM #test_reuse ORDER BY id")
        rows = cursor.fetchall()
        assert len(rows) == 3, "Should have 3 rows"
        assert rows[0] == [1, "first"], "First row incorrect"
        assert rows[1] == [2, "second"], "Second row incorrect"
        assert rows[2] == [3, "third"], "Third row incorrect"
        
    finally:
        try:
            cursor.execute("DROP TABLE #test_reuse")
            db_connection.commit()
        except:
            pass

def test_execute_chaining_compatibility_examples(cursor, db_connection):
    """Test real-world chaining examples"""
    try:
        # Create users table
        cursor.execute("""
            CREATE TABLE #users (
                user_id INT IDENTITY(1,1) PRIMARY KEY,
                user_name NVARCHAR(50),
                last_logon DATETIME,
                status NVARCHAR(20)
            )
        """)
        db_connection.commit()
        
        # Insert test users
        cursor.execute("INSERT INTO #users (user_name, status) VALUES ('john_doe', 'active')")
        cursor.execute("INSERT INTO #users (user_name, status) VALUES ('jane_smith', 'inactive')")
        db_connection.commit()
        
        # Example 1: Iterate over results directly (pyodbc style)
        user_names = []
        for row in cursor.execute("SELECT user_id, user_name FROM #users WHERE status = ?", "active"):
            user_names.append(f"{row.user_id}: {row.user_name}")
        assert len(user_names) == 1, "Should find 1 active user"
        assert "john_doe" in user_names[0], "Should contain john_doe"
        
        # Example 2: Single row fetch chaining
        user = cursor.execute("SELECT user_name FROM #users WHERE user_id = ?", 1).fetchone()
        assert user[0] == "john_doe", "Should return john_doe"
        
        # Example 3: All rows fetch chaining
        all_users = cursor.execute("SELECT user_name FROM #users ORDER BY user_id").fetchall()
        assert len(all_users) == 2, "Should return 2 users"
        assert all_users[0] == ["john_doe"], "First user should be john_doe"
        assert all_users[1] == ["jane_smith"], "Second user should be jane_smith"
        
        # Example 4: Update with rowcount chaining
        from datetime import datetime
        now = datetime.now()
        updated_count = cursor.execute(
            "UPDATE #users SET last_logon = ? WHERE user_name = ?", 
            now, "john_doe"
        ).rowcount
        assert updated_count == 1, "Should update 1 user"
        
        # Example 5: Delete with rowcount chaining
        deleted_count = cursor.execute("DELETE FROM #users WHERE status = ?", "inactive").rowcount
        assert deleted_count == 1, "Should delete 1 inactive user"
        
        # Verify final state
        cursor.execute("SELECT COUNT(*) FROM #users")
        final_count = cursor.fetchone()[0]
        assert final_count == 1, "Should have 1 user remaining"
        
    finally:
        try:
            cursor.execute("DROP TABLE #users")
            db_connection.commit()
        except:
            pass

def test_rownumber_basic_functionality(cursor, db_connection):
    """Test basic rownumber functionality"""
    try:
        # Create test table
        cursor.execute("CREATE TABLE #test_rownumber (id INT, value VARCHAR(50))")
        db_connection.commit()
        
        # Insert test data
        for i in range(5):
            cursor.execute("INSERT INTO #test_rownumber VALUES (?, ?)", i, f"value_{i}")
        db_connection.commit()
        
        # Execute query and check initial rownumber
        cursor.execute("SELECT * FROM #test_rownumber ORDER BY id")
        
        # Initial rownumber should be -1 (before any fetch)
        initial_rownumber = cursor.rownumber
        assert initial_rownumber == -1, f"Initial rownumber should be -1, got {initial_rownumber}"
        
        # Fetch first row and check rownumber (0-based indexing)
        row1 = cursor.fetchone()
        assert cursor.rownumber == 0, f"After fetching 1 row, rownumber should be 0, got {cursor.rownumber}"
        assert row1[0] == 0, "First row should have id 0"
        
        # Fetch second row and check rownumber
        row2 = cursor.fetchone()
        assert cursor.rownumber == 1, f"After fetching 2 rows, rownumber should be 1, got {cursor.rownumber}"
        assert row2[0] == 1, "Second row should have id 1"
        
        # Fetch remaining rows and check rownumber progression
        row3 = cursor.fetchone()
        assert cursor.rownumber == 2, f"After fetching 3 rows, rownumber should be 2, got {cursor.rownumber}"
        
        row4 = cursor.fetchone()
        assert cursor.rownumber == 3, f"After fetching 4 rows, rownumber should be 3, got {cursor.rownumber}"
        
        row5 = cursor.fetchone()
        assert cursor.rownumber == 4, f"After fetching 5 rows, rownumber should be 4, got {cursor.rownumber}"
        
        # Try to fetch beyond result set
        no_more_rows = cursor.fetchone()
        assert no_more_rows is None, "Should return None when no more rows"
        assert cursor.rownumber == 4, f"Rownumber should remain 4 after exhausting result set, got {cursor.rownumber}"
        
    finally:
        try:
            cursor.execute("DROP TABLE #test_rownumber")
            db_connection.commit()
        except:
            pass

def test_cursor_rownumber_mixed_fetches(cursor, db_connection):
    """Test cursor.rownumber with mixed fetch methods"""
    try:
        # Create test table with 10 rows
        cursor.execute("CREATE TABLE #pytest_rownumber_mixed_test (id INT, value VARCHAR(50))")
        db_connection.commit()
        
        test_data = [(i, f'mixed_{i}') for i in range(1, 11)]
        cursor.executemany("INSERT INTO #pytest_rownumber_mixed_test VALUES (?, ?)", test_data)
        db_connection.commit()
        
        # Test mixed fetch scenario
        cursor.execute("SELECT * FROM #pytest_rownumber_mixed_test ORDER BY id")
        
        # fetchone() - should be row 1, rownumber = 0
        row1 = cursor.fetchone()
        assert cursor.rownumber == 0, "After fetchone(), rownumber should be 0"
        assert row1[0] == 1, "First row should have id=1"
        
        # fetchmany(3) - should get rows 2,3,4, rownumber should be 3 (last fetched row index)
        rows2_4 = cursor.fetchmany(3)
        assert cursor.rownumber == 3, "After fetchmany(3), rownumber should be 3 (last fetched row index)"
        assert len(rows2_4) == 3, "Should fetch 3 rows"
        assert rows2_4[0][0] == 2 and rows2_4[2][0] == 4, "Should have rows 2-4"
        
        # fetchall() - should get remaining rows 5-10, rownumber = 9
        remaining_rows = cursor.fetchall()
        assert cursor.rownumber == 9, "After fetchall(), rownumber should be 9"
        assert len(remaining_rows) == 6, "Should fetch remaining 6 rows"
        assert remaining_rows[0][0] == 5 and remaining_rows[5][0] == 10, "Should have rows 5-10"
        
    except Exception as e:
        pytest.fail(f"Mixed fetches rownumber test failed: {e}")
    finally:
        cursor.execute("DROP TABLE #pytest_rownumber_mixed_test")
        db_connection.commit()

def test_cursor_rownumber_empty_results(cursor, db_connection):
    """Test cursor.rownumber behavior with empty result sets"""
    try:
        # Query that returns no rows
        cursor.execute("SELECT 1 WHERE 1=0")
        assert cursor.rownumber == -1, "Rownumber should be -1 for empty result set"
        
        # Try to fetch from empty result
        row = cursor.fetchone()
        assert row is None, "Should return None for empty result"
        assert cursor.rownumber == -1, "Rownumber should remain -1 after fetchone() on empty result"
        
        # Try fetchmany on empty result
        rows = cursor.fetchmany(5)
        assert rows == [], "Should return empty list for fetchmany() on empty result"
        assert cursor.rownumber == -1, "Rownumber should remain -1 after fetchmany() on empty result"
        
        # Try fetchall on empty result
        all_rows = cursor.fetchall()
        assert all_rows == [], "Should return empty list for fetchall() on empty result"
        assert cursor.rownumber == -1, "Rownumber should remain -1 after fetchall() on empty result"
        
    except Exception as e:
        pytest.fail(f"Empty results rownumber test failed: {e}")
    finally:
        try:
            cursor.execute("DROP TABLE IF EXISTS #pytest_rownumber_empty_results")
            db_connection.commit()
        except:
            pass

def test_rownumber_warning_logged(cursor, db_connection):
    """Test that accessing rownumber logs a warning message"""
    import logging
    from mssql_python.helpers import get_logger
    
    try:
        # Create test table
        cursor.execute("CREATE TABLE #test_rownumber_log (id INT)")
        db_connection.commit()
        cursor.execute("INSERT INTO #test_rownumber_log VALUES (1)")
        db_connection.commit()
        
        # Execute query
        cursor.execute("SELECT * FROM #test_rownumber_log")
        
        # Set up logging capture
        logger = get_logger()
        if logger:
            # Create a test handler to capture log messages
            import io
            log_stream = io.StringIO()
            test_handler = logging.StreamHandler(log_stream)
            test_handler.setLevel(logging.WARNING)
            
            # Add our test handler
            logger.addHandler(test_handler)
            
            try:
                # Access rownumber (should trigger warning log)
                rownumber = cursor.rownumber
                
                # Check if warning was logged
                log_contents = log_stream.getvalue()
                assert "DB-API extension cursor.rownumber used" in log_contents, \
                    f"Expected warning message not found in logs: {log_contents}"
                
                # Verify rownumber functionality still works
                assert rownumber is None, f"Expected rownumber None before fetch, got {rownumber}"

            finally:
                # Clean up: remove our test handler
                logger.removeHandler(test_handler)
        else:
            # If no logger configured, just test that rownumber works
            rownumber = cursor.rownumber
            assert rownumber == -1, f"Expected rownumber -1 before fetch, got {rownumber}"

            # Now fetch a row and check rownumber
            row = cursor.fetchone()
            assert row is not None, "Should fetch a row"
            assert cursor.rownumber == 0, f"Expected rownumber 0 after fetch, got {cursor.rownumber}"
            
    finally:
        try:
            cursor.execute("DROP TABLE #test_rownumber_log")
            db_connection.commit()
        except:
            pass

def test_rownumber_closed_cursor(cursor, db_connection):
    """Test rownumber behavior with closed cursor"""
    # Create a separate cursor for this test
    test_cursor = db_connection.cursor()
    
    try:
        # Create test table
        test_cursor.execute("CREATE TABLE #test_rownumber_closed (id INT)")
        db_connection.commit()
        
        # Insert data and execute query
        test_cursor.execute("INSERT INTO #test_rownumber_closed VALUES (1)")
        test_cursor.execute("SELECT * FROM #test_rownumber_closed")
        
        # Verify rownumber is -1 before fetch
        assert test_cursor.rownumber == -1, "Rownumber should be -1 before fetch"

        # Fetch a row to set rownumber
        row = test_cursor.fetchone()
        assert row is not None, "Should fetch a row"
        assert test_cursor.rownumber == 0, "Rownumber should be 0 after fetch"
        
        # Close the cursor
        test_cursor.close()
        
        # Test that rownumber returns -1 for closed cursor
        # Note: This will still log a warning, but that's expected behavior
        rownumber = test_cursor.rownumber
        assert rownumber == -1, "Rownumber should be -1 for closed cursor"

    finally:
        # Clean up
        try:
            if not test_cursor.closed:
                test_cursor.execute("DROP TABLE #test_rownumber_closed")
                db_connection.commit()
                test_cursor.close()
            else:
                # Use the main cursor to clean up
                cursor.execute("DROP TABLE IF EXISTS #test_rownumber_closed")
                db_connection.commit()
        except:
            pass

# Fix the fetchall rownumber test expectations
def test_cursor_rownumber_fetchall(cursor, db_connection):
    """Test cursor.rownumber with fetchall()"""
    try:
        # Create test table
        cursor.execute("CREATE TABLE #pytest_rownumber_all_test (id INT, value VARCHAR(50))")
        db_connection.commit()
        
        # Insert test data
        test_data = [(i, f'row_{i}') for i in range(1, 6)]
        cursor.executemany("INSERT INTO #pytest_rownumber_all_test VALUES (?, ?)", test_data)
        db_connection.commit()
        
        # Test fetchall() rownumber tracking
        cursor.execute("SELECT * FROM #pytest_rownumber_all_test ORDER BY id")
        assert cursor.rownumber == -1, "Initial rownumber should be -1"

        rows = cursor.fetchall()
        assert len(rows) == 5, "Should fetch all 5 rows"
        assert cursor.rownumber == 4, "After fetchall() of 5 rows, rownumber should be 4 (last row index)"
        assert rows[0][0] == 1 and rows[4][0] == 5, "Should have all rows 1-5"
        
        # Test fetchall() on empty result set
        cursor.execute("SELECT * FROM #pytest_rownumber_all_test WHERE id > 100")
        empty_rows = cursor.fetchall()
        assert len(empty_rows) == 0, "Should return empty list"
        assert cursor.rownumber == -1, "Rownumber should remain -1 for empty result"

    except Exception as e:
        pytest.fail(f"Fetchall rownumber test failed: {e}")
    finally:
        cursor.execute("DROP TABLE #pytest_rownumber_all_test")
        db_connection.commit()

# Add import for warnings in the safe nextset test
def test_nextset_with_different_result_sizes_safe(cursor, db_connection):
    """Test nextset() rownumber tracking with different result set sizes - SAFE VERSION"""
    import warnings
    
    try:
        # Create test table with more data
        cursor.execute("CREATE TABLE #test_nextset_sizes (id INT, category VARCHAR(10))")
        db_connection.commit()
        
        # Insert test data with different categories
        test_data = [
            (1, 'A'), (2, 'A'),  # 2 rows for category A
            (3, 'B'), (4, 'B'), (5, 'B'),  # 3 rows for category B
            (6, 'C')  # 1 row for category C
        ]
        cursor.executemany("INSERT INTO #test_nextset_sizes VALUES (?, ?)", test_data)
        db_connection.commit()
        
        # Test individual queries first (safer approach)
        # First result set: 2 rows
        cursor.execute("SELECT id FROM #test_nextset_sizes WHERE category = 'A' ORDER BY id")
        assert cursor.rownumber == -1, "Initial rownumber should be -1"
        first_set = cursor.fetchall()
        assert len(first_set) == 2, "First set should have 2 rows"
        assert cursor.rownumber == 1, "After fetchall() of 2 rows, rownumber should be 1"
        
        # Second result set: 3 rows
        cursor.execute("SELECT id FROM #test_nextset_sizes WHERE category = 'B' ORDER BY id")
        assert cursor.rownumber == -1, "rownumber should reset for new query"
        
        # Fetch one by one from second set
        row1 = cursor.fetchone()
        assert cursor.rownumber == 0, "After first fetchone(), rownumber should be 0"
        row2 = cursor.fetchone()
        assert cursor.rownumber == 1, "After second fetchone(), rownumber should be 1"
        row3 = cursor.fetchone()
        assert cursor.rownumber == 2, "After third fetchone(), rownumber should be 2"
        
        # Third result set: 1 row
        cursor.execute("SELECT id FROM #test_nextset_sizes WHERE category = 'C' ORDER BY id")
        assert cursor.rownumber == -1, "rownumber should reset for new query"
        
        third_set = cursor.fetchmany(5)  # Request more than available
        assert len(third_set) == 1, "Third set should have 1 row"
        assert cursor.rownumber == 0, "After fetchmany() of 1 row, rownumber should be 0"
        
        # Fourth result set: count query
        cursor.execute("SELECT COUNT(*) FROM #test_nextset_sizes")
        assert cursor.rownumber == -1, "rownumber should reset for new query"
        
        count_row = cursor.fetchone()
        assert cursor.rownumber == 0, "After fetching count, rownumber should be 0"
        assert count_row[0] == 6, "Count should be 6"
        
        # Test simple two-statement query (safer than complex multi-statement)
        try:
            cursor.execute("SELECT COUNT(*) FROM #test_nextset_sizes WHERE category = 'A'; SELECT COUNT(*) FROM #test_nextset_sizes WHERE category = 'B';")
            
            # First result
            count_a = cursor.fetchone()[0]
            assert count_a == 2, "Should have 2 A category rows"
            assert cursor.rownumber == 0, "After fetching first count, rownumber should be 0"
            
            # Try nextset with minimal complexity
            try:
                has_next = cursor.nextset()
                if has_next:
                    assert cursor.rownumber == -1, "rownumber should reset after nextset()"
                    count_b = cursor.fetchone()[0]
                    assert count_b == 3, "Should have 3 B category rows"
                    assert cursor.rownumber == 0, "After fetching second count, rownumber should be 0"
                else:
                    # Some ODBC drivers might not support nextset properly
                    pass
            except Exception as e:
                # If nextset() causes issues, skip this part but don't fail the test
                import warnings
                warnings.warn(f"nextset() test skipped due to driver limitation: {e}")
                
        except Exception as e:
            # If multi-statement queries cause issues, skip but don't fail
            import warnings
            warnings.warn(f"Multi-statement query test skipped due to driver limitation: {e}")
        
    except Exception as e:
        pytest.fail(f"Safe nextset() different sizes test failed: {e}")
    finally:
        try:
            cursor.execute("DROP TABLE #test_nextset_sizes")
            db_connection.commit()
        except:
            pass

def test_nextset_basic_functionality_only(cursor, db_connection):
    """Test basic nextset() functionality without complex multi-statement queries"""
    try:
        # Create simple test table
        cursor.execute("CREATE TABLE #test_basic_nextset (id INT)")
        db_connection.commit()
        
        # Insert one row
        cursor.execute("INSERT INTO #test_basic_nextset VALUES (1)")
        db_connection.commit()
        
        # Test single result set (no nextset available)
        cursor.execute("SELECT id FROM #test_basic_nextset")
        assert cursor.rownumber == -1, "Initial rownumber should be -1"
        
        row = cursor.fetchone()
        assert row[0] == 1, "Should fetch the inserted row"
        
        # Test nextset() when no next set is available
        has_next = cursor.nextset()
        assert has_next is False, "nextset() should return False when no next set"
        assert cursor.rownumber == -1, "nextset() should clear rownumber when no next set"
        
        # Test simple two-statement query if supported
        try:
            cursor.execute("SELECT 1; SELECT 2;")
            
            # First result
            first_result = cursor.fetchone()
            assert first_result[0] == 1, "First result should be 1"
            assert cursor.rownumber == 0, "After first result, rownumber should be 0"
            
            # Try nextset with minimal complexity
            has_next = cursor.nextset()
            if has_next:
                second_result = cursor.fetchone()
                assert second_result[0] == 2, "Second result should be 2"
                assert cursor.rownumber == 0, "After second result, rownumber should be 0"
                
                # No more sets
                has_next = cursor.nextset()
                assert has_next is False, "nextset() should return False after last set"
                assert cursor.rownumber == -1, "Final rownumber should be -1"
        
        except Exception as e:
            # Multi-statement queries might not be supported
            import warnings
            warnings.warn(f"Multi-statement query not supported by driver: {e}")
        
    except Exception as e:
        pytest.fail(f"Basic nextset() test failed: {e}")
    finally:
        try:
            cursor.execute("DROP TABLE #test_basic_nextset")
            db_connection.commit()
        except:
            pass

def test_nextset_memory_safety_check(cursor, db_connection):
    """Test nextset() memory safety with simple queries"""
    try:
        # Create test table
        cursor.execute("CREATE TABLE #test_nextset_memory (value INT)")
        db_connection.commit()
        
        # Insert a few rows
        for i in range(3):
            cursor.execute("INSERT INTO #test_nextset_memory VALUES (?)", i + 1)
        db_connection.commit()
        
        # Test multiple simple queries to check for memory leaks
        for iteration in range(3):
            cursor.execute("SELECT value FROM #test_nextset_memory ORDER BY value")
            
            # Fetch all rows
            rows = cursor.fetchall()
            assert len(rows) == 3, f"Iteration {iteration}: Should have 3 rows"
            assert cursor.rownumber == 2, f"Iteration {iteration}: rownumber should be 2"
            
            # Test nextset on single result set
            has_next = cursor.nextset()
            assert has_next is False, f"Iteration {iteration}: Should have no next set"
            assert cursor.rownumber == -1, f"Iteration {iteration}: rownumber should be -1 after nextset"
        
        # Test with slightly more complex but safe query
        try:
            cursor.execute("SELECT COUNT(*) FROM #test_nextset_memory")
            count = cursor.fetchone()[0]
            assert count == 3, "Count should be 3"
            assert cursor.rownumber == 0, "rownumber should be 0 after count"
            
            has_next = cursor.nextset()
            assert has_next is False, "Should have no next set for single query"
            assert cursor.rownumber == -1, "rownumber should be -1 after nextset"
            
        except Exception as e:
            pytest.fail(f"Memory safety check failed: {e}")
        
    except Exception as e:
        pytest.fail(f"Memory safety nextset() test failed: {e}")
    finally:
        try:
            cursor.execute("DROP TABLE #test_nextset_memory")
            db_connection.commit()
        except:
            pass

def test_nextset_error_conditions_safe(cursor, db_connection):
    """Test nextset() error conditions safely"""
    try:
        # Test nextset() on fresh cursor (before execute)
        fresh_cursor = db_connection.cursor()
        try:
            has_next = fresh_cursor.nextset()
            # This should either return False or raise an exception
            assert cursor.rownumber == -1, "rownumber should be -1 for fresh cursor"
        except Exception:
            # Exception is acceptable for nextset() without prior execute()
            pass
        finally:
            fresh_cursor.close()
        
        # Test nextset() after simple successful query
        cursor.execute("SELECT 1 as test_value")
        row = cursor.fetchone()
        assert row[0] == 1, "Should fetch test value"
        assert cursor.rownumber == 0, "rownumber should be 0"
        
        # nextset() should work and return False
        has_next = cursor.nextset()
        assert has_next is False, "nextset() should return False when no next set"
        assert cursor.rownumber == -1, "nextset() should clear rownumber when no next set"
        
        # Test nextset() after failed query
        try:
            cursor.execute("SELECT * FROM nonexistent_table_nextset_safe")
            pytest.fail("Should have failed with invalid table")
        except Exception:
            pass
        
        # rownumber should be -1 after failed execute
        assert cursor.rownumber == -1, "rownumber should be -1 after failed execute"
        
        # Test that nextset() handles the error state gracefully
        try:
            has_next = cursor.nextset()
            # Should either work (return False) or raise appropriate exception
            assert cursor.rownumber == -1, "rownumber should remain -1"
        except Exception:
            # Exception is acceptable for nextset() after failed execute()
            assert cursor.rownumber == -1, "rownumber should remain -1 even if nextset() raises exception"
        
        # Test recovery - cursor should still be usable
        cursor.execute("SELECT 42 as recovery_test")
        row = cursor.fetchone()
        assert cursor.rownumber == 0, "Cursor should recover and track rownumber normally"
        assert row[0] == 42, "Should fetch correct data after recovery"
        
    except Exception as e:
        pytest.fail(f"Safe nextset() error conditions test failed: {e}")

# Add a diagnostic test to help identify the issue

def test_nextset_diagnostics(cursor, db_connection):
    """Diagnostic test to identify nextset() issues"""
    try:
        # Test 1: Single simple query
        cursor.execute("SELECT 'test' as message")
        row = cursor.fetchone()
        assert row[0] == 'test', "Simple query should work"
        
        has_next = cursor.nextset()
        assert has_next is False, "Single query should have no next set"
        
        # Test 2: Very simple two-statement query
        try:
            cursor.execute("SELECT 1; SELECT 2;")
            
            first = cursor.fetchone()
            assert first[0] == 1, "First statement should return 1"
            
            # Try nextset with minimal complexity
            has_next = cursor.nextset()
            if has_next:
                second = cursor.fetchone()
                assert second[0] == 2, "Second statement should return 2"
                print("SUCCESS: Basic nextset() works")
            else:
                print("INFO: Driver does not support nextset() or multi-statements")
                
        except Exception as e:
            print(f"INFO: Multi-statement query failed: {e}")
            # This is expected on some drivers
        
        # Test 3: Check if the issue is with specific SQL constructs
        try:
            cursor.execute("SELECT COUNT(*) FROM (SELECT 1 as x) as subquery")
            count = cursor.fetchone()[0]
            assert count == 1, "Subquery should work"
            print("SUCCESS: Subqueries work")
        except Exception as e:
            print(f"WARNING: Subqueries may not be supported: {e}")
        
        # Test 4: Check temporary table operations
        cursor.execute("CREATE TABLE #diagnostic_temp (id INT)")
        cursor.execute("INSERT INTO #diagnostic_temp VALUES (1)")
        cursor.execute("SELECT id FROM #diagnostic_temp")
        row = cursor.fetchone()
        assert row[0] == 1, "Temp table operations should work"
        cursor.execute("DROP TABLE #diagnostic_temp")
        print("SUCCESS: Temporary table operations work")
        
    except Exception as e:
        print(f"DIAGNOSTIC INFO: {e}")
        # Don't fail the test - this is just for diagnostics

def test_fetchval_basic_functionality(cursor, db_connection):
    """Test basic fetchval functionality with simple queries"""
    try:
        # Test with COUNT query
        cursor.execute("SELECT COUNT(*) FROM sys.databases")
        count = cursor.fetchval()
        assert isinstance(count, int), "fetchval should return integer for COUNT(*)"
        assert count > 0, "COUNT(*) should return positive number"
        
        # Test with literal value
        cursor.execute("SELECT 42")
        value = cursor.fetchval()
        assert value == 42, "fetchval should return the literal value"
        
        # Test with string literal
        cursor.execute("SELECT 'Hello World'")
        text = cursor.fetchval()
        assert text == 'Hello World', "fetchval should return string literal"
        
    except Exception as e:
        pytest.fail(f"Basic fetchval functionality test failed: {e}")

def test_fetchval_different_data_types(cursor, db_connection):
    """Test fetchval with different SQL data types"""
    try:
        # Create test table with different data types
        drop_table_if_exists(cursor, "#pytest_fetchval_types")
        cursor.execute("""
            CREATE TABLE #pytest_fetchval_types (
                int_col INTEGER,
                float_col FLOAT,
                decimal_col DECIMAL(10,2),
                varchar_col VARCHAR(50),
                nvarchar_col NVARCHAR(50),
                bit_col BIT,
                datetime_col DATETIME,
                date_col DATE,
                time_col TIME
            )
        """)
        
        # Insert test data
        cursor.execute("""
            INSERT INTO #pytest_fetchval_types VALUES 
            (123, 45.67, 89.12, 'ASCII text', N'Unicode text', 1, 
             '2024-05-20 12:34:56', '2024-05-20', '12:34:56')
        """)
        db_connection.commit()
        
        # Test different data types
        test_cases = [
            ("SELECT int_col FROM #pytest_fetchval_types", 123, int),
            ("SELECT float_col FROM #pytest_fetchval_types", 45.67, float),
            ("SELECT decimal_col FROM #pytest_fetchval_types", decimal.Decimal('89.12'), decimal.Decimal),
            ("SELECT varchar_col FROM #pytest_fetchval_types", 'ASCII text', str),
            ("SELECT nvarchar_col FROM #pytest_fetchval_types", 'Unicode text', str),
            ("SELECT bit_col FROM #pytest_fetchval_types", 1, int),
            ("SELECT datetime_col FROM #pytest_fetchval_types", datetime(2024, 5, 20, 12, 34, 56), datetime),
            ("SELECT date_col FROM #pytest_fetchval_types", date(2024, 5, 20), date),
            ("SELECT time_col FROM #pytest_fetchval_types", time(12, 34, 56), time),
        ]
        
        for query, expected_value, expected_type in test_cases:
            cursor.execute(query)
            result = cursor.fetchval()
            assert isinstance(result, expected_type), f"fetchval should return {expected_type.__name__} for {query}"
            if isinstance(expected_value, float):
                assert abs(result - expected_value) < 0.01, f"Float values should be approximately equal for {query}"
            else:
                assert result == expected_value, f"fetchval should return {expected_value} for {query}"
                
    except Exception as e:
        pytest.fail(f"fetchval data types test failed: {e}")
    finally:
        try:
            cursor.execute("DROP TABLE #pytest_fetchval_types")
            db_connection.commit()
        except:
            pass

def test_fetchval_null_values(cursor, db_connection):
    """Test fetchval with NULL values"""
    try:
        # Test explicit NULL
        cursor.execute("SELECT NULL")
        result = cursor.fetchval()
        assert result is None, "fetchval should return None for NULL value"
        
        # Test NULL from table
        drop_table_if_exists(cursor, "#pytest_fetchval_null")
        cursor.execute("CREATE TABLE #pytest_fetchval_null (col VARCHAR(50))")
        cursor.execute("INSERT INTO #pytest_fetchval_null VALUES (NULL)")
        db_connection.commit()
        
        cursor.execute("SELECT col FROM #pytest_fetchval_null")
        result = cursor.fetchval()
        assert result is None, "fetchval should return None for NULL column value"
        
    except Exception as e:
        pytest.fail(f"fetchval NULL values test failed: {e}")
    finally:
        try:
            cursor.execute("DROP TABLE #pytest_fetchval_null")
            db_connection.commit()
        except:
            pass

def test_fetchval_no_results(cursor, db_connection):
    """Test fetchval when query returns no rows"""
    try:
        # Create empty table
        drop_table_if_exists(cursor, "#pytest_fetchval_empty")
        cursor.execute("CREATE TABLE #pytest_fetchval_empty (col INTEGER)")
        db_connection.commit()
        
        # Query empty table
        cursor.execute("SELECT col FROM #pytest_fetchval_empty")
        result = cursor.fetchval()
        assert result is None, "fetchval should return None when no rows are returned"
        
        # Query with WHERE clause that matches nothing
        cursor.execute("SELECT col FROM #pytest_fetchval_empty WHERE col = 999")
        result = cursor.fetchval()
        assert result is None, "fetchval should return None when WHERE clause matches no rows"
        
    except Exception as e:
        pytest.fail(f"fetchval no results test failed: {e}")
    finally:
        try:
            cursor.execute("DROP TABLE #pytest_fetchval_empty")
            db_connection.commit()
        except:
            pass

def test_fetchval_multiple_columns(cursor, db_connection):
    """Test fetchval with queries that return multiple columns (should return first column)"""
    try:
        drop_table_if_exists(cursor, "#pytest_fetchval_multi")
        cursor.execute("CREATE TABLE #pytest_fetchval_multi (col1 INTEGER, col2 VARCHAR(50), col3 FLOAT)")
        cursor.execute("INSERT INTO #pytest_fetchval_multi VALUES (100, 'second column', 3.14)")
        db_connection.commit()
        
        # Query multiple columns - should return first column
        cursor.execute("SELECT col1, col2, col3 FROM #pytest_fetchval_multi")
        result = cursor.fetchval()
        assert result == 100, "fetchval should return first column value when multiple columns are selected"
        
        # Test with different order
        cursor.execute("SELECT col2, col1, col3 FROM #pytest_fetchval_multi")
        result = cursor.fetchval()
        assert result == 'second column', "fetchval should return first column value regardless of column order"
        
    except Exception as e:
        pytest.fail(f"fetchval multiple columns test failed: {e}")
    finally:
        try:
            cursor.execute("DROP TABLE #pytest_fetchval_multi")
            db_connection.commit()
        except:
            pass

def test_fetchval_multiple_rows(cursor, db_connection):
    """Test fetchval with queries that return multiple rows (should return first row, first column)"""
    try:
        drop_table_if_exists(cursor, "#pytest_fetchval_rows")
        cursor.execute("CREATE TABLE #pytest_fetchval_rows (col INTEGER)")
        cursor.execute("INSERT INTO #pytest_fetchval_rows VALUES (10)")
        cursor.execute("INSERT INTO #pytest_fetchval_rows VALUES (20)")
        cursor.execute("INSERT INTO #pytest_fetchval_rows VALUES (30)")
        db_connection.commit()
        
        # Query multiple rows - should return first row's first column
        cursor.execute("SELECT col FROM #pytest_fetchval_rows ORDER BY col")
        result = cursor.fetchval()
        assert result == 10, "fetchval should return first row's first column value"
        
        # Verify cursor position advanced by one row
        next_row = cursor.fetchone()
        assert next_row[0] == 20, "Cursor should advance by one row after fetchval"
        
    except Exception as e:
        pytest.fail(f"fetchval multiple rows test failed: {e}")
    finally:
        try:
            cursor.execute("DROP TABLE #pytest_fetchval_rows")
            db_connection.commit()
        except:
            pass

def test_fetchval_method_chaining(cursor, db_connection):
    """Test fetchval with method chaining from execute"""
    try:
        # Test method chaining - execute returns cursor, so we can chain fetchval
        result = cursor.execute("SELECT 42").fetchval()
        assert result == 42, "fetchval should work with method chaining from execute"
        
        # Test with parameterized query
        result = cursor.execute("SELECT ?", 123).fetchval()
        assert result == 123, "fetchval should work with method chaining on parameterized queries"
        
    except Exception as e:
        pytest.fail(f"fetchval method chaining test failed: {e}")

def test_fetchval_closed_cursor(db_connection):
    """Test fetchval on closed cursor should raise exception"""
    try:
        cursor = db_connection.cursor()
        cursor.close()
        
        with pytest.raises(Exception) as exc_info:
            cursor.fetchval()
        
        assert "closed" in str(exc_info.value).lower(), "fetchval on closed cursor should raise exception mentioning cursor is closed"
        
    except Exception as e:
        if "closed" not in str(e).lower():
            pytest.fail(f"fetchval closed cursor test failed: {e}")

def test_fetchval_rownumber_tracking(cursor, db_connection):
    """Test that fetchval properly updates rownumber tracking"""
    try:
        drop_table_if_exists(cursor, "#pytest_fetchval_rownumber")
        cursor.execute("CREATE TABLE #pytest_fetchval_rownumber (col INTEGER)")
        cursor.execute("INSERT INTO #pytest_fetchval_rownumber VALUES (1)")
        cursor.execute("INSERT INTO #pytest_fetchval_rownumber VALUES (2)")
        db_connection.commit()
        
        # Execute query to set up result set
        cursor.execute("SELECT col FROM #pytest_fetchval_rownumber ORDER BY col")
        
        # Check initial rownumber
        initial_rownumber = cursor.rownumber
        
        # Use fetchval
        result = cursor.fetchval()
        assert result == 1, "fetchval should return first row value"
        
        # Check that rownumber was incremented
        assert cursor.rownumber == initial_rownumber + 1, "fetchval should increment rownumber"
        
        # Verify next fetch gets the second row
        next_row = cursor.fetchone()
        assert next_row[0] == 2, "Next fetchone should return second row after fetchval"
        
    except Exception as e:
        pytest.fail(f"fetchval rownumber tracking test failed: {e}")
    finally:
        try:
            cursor.execute("DROP TABLE #pytest_fetchval_rownumber")
            db_connection.commit()
        except:
            pass

def test_fetchval_aggregate_functions(cursor, db_connection):
    """Test fetchval with common aggregate functions"""
    try:
        drop_table_if_exists(cursor, "#pytest_fetchval_agg")
        cursor.execute("CREATE TABLE #pytest_fetchval_agg (value INTEGER)")
        cursor.execute("INSERT INTO #pytest_fetchval_agg VALUES (10), (20), (30), (40), (50)")
        db_connection.commit()
        
        # Test various aggregate functions
        test_cases = [
            ("SELECT COUNT(*) FROM #pytest_fetchval_agg", 5),
            ("SELECT SUM(value) FROM #pytest_fetchval_agg", 150),
            ("SELECT AVG(value) FROM #pytest_fetchval_agg", 30),
            ("SELECT MIN(value) FROM #pytest_fetchval_agg", 10),
            ("SELECT MAX(value) FROM #pytest_fetchval_agg", 50),
        ]
        
        for query, expected in test_cases:
            cursor.execute(query)
            result = cursor.fetchval()
            if isinstance(expected, float):
                assert abs(result - expected) < 0.01, f"Aggregate function result should match for {query}"
            else:
                assert result == expected, f"Aggregate function result should be {expected} for {query}"
                
    except Exception as e:
        pytest.fail(f"fetchval aggregate functions test failed: {e}")
    finally:
        try:
            cursor.execute("DROP TABLE #pytest_fetchval_agg")
            db_connection.commit()
        except:
            pass

def test_fetchval_empty_result_set_edge_cases(cursor, db_connection):
    """Test fetchval edge cases with empty result sets"""
    try:
        # Test with conditional that never matches
        cursor.execute("SELECT 1 WHERE 1 = 0")
        result = cursor.fetchval()
        assert result is None, "fetchval should return None for impossible condition"
        
        # Test with CASE statement that could return NULL
        cursor.execute("SELECT CASE WHEN 1 = 0 THEN 'never' ELSE NULL END")
        result = cursor.fetchval()
        assert result is None, "fetchval should return None for CASE returning NULL"
        
        # Test with subquery returning no rows
        cursor.execute("SELECT (SELECT COUNT(*) FROM sys.databases WHERE name = 'nonexistent_db_name_12345')")
        result = cursor.fetchval()
        assert result == 0, "fetchval should return 0 for COUNT with no matches"
        
    except Exception as e:
        pytest.fail(f"fetchval empty result set edge cases test failed: {e}")

def test_fetchval_error_scenarios(cursor, db_connection):
    """Test fetchval error scenarios and recovery"""
    try:
        # Test fetchval after successful execute
        cursor.execute("SELECT 'test'")
        result = cursor.fetchval()
        assert result == 'test', "fetchval should work after successful execute"
        
        # Test fetchval on cursor without prior execute should raise exception
        cursor2 = db_connection.cursor()
        try:
            result = cursor2.fetchval()
            # If this doesn't raise an exception, that's also acceptable behavior
            # depending on the implementation
        except Exception:
            # Expected - cursor might not have a result set
            pass
        finally:
            cursor2.close()
            
    except Exception as e:
        pytest.fail(f"fetchval error scenarios test failed: {e}")

def test_fetchval_performance_common_patterns(cursor, db_connection):
    """Test fetchval with common performance-related patterns"""
    try:
        drop_table_if_exists(cursor, "#pytest_fetchval_perf")
        cursor.execute("CREATE TABLE #pytest_fetchval_perf (id INTEGER IDENTITY(1,1), data VARCHAR(100))")
        
        # Insert some test data
        for i in range(10):
            cursor.execute("INSERT INTO #pytest_fetchval_perf (data) VALUES (?)", f"data_{i}")
        db_connection.commit()
        
        # Test EXISTS pattern
        cursor.execute("SELECT CASE WHEN EXISTS(SELECT 1 FROM #pytest_fetchval_perf WHERE data = 'data_5') THEN 1 ELSE 0 END")
        exists_result = cursor.fetchval()
        assert exists_result == 1, "EXISTS pattern should return 1 when record exists"
        
        # Test TOP 1 pattern
        cursor.execute("SELECT TOP 1 id FROM #pytest_fetchval_perf ORDER BY id")
        top_result = cursor.fetchval()
        assert top_result == 1, "TOP 1 pattern should return first record"
        
        # Test scalar subquery pattern
        cursor.execute("SELECT (SELECT COUNT(*) FROM #pytest_fetchval_perf)")
        count_result = cursor.fetchval()
        assert count_result == 10, "Scalar subquery should return correct count"
        
    except Exception as e:
        pytest.fail(f"fetchval performance patterns test failed: {e}")
    finally:
        try:
            cursor.execute("DROP TABLE #pytest_fetchval_perf")
            db_connection.commit()
        except:
            pass

def test_cursor_commit_basic(cursor, db_connection):
    """Test basic cursor commit functionality"""
    try:
        # Set autocommit to False to test manual commit
        original_autocommit = db_connection.autocommit
        db_connection.autocommit = False
        
        # Create test table
        drop_table_if_exists(cursor, "#pytest_cursor_commit")
        cursor.execute("CREATE TABLE #pytest_cursor_commit (id INTEGER, name VARCHAR(50))")
        cursor.commit()  # Commit table creation
        
        # Insert data using cursor
        cursor.execute("INSERT INTO #pytest_cursor_commit VALUES (1, 'test1')")
        cursor.execute("INSERT INTO #pytest_cursor_commit VALUES (2, 'test2')")
        
        # Before commit, data should still be visible in same transaction
        cursor.execute("SELECT COUNT(*) FROM #pytest_cursor_commit")
        count = cursor.fetchval()
        assert count == 2, "Data should be visible before commit in same transaction"
        
        # Commit using cursor
        cursor.commit()
        
        # Verify data is committed
        cursor.execute("SELECT COUNT(*) FROM #pytest_cursor_commit")
        count = cursor.fetchval()
        assert count == 2, "Data should be committed and visible"
        
        # Verify specific data
        cursor.execute("SELECT name FROM #pytest_cursor_commit ORDER BY id")
        rows = cursor.fetchall()
        assert len(rows) == 2, "Should have 2 rows after commit"
        assert rows[0][0] == 'test1', "First row should be 'test1'"
        assert rows[1][0] == 'test2', "Second row should be 'test2'"
        
    except Exception as e:
        pytest.fail(f"Cursor commit basic test failed: {e}")
    finally:
        try:
            db_connection.autocommit = original_autocommit
            cursor.execute("DROP TABLE #pytest_cursor_commit")
            cursor.commit()
        except:
            pass

def test_cursor_rollback_basic(cursor, db_connection):
    """Test basic cursor rollback functionality"""
    try:
        # Set autocommit to False to test manual rollback
        original_autocommit = db_connection.autocommit
        db_connection.autocommit = False
        
        # Create test table
        drop_table_if_exists(cursor, "#pytest_cursor_rollback")
        cursor.execute("CREATE TABLE #pytest_cursor_rollback (id INTEGER, name VARCHAR(50))")
        cursor.commit()  # Commit table creation
        
        # Insert initial data and commit
        cursor.execute("INSERT INTO #pytest_cursor_rollback VALUES (1, 'permanent')")
        cursor.commit()
        
        # Insert more data but don't commit
        cursor.execute("INSERT INTO #pytest_cursor_rollback VALUES (2, 'temp1')")
        cursor.execute("INSERT INTO #pytest_cursor_rollback VALUES (3, 'temp2')")
        
        # Before rollback, data should be visible in same transaction
        cursor.execute("SELECT COUNT(*) FROM #pytest_cursor_rollback")
        count = cursor.fetchval()
        assert count == 3, "All data should be visible before rollback in same transaction"
        
        # Rollback using cursor
        cursor.rollback()
        
        # Verify only committed data remains
        cursor.execute("SELECT COUNT(*) FROM #pytest_cursor_rollback")
        count = cursor.fetchval()
        assert count == 1, "Only committed data should remain after rollback"
        
        # Verify specific data
        cursor.execute("SELECT name FROM #pytest_cursor_rollback")
        row = cursor.fetchone()
        assert row[0] == 'permanent', "Only the committed row should remain"
        
    except Exception as e:
        pytest.fail(f"Cursor rollback basic test failed: {e}")
    finally:
        try:
            db_connection.autocommit = original_autocommit
            cursor.execute("DROP TABLE #pytest_cursor_rollback")
            cursor.commit()
        except:
            pass

def test_cursor_commit_affects_all_cursors(db_connection):
    """Test that cursor commit affects all cursors on the same connection"""
    try:
        # Set autocommit to False
        original_autocommit = db_connection.autocommit
        db_connection.autocommit = False
        
        # Create two cursors
        cursor1 = db_connection.cursor()
        cursor2 = db_connection.cursor()
        
        # Create test table using cursor1
        drop_table_if_exists(cursor1, "#pytest_multi_cursor")
        cursor1.execute("CREATE TABLE #pytest_multi_cursor (id INTEGER, source VARCHAR(10))")
        cursor1.commit()  # Commit table creation
        
        # Insert data using cursor1
        cursor1.execute("INSERT INTO #pytest_multi_cursor VALUES (1, 'cursor1')")
        
        # Insert data using cursor2
        cursor2.execute("INSERT INTO #pytest_multi_cursor VALUES (2, 'cursor2')")
        
        # Both cursors should see both inserts before commit
        cursor1.execute("SELECT COUNT(*) FROM #pytest_multi_cursor")
        count1 = cursor1.fetchval()
        cursor2.execute("SELECT COUNT(*) FROM #pytest_multi_cursor")
        count2 = cursor2.fetchval()
        assert count1 == 2, "Cursor1 should see both inserts"
        assert count2 == 2, "Cursor2 should see both inserts"
        
        # Commit using cursor1 (should affect both cursors)
        cursor1.commit()
        
        # Both cursors should still see the committed data
        cursor1.execute("SELECT COUNT(*) FROM #pytest_multi_cursor")
        count1 = cursor1.fetchval()
        cursor2.execute("SELECT COUNT(*) FROM #pytest_multi_cursor")
        count2 = cursor2.fetchval()
        assert count1 == 2, "Cursor1 should see committed data"
        assert count2 == 2, "Cursor2 should see committed data"
        
        # Verify data content
        cursor1.execute("SELECT source FROM #pytest_multi_cursor ORDER BY id")
        rows = cursor1.fetchall()
        assert rows[0][0] == 'cursor1', "First row should be from cursor1"
        assert rows[1][0] == 'cursor2', "Second row should be from cursor2"
        
    except Exception as e:
        pytest.fail(f"Multi-cursor commit test failed: {e}")
    finally:
        try:
            db_connection.autocommit = original_autocommit
            cursor1.execute("DROP TABLE #pytest_multi_cursor")
            cursor1.commit()
            cursor1.close()
            cursor2.close()
        except:
            pass

def test_cursor_rollback_affects_all_cursors(db_connection):
    """Test that cursor rollback affects all cursors on the same connection"""
    try:
        # Set autocommit to False
        original_autocommit = db_connection.autocommit
        db_connection.autocommit = False
        
        # Create two cursors
        cursor1 = db_connection.cursor()
        cursor2 = db_connection.cursor()
        
        # Create test table and insert initial data
        drop_table_if_exists(cursor1, "#pytest_multi_rollback")
        cursor1.execute("CREATE TABLE #pytest_multi_rollback (id INTEGER, source VARCHAR(10))")
        cursor1.execute("INSERT INTO #pytest_multi_rollback VALUES (0, 'baseline')")
        cursor1.commit()  # Commit initial state
        
        # Insert data using both cursors
        cursor1.execute("INSERT INTO #pytest_multi_rollback VALUES (1, 'cursor1')")
        cursor2.execute("INSERT INTO #pytest_multi_rollback VALUES (2, 'cursor2')")
        
        # Both cursors should see all data before rollback
        cursor1.execute("SELECT COUNT(*) FROM #pytest_multi_rollback")
        count1 = cursor1.fetchval()
        cursor2.execute("SELECT COUNT(*) FROM #pytest_multi_rollback")
        count2 = cursor2.fetchval()
        assert count1 == 3, "Cursor1 should see all data before rollback"
        assert count2 == 3, "Cursor2 should see all data before rollback"
        
        # Rollback using cursor2 (should affect both cursors)
        cursor2.rollback()
        
        # Both cursors should only see the initial committed data
        cursor1.execute("SELECT COUNT(*) FROM #pytest_multi_rollback")
        count1 = cursor1.fetchval()
        cursor2.execute("SELECT COUNT(*) FROM #pytest_multi_rollback")
        count2 = cursor2.fetchval()
        assert count1 == 1, "Cursor1 should only see committed data after rollback"
        assert count2 == 1, "Cursor2 should only see committed data after rollback"
        
        # Verify only initial data remains
        cursor1.execute("SELECT source FROM #pytest_multi_rollback")
        row = cursor1.fetchone()
        assert row[0] == 'baseline', "Only the committed row should remain"
        
    except Exception as e:
        pytest.fail(f"Multi-cursor rollback test failed: {e}")
    finally:
        try:
            db_connection.autocommit = original_autocommit
            cursor1.execute("DROP TABLE #pytest_multi_rollback")
            cursor1.commit()
            cursor1.close()
            cursor2.close()
        except:
            pass

def test_cursor_commit_closed_cursor(db_connection):
    """Test cursor commit on closed cursor should raise exception"""
    try:
        cursor = db_connection.cursor()
        cursor.close()
        
        with pytest.raises(Exception) as exc_info:
            cursor.commit()
        
        assert "closed" in str(exc_info.value).lower(), "commit on closed cursor should raise exception mentioning cursor is closed"
        
    except Exception as e:
        if "closed" not in str(e).lower():
            pytest.fail(f"Cursor commit closed cursor test failed: {e}")

def test_cursor_rollback_closed_cursor(db_connection):
    """Test cursor rollback on closed cursor should raise exception"""
    try:
        cursor = db_connection.cursor()
        cursor.close()
        
        with pytest.raises(Exception) as exc_info:
            cursor.rollback()
        
        assert "closed" in str(exc_info.value).lower(), "rollback on closed cursor should raise exception mentioning cursor is closed"
        
    except Exception as e:
        if "closed" not in str(e).lower():
            pytest.fail(f"Cursor rollback closed cursor test failed: {e}")

def test_cursor_commit_equivalent_to_connection_commit(cursor, db_connection):
    """Test that cursor.commit() is equivalent to connection.commit()"""
    try:
        # Set autocommit to False
        original_autocommit = db_connection.autocommit
        db_connection.autocommit = False
        
        # Create test table
        drop_table_if_exists(cursor, "#pytest_commit_equiv")
        cursor.execute("CREATE TABLE #pytest_commit_equiv (id INTEGER, method VARCHAR(20))")
        cursor.commit()
        
        # Test 1: Use cursor.commit()
        cursor.execute("INSERT INTO #pytest_commit_equiv VALUES (1, 'cursor_commit')")
        cursor.commit()
        
        # Verify the chained operation worked
        result = cursor.execute("SELECT method FROM #pytest_commit_equiv WHERE id = 1").fetchval()
        assert result == 'cursor_commit', "Method chaining with commit should work"
        
        # Test 2: Use connection.commit()
        cursor.execute("INSERT INTO #pytest_commit_equiv VALUES (2, 'conn_commit')")
        db_connection.commit()
        
        cursor.execute("SELECT method FROM #pytest_commit_equiv WHERE id = 2")
        result = cursor.fetchone()
        assert result[0] == 'conn_commit', "Should return 'conn_commit'"
        
        # Test 3: Mix both methods
        cursor.execute("INSERT INTO #pytest_commit_equiv VALUES (3, 'mixed1')")
        cursor.commit()  # Use cursor
        cursor.execute("INSERT INTO #pytest_commit_equiv VALUES (4, 'mixed2')")
        db_connection.commit()  # Use connection
        
        cursor.execute("SELECT method FROM #pytest_commit_equiv ORDER BY id")
        rows = cursor.fetchall()
        assert len(rows) == 4, "Should have 4 rows after mixed commits"
        assert rows[0][0] == 'cursor_commit', "First row should be 'cursor_commit'"
        assert rows[1][0] == 'conn_commit', "Second row should be 'conn_commit'"
        
    except Exception as e:
        pytest.fail(f"Cursor commit equivalence test failed: {e}")
    finally:
        try:
            db_connection.autocommit = original_autocommit
            cursor.execute("DROP TABLE #pytest_commit_equiv")
            cursor.commit()
        except:
            pass

def test_cursor_transaction_boundary_behavior(cursor, db_connection):
    """Test cursor commit/rollback behavior at transaction boundaries"""
    try:
        # Set autocommit to False
        original_autocommit = db_connection.autocommit
        db_connection.autocommit = False
        
        # Create test table
        drop_table_if_exists(cursor, "#pytest_transaction")
        cursor.execute("CREATE TABLE #pytest_transaction (id INTEGER, step VARCHAR(20))")
        cursor.commit()
        
        # Transaction 1: Insert and commit
        cursor.execute("INSERT INTO #pytest_transaction VALUES (1, 'step1')")
        cursor.commit()
        
        # Transaction 2: Insert, rollback, then insert different data and commit
        cursor.execute("INSERT INTO #pytest_transaction VALUES (2, 'temp')")
        cursor.rollback()  # This should rollback the temp insert
        
        cursor.execute("INSERT INTO #pytest_transaction VALUES (2, 'step2')")
        cursor.commit()
        
        # Verify final state
        cursor.execute("SELECT step FROM #pytest_transaction ORDER BY id")
        rows = cursor.fetchall()
        assert len(rows) == 2, "Should have 2 rows"
        assert rows[0][0] == 'step1', "First row should be step1"
        assert rows[1][0] == 'step2', "Second row should be step2 (not temp)"
        
        # Transaction 3: Multiple operations with rollback
        cursor.execute("INSERT INTO #pytest_transaction VALUES (3, 'temp1')")
        cursor.execute("INSERT INTO #pytest_transaction VALUES (4, 'temp2')")
        cursor.execute("DELETE FROM #pytest_transaction WHERE id = 1")
        cursor.rollback()  # Rollback all operations in transaction 3
        
        # Verify rollback worked
        cursor.execute("SELECT COUNT(*) FROM #pytest_transaction")
        count = cursor.fetchval()
        assert count == 2, "Rollback should restore previous state"
        
        cursor.execute("SELECT id FROM #pytest_transaction ORDER BY id")
        rows = cursor.fetchall()
        assert rows[0][0] == 1, "Row 1 should still exist after rollback"
        assert rows[1][0] == 2, "Row 2 should still exist after rollback"
        
    except Exception as e:
        pytest.fail(f"Transaction boundary behavior test failed: {e}")
    finally:
        try:
            db_connection.autocommit = original_autocommit
            cursor.execute("DROP TABLE #pytest_transaction")
            cursor.commit()
        except:
            pass

def test_cursor_commit_with_method_chaining(cursor, db_connection):
    """Test cursor commit in method chaining scenarios"""
    try:
        # Set autocommit to False
        original_autocommit = db_connection.autocommit
        db_connection.autocommit = False
        
        # Create test table
        drop_table_if_exists(cursor, "#pytest_chaining")
        cursor.execute("CREATE TABLE #pytest_chaining (id INTEGER, value VARCHAR(20))")
        cursor.commit()
        
        # Test method chaining with execute and commit
        cursor.execute("INSERT INTO #pytest_chaining VALUES (1, 'chained')")
        cursor.commit()
        
        # Verify the chained operation worked
        result = cursor.execute("SELECT value FROM #pytest_chaining WHERE id = 1").fetchval()
        assert result == 'chained', "Method chaining with commit should work"
        
        # Verify rollback worked
        count = cursor.execute("SELECT COUNT(*) FROM #pytest_chaining").fetchval()
        assert count == 1, "Rollback after chained operations should work"
        
    except Exception as e:
        pytest.fail(f"Cursor commit method chaining test failed: {e}")
    finally:
        try:
            db_connection.autocommit = original_autocommit
            cursor.execute("DROP TABLE #pytest_chaining")
            cursor.commit()
        except:
            pass

def test_cursor_commit_error_scenarios(cursor, db_connection):
    """Test cursor commit error scenarios and recovery"""
    try:
        # Set autocommit to False
        original_autocommit = db_connection.autocommit
        db_connection.autocommit = False
        
        # Create test table
        drop_table_if_exists(cursor, "#pytest_commit_errors")
        cursor.execute("CREATE TABLE #pytest_commit_errors (id INTEGER PRIMARY KEY, value VARCHAR(20))")
        cursor.commit()
        
        # Insert valid data
        cursor.execute("INSERT INTO #pytest_commit_errors VALUES (1, 'valid')")
        cursor.commit()
        
        # Try to insert duplicate key (should fail)
        try:
            cursor.execute("INSERT INTO #pytest_commit_errors VALUES (1, 'duplicate')")
            cursor.commit()  # This might succeed depending on when the constraint is checked
            pytest.fail("Expected constraint violation")
        except Exception:
            # Expected - constraint violation
            cursor.rollback()  # Clean up the failed transaction
        
        # Verify we can still use the cursor after error and rollback
        cursor.execute("INSERT INTO #pytest_commit_errors VALUES (2, 'after_error')")
        cursor.commit()
        
        cursor.execute("SELECT COUNT(*) FROM #pytest_commit_errors")
        count = cursor.fetchval()
        assert count == 2, "Should have 2 rows after error recovery"
        
        # Verify data integrity
        cursor.execute("SELECT value FROM #pytest_commit_errors ORDER BY id")
        rows = cursor.fetchall()
        assert rows[0][0] == 'valid', "First row should be unchanged"
        assert rows[1][0] == 'after_error', "Second row should be the recovery insert"
        
    except Exception as e:
        pytest.fail(f"Cursor commit error scenarios test failed: {e}")
    finally:
        try:
            db_connection.autocommit = original_autocommit
            cursor.execute("DROP TABLE #pytest_commit_errors")
            cursor.commit()
        except:
            pass

def test_cursor_commit_performance_patterns(cursor, db_connection):
    """Test cursor commit with performance-related patterns"""
    try:
        # Set autocommit to False
        original_autocommit = db_connection.autocommit
        db_connection.autocommit = False
        
        # Create test table
        drop_table_if_exists(cursor, "#pytest_commit_perf")
        cursor.execute("CREATE TABLE #pytest_commit_perf (id INTEGER, batch_num INTEGER)")
        cursor.commit()
        
        # Test batch insert with periodic commits
        batch_size = 5
        total_records = 15
        
        for i in range(total_records):
            batch_num = i // batch_size
            cursor.execute("INSERT INTO #pytest_commit_perf VALUES (?, ?)", i, batch_num)
            
            # Commit every batch_size records
            if (i + 1) % batch_size == 0:
                cursor.commit()
        
        # Commit any remaining records
        cursor.commit()
        
        # Verify all records were inserted
        cursor.execute("SELECT COUNT(*) FROM #pytest_commit_perf")
        count = cursor.fetchval()
        assert count == total_records, f"Should have {total_records} records"
        
        # Verify batch distribution
        cursor.execute("SELECT batch_num, COUNT(*) FROM #pytest_commit_perf GROUP BY batch_num ORDER BY batch_num")
        batches = cursor.fetchall()
        assert len(batches) == 3, "Should have 3 batches"
        assert batches[0][1] == 5, "First batch should have 5 records"
        assert batches[1][1] == 5, "Second batch should have 5 records"
        assert batches[2][1] == 5, "Third batch should have 5 records"
        
    except Exception as e:
        pytest.fail(f"Cursor commit performance patterns test failed: {e}")
    finally:
        try:
            db_connection.autocommit = original_autocommit
            cursor.execute("DROP TABLE #pytest_commit_perf")
            cursor.commit()
        except:
            pass

def test_cursor_rollback_error_scenarios(cursor, db_connection):
    """Test cursor rollback error scenarios and recovery"""
    try:
        # Set autocommit to False
        original_autocommit = db_connection.autocommit
        db_connection.autocommit = False
        
        # Create test table
        drop_table_if_exists(cursor, "#pytest_rollback_errors")
        cursor.execute("CREATE TABLE #pytest_rollback_errors (id INTEGER PRIMARY KEY, value VARCHAR(20))")
        cursor.commit()
        
        # Insert valid data and commit
        cursor.execute("INSERT INTO #pytest_rollback_errors VALUES (1, 'committed')")
        cursor.commit()
        
        # Start a transaction with multiple operations
        cursor.execute("INSERT INTO #pytest_rollback_errors VALUES (2, 'temp1')")
        cursor.execute("INSERT INTO #pytest_rollback_errors VALUES (3, 'temp2')")
        cursor.execute("UPDATE #pytest_rollback_errors SET value = 'modified' WHERE id = 1")
        
        # Verify uncommitted changes are visible within transaction
        cursor.execute("SELECT COUNT(*) FROM #pytest_rollback_errors")
        count = cursor.fetchval()
        assert count == 3, "Should see all uncommitted changes within transaction"
        
        cursor.execute("SELECT value FROM #pytest_rollback_errors WHERE id = 1")
        modified_value = cursor.fetchval()
        assert modified_value == 'modified', "Should see uncommitted modification"
        
        # Rollback the transaction
        cursor.rollback()
        
        # Verify rollback restored original state
        cursor.execute("SELECT COUNT(*) FROM #pytest_rollback_errors")
        count = cursor.fetchval()
        assert count == 1, "Should only have committed data after rollback"
        
        cursor.execute("SELECT value FROM #pytest_rollback_errors WHERE id = 1")
        original_value = cursor.fetchval()
        assert original_value == 'committed', "Original value should be restored after rollback"
        
        # Verify cursor is still usable after rollback
        cursor.execute("INSERT INTO #pytest_rollback_errors VALUES (4, 'after_rollback')")
        cursor.commit()
        
        cursor.execute("SELECT COUNT(*) FROM #pytest_rollback_errors")
        count = cursor.fetchval()
        assert count == 2, "Should have 2 rows after recovery"
        
        # Verify data integrity
        cursor.execute("SELECT value FROM #pytest_rollback_errors ORDER BY id")
        rows = cursor.fetchall()
        assert rows[0][0] == 'committed', "First row should be unchanged"
        assert rows[1][0] == 'after_rollback', "Second row should be the recovery insert"
        
    except Exception as e:
        pytest.fail(f"Cursor rollback error scenarios test failed: {e}")
    finally:
        try:
            db_connection.autocommit = original_autocommit
            cursor.execute("DROP TABLE #pytest_rollback_errors")
            cursor.commit()
        except:
            pass

def test_cursor_rollback_with_method_chaining(cursor, db_connection):
    """Test cursor rollback in method chaining scenarios"""
    try:
        # Set autocommit to False
        original_autocommit = db_connection.autocommit
        db_connection.autocommit = False
        
        # Create test table
        drop_table_if_exists(cursor, "#pytest_rollback_chaining")
        cursor.execute("CREATE TABLE #pytest_rollback_chaining (id INTEGER, value VARCHAR(20))")
        cursor.commit()
        
        # Insert initial committed data
        cursor.execute("INSERT INTO #pytest_rollback_chaining VALUES (1, 'permanent')")
        cursor.commit()
        
        # Test method chaining with execute and rollback
        cursor.execute("INSERT INTO #pytest_rollback_chaining VALUES (2, 'temporary')")
        
        # Verify temporary data is visible before rollback
        result = cursor.execute("SELECT COUNT(*) FROM #pytest_rollback_chaining").fetchval()
        assert result == 2, "Should see temporary data before rollback"
        
        # Rollback the temporary insert
        cursor.rollback()
        
        # Verify rollback worked with method chaining
        count = cursor.execute("SELECT COUNT(*) FROM #pytest_rollback_chaining").fetchval()
        assert count == 1, "Should only have permanent data after rollback"
        
        # Test chaining after rollback
        value = cursor.execute("SELECT value FROM #pytest_rollback_chaining WHERE id = 1").fetchval()
        assert value == 'permanent', "Method chaining should work after rollback"
        
    except Exception as e:
        pytest.fail(f"Cursor rollback method chaining test failed: {e}")
    finally:
        try:
            db_connection.autocommit = original_autocommit
            cursor.execute("DROP TABLE #pytest_rollback_chaining")
            cursor.commit()
        except:
            pass

def test_cursor_rollback_savepoints_simulation(cursor, db_connection):
    """Test cursor rollback with simulated savepoint behavior"""
    try:
        # Set autocommit to False
        original_autocommit = db_connection.autocommit
        db_connection.autocommit = False
        
        # Create test table
        drop_table_if_exists(cursor, "#pytest_rollback_savepoints")
        cursor.execute("CREATE TABLE #pytest_rollback_savepoints (id INTEGER, stage VARCHAR(20))")
        cursor.commit()
        
        # Stage 1: Insert and commit (simulated savepoint)
        cursor.execute("INSERT INTO #pytest_rollback_savepoints VALUES (1, 'stage1')")
        cursor.commit()
        
        # Stage 2: Insert more data but don't commit
        cursor.execute("INSERT INTO #pytest_rollback_savepoints VALUES (2, 'stage2')")
        cursor.execute("INSERT INTO #pytest_rollback_savepoints VALUES (3, 'stage2')")
        
        # Verify stage 2 data is visible
        cursor.execute("SELECT COUNT(*) FROM #pytest_rollback_savepoints WHERE stage = 'stage2'")
        stage2_count = cursor.fetchval()
        assert stage2_count == 2, "Should see stage 2 data before rollback"
        
        # Rollback stage 2 (back to stage 1)
        cursor.rollback()
        
        # Verify only stage 1 data remains
        cursor.execute("SELECT COUNT(*) FROM #pytest_rollback_savepoints")
        total_count = cursor.fetchval()
        assert total_count == 1, "Should only have stage 1 data after rollback"
        
        cursor.execute("SELECT stage FROM #pytest_rollback_savepoints")
        remaining_stage = cursor.fetchval()
        assert remaining_stage == 'stage1', "Should only have stage 1 data"
        
        # Stage 3: Try different operations and rollback
        cursor.execute("INSERT INTO #pytest_rollback_savepoints VALUES (4, 'stage3')")
        cursor.execute("UPDATE #pytest_rollback_savepoints SET stage = 'modified' WHERE id = 1")
        cursor.execute("INSERT INTO #pytest_rollback_savepoints VALUES (5, 'stage3')")
        
        # Verify stage 3 changes
        cursor.execute("SELECT COUNT(*) FROM #pytest_rollback_savepoints")
        stage3_count = cursor.fetchval()
        assert stage3_count == 3, "Should see all stage 3 changes"
        
        # Rollback stage 3
        cursor.rollback()
        
        # Verify back to stage 1
        cursor.execute("SELECT COUNT(*) FROM #pytest_rollback_savepoints")
        final_count = cursor.fetchval()
        assert final_count == 1, "Should be back to stage 1 after second rollback"
        
        cursor.execute("SELECT stage FROM #pytest_rollback_savepoints WHERE id = 1")
        final_stage = cursor.fetchval()
        assert final_stage == 'stage1', "Stage 1 data should be unmodified"
        
    except Exception as e:
        pytest.fail(f"Cursor rollback savepoints simulation test failed: {e}")
    finally:
        try:
            db_connection.autocommit = original_autocommit
            cursor.execute("DROP TABLE #pytest_rollback_savepoints")
            cursor.commit()
        except:
            pass

def test_cursor_rollback_performance_patterns(cursor, db_connection):
    """Test cursor rollback with performance-related patterns"""
    try:
        # Set autocommit to False
        original_autocommit = db_connection.autocommit
        db_connection.autocommit = False
        
        # Create test table
        drop_table_if_exists(cursor, "#pytest_rollback_perf")
        cursor.execute("CREATE TABLE #pytest_rollback_perf (id INTEGER, batch_num INTEGER, status VARCHAR(10))")
        cursor.commit()
        
        # Simulate batch processing with selective rollback
        batch_size = 5
        total_batches = 3
        
        for batch_num in range(total_batches):
            try:
                # Process a batch
                for i in range(batch_size):
                    record_id = batch_num * batch_size + i + 1
                    
                    # Simulate some records failing based on business logic
                    if batch_num == 1 and i >= 3:  # Simulate failure in batch 1
                        cursor.execute("INSERT INTO #pytest_rollback_perf VALUES (?, ?, ?)", 
                                     record_id, batch_num, 'error')
                        # Simulate error condition
                        raise Exception(f"Simulated error in batch {batch_num}")
                    else:
                        cursor.execute("INSERT INTO #pytest_rollback_perf VALUES (?, ?, ?)", 
                                     record_id, batch_num, 'success')
                
                # If batch completed successfully, commit
                cursor.commit()
                print(f"Batch {batch_num} committed successfully")
                
            except Exception as e:
                # If batch failed, rollback
                cursor.rollback()
                print(f"Batch {batch_num} rolled back due to: {e}")
        
        # Verify only successful batches were committed
        cursor.execute("SELECT COUNT(*) FROM #pytest_rollback_perf")
        total_count = cursor.fetchval()
        assert total_count == 10, "Should have 10 records (2 successful batches of 5 each)"
        
        # Verify batch distribution
        cursor.execute("SELECT batch_num, COUNT(*) FROM #pytest_rollback_perf GROUP BY batch_num ORDER BY batch_num")
        batches = cursor.fetchall()
        assert len(batches) == 2, "Should have 2 successful batches"
        assert batches[0][0] == 0 and batches[0][1] == 5, "Batch 0 should have 5 records"
        assert batches[1][0] == 2 and batches[1][1] == 5, "Batch 2 should have 5 records"
        
        # Verify no error records exist (they were rolled back)
        cursor.execute("SELECT COUNT(*) FROM #pytest_rollback_perf WHERE status = 'error'")
        error_count = cursor.fetchval()
        assert error_count == 0, "No error records should exist after rollbacks"
        
    except Exception as e:
        pytest.fail(f"Cursor rollback performance patterns test failed: {e}")
    finally:
        try:
            db_connection.autocommit = original_autocommit
            cursor.execute("DROP TABLE #pytest_rollback_perf")
            cursor.commit()
        except:
            pass

def test_cursor_rollback_equivalent_to_connection_rollback(cursor, db_connection):
    """Test that cursor.rollback() is equivalent to connection.rollback()"""
    try:
        # Set autocommit to False
        original_autocommit = db_connection.autocommit
        db_connection.autocommit = False
        
        # Create test table
        drop_table_if_exists(cursor, "#pytest_rollback_equiv")
        cursor.execute("CREATE TABLE #pytest_rollback_equiv (id INTEGER, method VARCHAR(20))")
        cursor.commit()
        
        # Test 1: Use cursor.rollback()
        cursor.execute("INSERT INTO #pytest_rollback_equiv VALUES (1, 'cursor_rollback')")
        cursor.execute("SELECT COUNT(*) FROM #pytest_rollback_equiv")
        count = cursor.fetchval()
        assert count == 1, "Data should be visible before rollback"
        
        cursor.rollback()  # Use cursor.rollback()
        
        cursor.execute("SELECT COUNT(*) FROM #pytest_rollback_equiv")
        count = cursor.fetchval()
        assert count == 0, "Data should be rolled back via cursor.rollback()"
        
        # Test 2: Use connection.rollback()
        cursor.execute("INSERT INTO #pytest_rollback_equiv VALUES (2, 'conn_rollback')")
        cursor.execute("SELECT COUNT(*) FROM #pytest_rollback_equiv")
        count = cursor.fetchval()
        assert count == 1, "Data should be visible before rollback"
        
        db_connection.rollback()  # Use connection.rollback()
        
        cursor.execute("SELECT COUNT(*) FROM #pytest_rollback_equiv")
        count = cursor.fetchval()
        assert count == 0, "Data should be rolled back via connection.rollback()"
        
        # Test 3: Mix both methods
        cursor.execute("INSERT INTO #pytest_rollback_equiv VALUES (3, 'mixed1')")
        cursor.rollback()  # Use cursor
        
        cursor.execute("INSERT INTO #pytest_rollback_equiv VALUES (4, 'mixed2')")
        db_connection.rollback()  # Use connection
        
        cursor.execute("SELECT COUNT(*) FROM #pytest_rollback_equiv")
        count = cursor.fetchval()
        assert count == 0, "Both rollback methods should work equivalently"
        
        # Test 4: Verify both commit and rollback work together
        cursor.execute("INSERT INTO #pytest_rollback_equiv VALUES (5, 'final_test')")
        cursor.commit()  # Commit this one
        
        cursor.execute("INSERT INTO #pytest_rollback_equiv VALUES (6, 'temp')")
        cursor.rollback()  # Rollback this one
        
        cursor.execute("SELECT COUNT(*) FROM #pytest_rollback_equiv")
        count = cursor.fetchval()
        assert count == 1, "Should have only the committed record"
        
        cursor.execute("SELECT method FROM #pytest_rollback_equiv")
        method = cursor.fetchval()
        assert method == 'final_test', "Should have the committed record"
        
    except Exception as e:
        pytest.fail(f"Cursor rollback equivalence test failed: {e}")
    finally:
        try:
            db_connection.autocommit = original_autocommit
            cursor.execute("DROP TABLE #pytest_rollback_equiv")
            cursor.commit()
        except:
            pass

def test_cursor_rollback_nested_transactions_simulation(cursor, db_connection):
    """Test cursor rollback with simulated nested transaction behavior"""
    try:
        # Set autocommit to False
        original_autocommit = db_connection.autocommit
        db_connection.autocommit = False
        
        # Create test table
        drop_table_if_exists(cursor, "#pytest_rollback_nested")
        cursor.execute("CREATE TABLE #pytest_rollback_nested (id INTEGER, level VARCHAR(20), operation VARCHAR(20))")
        cursor.commit()
        
        # Outer transaction level
        cursor.execute("INSERT INTO #pytest_rollback_nested VALUES (1, 'outer', 'insert')")
        cursor.execute("INSERT INTO #pytest_rollback_nested VALUES (2, 'outer', 'insert')")
        
        # Verify outer level data
        cursor.execute("SELECT COUNT(*) FROM #pytest_rollback_nested WHERE level = 'outer'")
        outer_count = cursor.fetchval()
        assert outer_count == 2, "Should have 2 outer level records"
        
        # Simulate inner transaction
        cursor.execute("INSERT INTO #pytest_rollback_nested VALUES (3, 'inner', 'insert')")
        cursor.execute("UPDATE #pytest_rollback_nested SET operation = 'updated' WHERE level = 'outer' AND id = 1")
        cursor.execute("INSERT INTO #pytest_rollback_nested VALUES (4, 'inner', 'insert')")
        
        # Verify inner changes are visible
        cursor.execute("SELECT COUNT(*) FROM #pytest_rollback_nested")
        total_count = cursor.fetchval()
        assert total_count == 4, "Should see all records including inner changes"
        
        cursor.execute("SELECT operation FROM #pytest_rollback_nested WHERE id = 1")
        updated_op = cursor.fetchval()
        assert updated_op == 'updated', "Should see updated operation"
        
        # Rollback everything (simulating inner transaction failure affecting outer)
        cursor.rollback()
        
        # Verify complete rollback
        cursor.execute("SELECT COUNT(*) FROM #pytest_rollback_nested")
        final_count = cursor.fetchval()
        assert final_count == 0, "All changes should be rolled back"
        
        # Test successful nested-like pattern
        # Outer level
        cursor.execute("INSERT INTO #pytest_rollback_nested VALUES (1, 'outer', 'insert')")
        cursor.commit()  # Commit outer level
        
        # Inner level
        cursor.execute("INSERT INTO #pytest_rollback_nested VALUES (2, 'inner', 'insert')")
        cursor.execute("INSERT INTO #pytest_rollback_nested VALUES (3, 'inner', 'insert')")
        cursor.rollback()  # Rollback only inner level
        
        # Verify only outer level remains
        cursor.execute("SELECT COUNT(*) FROM #pytest_rollback_nested")
        remaining_count = cursor.fetchval()
        assert remaining_count == 1, "Should only have committed outer level data"
        
        cursor.execute("SELECT level FROM #pytest_rollback_nested")
        remaining_level = cursor.fetchval()
        assert remaining_level == 'outer', "Should only have outer level record"
        
    except Exception as e:
        pytest.fail(f"Cursor rollback nested transactions test failed: {e}")
    finally:
        try:
            db_connection.autocommit = original_autocommit
            cursor.execute("DROP TABLE #pytest_rollback_nested")
            cursor.commit()
        except:
            pass

def test_cursor_rollback_data_consistency(cursor, db_connection):
    """Test cursor rollback maintains data consistency"""
    try:
        # Set autocommit to False
        original_autocommit = db_connection.autocommit
        db_connection.autocommit = False
        
        # Create related tables to test referential integrity
        drop_table_if_exists(cursor, "#pytest_rollback_orders")
        drop_table_if_exists(cursor, "#pytest_rollback_customers")
        
        cursor.execute("""
            CREATE TABLE #pytest_rollback_customers (
                id INTEGER PRIMARY KEY, 
                name VARCHAR(50)
            )
        """)
        
        cursor.execute("""
            CREATE TABLE #pytest_rollback_orders (
                id INTEGER PRIMARY KEY, 
                customer_id INTEGER, 
                amount DECIMAL(10,2),
                FOREIGN KEY (customer_id) REFERENCES #pytest_rollback_customers(id)
            )
        """)
        cursor.commit()
        
        # Insert initial data
        cursor.execute("INSERT INTO #pytest_rollback_customers VALUES (1, 'John Doe')")
        cursor.execute("INSERT INTO #pytest_rollback_customers VALUES (2, 'Jane Smith')")
        cursor.commit()
        
        # Start transaction with multiple related operations
        cursor.execute("INSERT INTO #pytest_rollback_customers VALUES (3, 'Bob Wilson')")
        cursor.execute("INSERT INTO #pytest_rollback_orders VALUES (1, 1, 100.00)")
        cursor.execute("INSERT INTO #pytest_rollback_orders VALUES (2, 2, 200.00)")
        cursor.execute("INSERT INTO #pytest_rollback_orders VALUES (3, 3, 300.00)")
        cursor.execute("UPDATE #pytest_rollback_customers SET name = 'John Updated' WHERE id = 1")
        
        # Verify uncommitted changes
        cursor.execute("SELECT COUNT(*) FROM #pytest_rollback_customers")
        customer_count = cursor.fetchval()
        assert customer_count == 3, "Should have 3 customers before rollback"
        
        cursor.execute("SELECT COUNT(*) FROM #pytest_rollback_orders")
        order_count = cursor.fetchval()
        assert order_count == 3, "Should have 3 orders before rollback"
        
        cursor.execute("SELECT name FROM #pytest_rollback_customers WHERE id = 1")
        updated_name = cursor.fetchval()
        assert updated_name == 'John Updated', "Should see updated name"
        
        # Rollback all changes
        cursor.rollback()
        
        # Verify data consistency after rollback
        cursor.execute("SELECT COUNT(*) FROM #pytest_rollback_customers")
        final_customer_count = cursor.fetchval()
        assert final_customer_count == 2, "Should have original 2 customers after rollback"
        
        cursor.execute("SELECT COUNT(*) FROM #pytest_rollback_orders")
        final_order_count = cursor.fetchval()
        assert final_order_count == 0, "Should have no orders after rollback"
        
        cursor.execute("SELECT name FROM #pytest_rollback_customers WHERE id = 1")
        original_name = cursor.fetchval()
        assert original_name == 'John Doe', "Should have original name after rollback"
        
        # Verify referential integrity is maintained
        cursor.execute("SELECT name FROM #pytest_rollback_customers ORDER BY id")
        names = cursor.fetchall()
        assert len(names) == 2, "Should have exactly 2 customers"
        assert names[0][0] == 'John Doe', "First customer should be John Doe"
        assert names[1][0] == 'Jane Smith', "Second customer should be Jane Smith"
        
    except Exception as e:
        pytest.fail(f"Cursor rollback data consistency test failed: {e}")
    finally:
        try:
            db_connection.autocommit = original_autocommit
            cursor.execute("DROP TABLE #pytest_rollback_orders")
            cursor.execute("DROP TABLE #pytest_rollback_customers")
            cursor.commit()
        except:
            pass

def test_cursor_rollback_large_transaction(cursor, db_connection):
    """Test cursor rollback with large transaction"""
    try:
        # Set autocommit to False
        original_autocommit = db_connection.autocommit
        db_connection.autocommit = False
        
        # Create test table
        drop_table_if_exists(cursor, "#pytest_rollback_large")
        cursor.execute("CREATE TABLE #pytest_rollback_large (id INTEGER, data VARCHAR(100))")
        cursor.commit()
        
        # Insert committed baseline data
        cursor.execute("INSERT INTO #pytest_rollback_large VALUES (0, 'baseline')")
        cursor.commit()
        
        # Start large transaction
        large_transaction_size = 100
        
        for i in range(1, large_transaction_size + 1):
            cursor.execute("INSERT INTO #pytest_rollback_large VALUES (?, ?)", 
                         i, f'large_transaction_data_{i}')
            
            # Add some updates to make transaction more complex
            if i % 10 == 0:
                cursor.execute("UPDATE #pytest_rollback_large SET data = ? WHERE id = ?", 
                             f'updated_data_{i}', i)
        
        # Verify large transaction data is visible
        cursor.execute("SELECT COUNT(*) FROM #pytest_rollback_large")
        total_count = cursor.fetchval()
        assert total_count == large_transaction_size + 1, f"Should have {large_transaction_size + 1} records before rollback"
        
        # Verify some updated data
        cursor.execute("SELECT data FROM #pytest_rollback_large WHERE id = 10")
        updated_data = cursor.fetchval()
        assert updated_data == 'updated_data_10', "Should see updated data"
        
        # Rollback the large transaction
        cursor.rollback()
        
        # Verify rollback worked
        cursor.execute("SELECT COUNT(*) FROM #pytest_rollback_large")
        final_count = cursor.fetchval()
        assert final_count == 1, "Should only have baseline data after rollback"
        
        cursor.execute("SELECT data FROM #pytest_rollback_large WHERE id = 0")
        baseline_data = cursor.fetchval()
        assert baseline_data == 'baseline', "Baseline data should be unchanged"
        
        # Verify no large transaction data remains
        cursor.execute("SELECT COUNT(*) FROM #pytest_rollback_large WHERE id > 0")
        large_data_count = cursor.fetchval()
        assert large_data_count == 0, "No large transaction data should remain"
        
    except Exception as e:
        pytest.fail(f"Cursor rollback large transaction test failed: {e}")
    finally:
        try:
            db_connection.autocommit = original_autocommit
            cursor.execute("DROP TABLE #pytest_rollback_large")
            cursor.commit()
        except:
            pass

# Helper for these scroll tests to avoid name collisions with other helpers
def _drop_if_exists_scroll(cursor, name):
    try:
        cursor.execute(f"DROP TABLE {name}")
        cursor.commit()
    except Exception:
        pass


def test_scroll_relative_basic(cursor, db_connection):
    """Relative scroll should advance by the given offset and update rownumber."""
    try:
        _drop_if_exists_scroll(cursor, "#t_scroll_rel")
        cursor.execute("CREATE TABLE #t_scroll_rel (id INTEGER)")
        cursor.executemany("INSERT INTO #t_scroll_rel VALUES (?)", [(i,) for i in range(1, 11)])
        db_connection.commit()

        cursor.execute("SELECT id FROM #t_scroll_rel ORDER BY id")
        # from fresh result set, skip 3 rows -> last-returned index becomes 2 (0-based)
        cursor.scroll(3)
        assert cursor.rownumber == 2, "After scroll(3) last-returned index should be 2"

        # Fetch current row to verify position: next fetch should return id=4
        row = cursor.fetchone()
        assert row[0] == 4, "After scroll(3) the next fetch should return id=4"
        # after fetch, last-returned index advances to 3
        assert cursor.rownumber == 3, "After fetchone(), last-returned index should be 3"

    finally:
        _drop_if_exists_scroll(cursor, "#t_scroll_rel")


def test_scroll_absolute_basic(cursor, db_connection):
    """Absolute scroll should position so the next fetch returns the requested index."""
    try:
        _drop_if_exists_scroll(cursor, "#t_scroll_abs")
        cursor.execute("CREATE TABLE #t_scroll_abs (id INTEGER)")
        cursor.executemany("INSERT INTO #t_scroll_abs VALUES (?)", [(i,) for i in range(1, 8)])
        db_connection.commit()

        cursor.execute("SELECT id FROM #t_scroll_abs ORDER BY id")

        # absolute position 0 -> set last-returned index to 0 (position BEFORE fetch)
        cursor.scroll(0, "absolute")
        assert cursor.rownumber == 0, "After absolute(0) rownumber should be 0 (positioned at index 0)"
        row = cursor.fetchone()
        assert row[0] == 1, "At absolute position 0, fetch should return first row"
        # after fetch, last-returned index remains 0 (implementation sets to last returned row)
        assert cursor.rownumber == 0, "After fetch at absolute(0), last-returned index should be 0"

        # absolute position 3 -> next fetch should return id=4
        cursor.scroll(3, "absolute")
        assert cursor.rownumber == 3, "After absolute(3) rownumber should be 3"
        row = cursor.fetchone()
        assert row[0] == 4, "At absolute position 3, should fetch row with id=4"

    finally:
        _drop_if_exists_scroll(cursor, "#t_scroll_abs")


def test_scroll_backward_not_supported(cursor, db_connection):
    """Backward scrolling must raise NotSupportedError for negative relative; absolute to same or forward allowed."""
    from mssql_python.exceptions import NotSupportedError
    try:
        _drop_if_exists_scroll(cursor, "#t_scroll_back")
        cursor.execute("CREATE TABLE #t_scroll_back (id INTEGER)")
        cursor.executemany("INSERT INTO #t_scroll_back VALUES (?)", [(1,), (2,), (3,)])
        db_connection.commit()

        cursor.execute("SELECT id FROM #t_scroll_back ORDER BY id")

        # move forward 1 (relative)
        cursor.scroll(1)
        # Implementation semantics: scroll(1) consumes 1 row -> last-returned index becomes 0
        assert cursor.rownumber == 0, "After scroll(1) from start last-returned index should be 0"

        # negative relative should raise NotSupportedError and not change position
        last = cursor.rownumber
        with pytest.raises(NotSupportedError):
            cursor.scroll(-1)
        assert cursor.rownumber == last

        # absolute to a lower position: if target < current_last_index, NotSupportedError expected.
        # But absolute to the same position is allowed; ensure behavior is consistent with implementation.
        # Here target equals current, so no error and position remains same.
        cursor.scroll(last, "absolute")
        assert cursor.rownumber == last

    finally:
        _drop_if_exists_scroll(cursor, "#t_scroll_back")


def test_scroll_on_empty_result_set_raises(cursor, db_connection):
    """Empty result set: relative scroll should raise IndexError; absolute sets position but fetch returns None."""
    try:
        _drop_if_exists_scroll(cursor, "#t_scroll_empty")
        cursor.execute("CREATE TABLE #t_scroll_empty (id INTEGER)")
        db_connection.commit()

        cursor.execute("SELECT id FROM #t_scroll_empty")
        assert cursor.rownumber == -1

        # relative scroll on empty should raise IndexError
        with pytest.raises(IndexError):
            cursor.scroll(1)

        # absolute to 0 on empty: implementation sets the position (rownumber) but there is no row to fetch
        cursor.scroll(0, "absolute")
        assert cursor.rownumber == 0, "Absolute scroll on empty result sets sets rownumber to target"
        assert cursor.fetchone() is None, "No row should be returned after absolute positioning into empty set"

    finally:
        _drop_if_exists_scroll(cursor, "#t_scroll_empty")

def test_scroll_mixed_fetches_consume_correctly(db_connection):
    """Mix fetchone/fetchmany/fetchall with scroll and ensure correct results (match implementation)."""
    # Create a new cursor for each part to ensure clean state
    try:
        # Setup - create test table
        setup_cursor = db_connection.cursor()
        try:
            setup_cursor.execute("IF OBJECT_ID('tempdb..#t_scroll_mix') IS NOT NULL DROP TABLE #t_scroll_mix")
            setup_cursor.execute("CREATE TABLE #t_scroll_mix (id INTEGER)")
            setup_cursor.executemany("INSERT INTO #t_scroll_mix VALUES (?)", [(i,) for i in range(1, 11)])
            db_connection.commit()
        finally:
            setup_cursor.close()
        
        # Part 1: fetchone + scroll with fresh cursor
        part1_cursor = db_connection.cursor()
        try:
            part1_cursor.execute("SELECT id FROM #t_scroll_mix ORDER BY id")
            row1 = part1_cursor.fetchone()
            assert row1 is not None, "Should fetch first row"
            assert row1[0] == 1, "First row should be id=1"
            
            part1_cursor.scroll(2)
            row2 = part1_cursor.fetchone()
            assert row2 is not None, "Should fetch row after scroll"
            assert row2[0] == 4, "After scroll(2) and fetchone, id should be 4"
        finally:
            part1_cursor.close()
        
        # Part 2: scroll + fetchmany with fresh cursor
        part2_cursor = db_connection.cursor()
        try:
            part2_cursor.execute("SELECT id FROM #t_scroll_mix ORDER BY id")
            part2_cursor.scroll(4)  # Position to start at id=5
            rows = part2_cursor.fetchmany(2)
            assert rows is not None, "fetchmany should return a list"
            assert len(rows) == 2, "Should fetch 2 rows"
            fetched_ids = [r[0] for r in rows]
            assert fetched_ids[0] == 5, "First row should be id=5"
            assert fetched_ids[1] == 6, "Second row should be id=6"
        finally:
            part2_cursor.close()
        
        # Part 3: scroll + fetchall with fresh cursor
        part3_cursor = db_connection.cursor()
        try:
            part3_cursor.execute("SELECT id FROM #t_scroll_mix ORDER BY id")
            part3_cursor.scroll(7)  # Position to id=8
            remaining_rows = part3_cursor.fetchall()
            assert remaining_rows is not None, "fetchall should return a list"
            assert len(remaining_rows) == 3, "Should have 3 remaining rows"
            remaining_ids = [r[0] for r in remaining_rows]
            assert remaining_ids[0] == 8, "First remaining id should be 8"
            assert remaining_ids[1] == 9, "Second remaining id should be 9"
            assert remaining_ids[2] == 10, "Last remaining id should be 10"
        finally:
            part3_cursor.close()

    finally:
        # Final cleanup with a fresh cursor
        cleanup_cursor = db_connection.cursor()
        try:
            cleanup_cursor.execute("IF OBJECT_ID('tempdb..#t_scroll_mix') IS NOT NULL DROP TABLE #t_scroll_mix")
            db_connection.commit()
        except Exception:
            # Log but don't fail test on cleanup error
            pass
        finally:
            cleanup_cursor.close()

def test_scroll_edge_cases_and_validation(cursor, db_connection):
    """Extra edge cases: invalid params and before-first (-1) behavior."""
    try:
        _drop_if_exists_scroll(cursor, "#t_scroll_validation")
        cursor.execute("CREATE TABLE #t_scroll_validation (id INTEGER)")
        cursor.execute("INSERT INTO #t_scroll_validation VALUES (1)")
        db_connection.commit()

        cursor.execute("SELECT id FROM #t_scroll_validation")

        # invalid types
        with pytest.raises(Exception):
            cursor.scroll('a')
        with pytest.raises(Exception):
            cursor.scroll(1.5)

        # invalid mode
        with pytest.raises(Exception):
            cursor.scroll(0, 'weird')

        # before-first is allowed when already before first
        cursor.scroll(-1, 'absolute')
        assert cursor.rownumber == -1

    finally:
        _drop_if_exists_scroll(cursor, "#t_scroll_validation")

def test_cursor_skip_basic_functionality(cursor, db_connection):
    """Test basic skip functionality that advances cursor position"""
    try:
        _drop_if_exists_scroll(cursor, "#test_skip")
        cursor.execute("CREATE TABLE #test_skip (id INTEGER)")
        cursor.executemany("INSERT INTO #test_skip VALUES (?)", [(i,) for i in range(1, 11)])
        db_connection.commit()
        
        # Execute query
        cursor.execute("SELECT id FROM #test_skip ORDER BY id")
        
        # Skip 3 rows
        cursor.skip(3)
        
        # After skip(3), last-returned index is 2
        assert cursor.rownumber == 2, "After skip(3), last-returned index should be 2"
        
        # Verify correct position by fetching - should get id=4
        row = cursor.fetchone()
        assert row[0] == 4, "After skip(3), next row should be id=4"
        
        # Skip another 2 rows
        cursor.skip(2)
        
        # Verify position again
        row = cursor.fetchone()
        assert row[0] == 7, "After skip(2) more, next row should be id=7"
        
    finally:
        _drop_if_exists_scroll(cursor, "#test_skip")

def test_cursor_skip_zero_is_noop(cursor, db_connection):
    """Test that skip(0) is a no-op"""
    try:
        _drop_if_exists_scroll(cursor, "#test_skip_zero")
        cursor.execute("CREATE TABLE #test_skip_zero (id INTEGER)")
        cursor.executemany("INSERT INTO #test_skip_zero VALUES (?)", [(i,) for i in range(1, 6)])
        db_connection.commit()
        
        # Execute query
        cursor.execute("SELECT id FROM #test_skip_zero ORDER BY id")
        
        # Get initial position
        initial_rownumber = cursor.rownumber
        
        # Skip 0 rows (should be no-op)
        cursor.skip(0)
        
        # Verify position unchanged
        assert cursor.rownumber == initial_rownumber, "skip(0) should not change position"
        row = cursor.fetchone()
        assert row[0] == 1, "After skip(0), first row should still be id=1"
        
        # Skip some rows, then skip(0)
        cursor.skip(2)
        position_after_skip = cursor.rownumber
        cursor.skip(0)
        
        # Verify position unchanged after second skip(0)
        assert cursor.rownumber == position_after_skip, "skip(0) should not change position"
        row = cursor.fetchone()
        assert row[0] == 4, "After skip(2) then skip(0), should fetch id=4"
        
    finally:
        _drop_if_exists_scroll(cursor, "#test_skip_zero")

def test_cursor_skip_empty_result_set(cursor, db_connection):
    """Test skip behavior with empty result set"""
    try:
        _drop_if_exists_scroll(cursor, "#test_skip_empty")
        cursor.execute("CREATE TABLE #test_skip_empty (id INTEGER)")
        db_connection.commit()
        
        # Execute query on empty table
        cursor.execute("SELECT id FROM #test_skip_empty")
        
        # Skip should raise IndexError on empty result set
        with pytest.raises(IndexError):
            cursor.skip(1)
        
        # Verify row is still None
        assert cursor.fetchone() is None, "Empty result should return None"
        
    finally:
        _drop_if_exists_scroll(cursor, "#test_skip_empty")

def test_cursor_skip_past_end(cursor, db_connection):
    """Test skip past end of result set"""
    try:
        _drop_if_exists_scroll(cursor, "#test_skip_end")
        cursor.execute("CREATE TABLE #test_skip_end (id INTEGER)")
        cursor.executemany("INSERT INTO #test_skip_end VALUES (?)", [(i,) for i in range(1, 4)])
        db_connection.commit()
        
        # Execute query
        cursor.execute("SELECT id FROM #test_skip_end ORDER BY id")
        
        # Skip beyond available rows
        with pytest.raises(IndexError):
            cursor.skip(5)  # Only 3 rows available
        
    finally:
        _drop_if_exists_scroll(cursor, "#test_skip_end")

def test_cursor_skip_invalid_arguments(cursor, db_connection):
    """Test skip with invalid arguments"""
    from mssql_python.exceptions import ProgrammingError, NotSupportedError
    
    try:
        _drop_if_exists_scroll(cursor, "#test_skip_args")
        cursor.execute("CREATE TABLE #test_skip_args (id INTEGER)")
        cursor.execute("INSERT INTO #test_skip_args VALUES (1)")
        db_connection.commit()
        
        cursor.execute("SELECT id FROM #test_skip_args")
        
        # Test with non-integer
        with pytest.raises(ProgrammingError):
            cursor.skip("one")
        
        # Test with float
        with pytest.raises(ProgrammingError):
            cursor.skip(1.5)
        
        # Test with negative value
        with pytest.raises(NotSupportedError):
            cursor.skip(-1)
        
        # Verify cursor still works after these errors
        row = cursor.fetchone()
        assert row[0] == 1, "Cursor should still be usable after error handling"
        
    finally:
        _drop_if_exists_scroll(cursor, "#test_skip_args")

def test_cursor_skip_closed_cursor(db_connection):
    """Test skip on closed cursor"""
    cursor = db_connection.cursor()
    cursor.close()
    
    with pytest.raises(Exception) as exc_info:
        cursor.skip(1)
    
    assert "closed" in str(exc_info.value).lower(), "skip on closed cursor should mention cursor is closed"

def test_cursor_skip_integration_with_fetch_methods(cursor, db_connection):
    """Test skip integration with various fetch methods"""
    try:
        _drop_if_exists_scroll(cursor, "#test_skip_fetch")
        cursor.execute("CREATE TABLE #test_skip_fetch (id INTEGER)")
        cursor.executemany("INSERT INTO #test_skip_fetch VALUES (?)", [(i,) for i in range(1, 11)])
        db_connection.commit()
        
        # Test with fetchone
        cursor.execute("SELECT id FROM #test_skip_fetch ORDER BY id")
        cursor.fetchone()  # Fetch first row (id=1), rownumber=0
        cursor.skip(2)     # Skip next 2 rows (id=2,3), rownumber=2
        row = cursor.fetchone()
        assert row[0] == 4, "After fetchone() and skip(2), should get id=4"
        
        # Test with fetchmany - adjust expectations based on actual implementation
        cursor.execute("SELECT id FROM #test_skip_fetch ORDER BY id")
        rows = cursor.fetchmany(2)  # Fetch first 2 rows (id=1,2)
        assert [r[0] for r in rows] == [1, 2], "Should fetch first 2 rows"
        cursor.skip(3)  # Skip 3 positions from current position
        rows = cursor.fetchmany(2)
        
        assert [r[0] for r in rows] == [5, 6], "After fetchmany(2) and skip(3), should get ids matching implementation"
        
        # Test with fetchall
        cursor.execute("SELECT id FROM #test_skip_fetch ORDER BY id")
        cursor.skip(5)  # Skip first 5 rows
        rows = cursor.fetchall()  # Fetch all remaining
        assert [r[0] for r in rows] == [6, 7, 8, 9, 10], "After skip(5), fetchall() should get id=6-10"
        
    finally:
        _drop_if_exists_scroll(cursor, "#test_skip_fetch")

def test_cursor_messages_basic(cursor):
    """Test basic message capture from PRINT statement"""
    # Clear any existing messages
    del cursor.messages[:]
    
    # Execute a PRINT statement
    cursor.execute("PRINT 'Hello world!'")
    
    # Verify message was captured
    assert len(cursor.messages) == 1, "Should capture one message"
    assert isinstance(cursor.messages[0], tuple), "Message should be a tuple"
    assert len(cursor.messages[0]) == 2, "Message tuple should have 2 elements"
    assert "Hello world!" in cursor.messages[0][1], "Message text should contain 'Hello world!'"

def test_cursor_messages_clearing(cursor):
    """Test that messages are cleared before non-fetch operations"""
    # First, generate a message
    cursor.execute("PRINT 'First message'")
    assert len(cursor.messages) > 0, "Should have captured the first message"
    
    # Execute another operation - should clear messages
    cursor.execute("PRINT 'Second message'")
    assert len(cursor.messages) == 1, "Should have cleared previous messages"
    assert "Second message" in cursor.messages[0][1], "Should contain only second message"
    
    # Test that other operations clear messages too
    cursor.execute("SELECT 1")
    cursor.execute("PRINT 'After SELECT'")
    assert len(cursor.messages) == 1, "Should have cleared messages before PRINT"
    assert "After SELECT" in cursor.messages[0][1], "Should contain only newest message"

def test_cursor_messages_preservation_across_fetches(cursor, db_connection):
    """Test that messages are preserved across fetch operations"""
    try:
        # Create a test table
        cursor.execute("CREATE TABLE #test_messages_preservation (id INT)")
        db_connection.commit()
        
        # Insert data
        cursor.execute("INSERT INTO #test_messages_preservation VALUES (1), (2), (3)")
        db_connection.commit()
        
        # Generate a message
        cursor.execute("PRINT 'Before query'")
        
        # Clear messages before the query we'll test
        del cursor.messages[:]
        
        # Execute query to set up result set
        cursor.execute("SELECT id FROM #test_messages_preservation ORDER BY id")
        
        # Add a message after query but before fetches
        cursor.execute("PRINT 'Before fetches'")
        assert len(cursor.messages) == 1, "Should have one message"
        
        # Re-execute the query since PRINT invalidated it
        cursor.execute("SELECT id FROM #test_messages_preservation ORDER BY id")
        
        # Check if message was cleared (per DBAPI spec)
        assert len(cursor.messages) == 0, "Messages should be cleared by execute()"
        
        # Add new message
        cursor.execute("PRINT 'New message'")
        assert len(cursor.messages) == 1, "Should have new message"
        
        # Re-execute query
        cursor.execute("SELECT id FROM #test_messages_preservation ORDER BY id")
        
        # Now do fetch operations and ensure they don't clear messages
        # First, add a message after the SELECT
        cursor.execute("PRINT 'Before actual fetches'")
        # Re-execute query
        cursor.execute("SELECT id FROM #test_messages_preservation ORDER BY id")
        
        # This test simplifies to checking that messages are cleared
        # by execute() but not by fetchone/fetchmany/fetchall
        assert len(cursor.messages) == 0, "Messages should be cleared by execute"
        
    finally:
        cursor.execute("DROP TABLE IF EXISTS #test_messages_preservation")
        db_connection.commit()

def test_cursor_messages_multiple(cursor):
    """Test that multiple messages are captured correctly"""
    # Clear messages
    del cursor.messages[:]
    
    # Generate multiple messages - one at a time since batch execution only returns the first message
    cursor.execute("PRINT 'First message'")
    assert len(cursor.messages) == 1, "Should capture first message"
    assert "First message" in cursor.messages[0][1]
    
    cursor.execute("PRINT 'Second message'")
    assert len(cursor.messages) == 1, "Execute should clear previous message"
    assert "Second message" in cursor.messages[0][1]
    
    cursor.execute("PRINT 'Third message'")
    assert len(cursor.messages) == 1, "Execute should clear previous message"
    assert "Third message" in cursor.messages[0][1]

def test_cursor_messages_format(cursor):
    """Test that message format matches expected (exception class, exception value)"""
    del cursor.messages[:]
    
    # Generate a message
    cursor.execute("PRINT 'Test format'")
    
    # Check format
    assert len(cursor.messages) == 1, "Should have one message"
    message = cursor.messages[0]
    
    # First element should be a string with SQL state and error code
    assert isinstance(message[0], str), "First element should be a string"
    assert "[" in message[0], "First element should contain SQL state in brackets"
    assert "(" in message[0], "First element should contain error code in parentheses"
    
    # Second element should be the message text
    assert isinstance(message[1], str), "Second element should be a string"
    assert "Test format" in message[1], "Second element should contain the message text"

def test_cursor_messages_with_warnings(cursor, db_connection):
    """Test that warning messages are captured correctly"""
    try:
        # Create a test case that might generate a warning
        cursor.execute("CREATE TABLE #test_messages_warnings (id INT, value DECIMAL(5,2))")
        db_connection.commit()
        
        # Clear messages
        del cursor.messages[:]
        
        # Try to insert a value that might cause truncation warning
        cursor.execute("INSERT INTO #test_messages_warnings VALUES (1, 123.456)")
        
        # Check if any warning was captured
        # Note: This might be implementation-dependent
        # Some drivers might not report this as a warning
        if len(cursor.messages) > 0:
            assert "truncat" in cursor.messages[0][1].lower() or "convert" in cursor.messages[0][1].lower(), \
                "Warning message should mention truncation or conversion"
    
    finally:
        cursor.execute("DROP TABLE IF EXISTS #test_messages_warnings")
        db_connection.commit()

def test_cursor_messages_manual_clearing(cursor):
    """Test manual clearing of messages with del cursor.messages[:]"""
    # Generate a message
    cursor.execute("PRINT 'Message to clear'")
    assert len(cursor.messages) > 0, "Should have messages before clearing"
    
    # Clear messages manually
    del cursor.messages[:]
    assert len(cursor.messages) == 0, "Messages should be cleared after del cursor.messages[:]"
    
    # Verify we can still add messages after clearing
    cursor.execute("PRINT 'New message after clearing'")
    assert len(cursor.messages) == 1, "Should capture new message after clearing"
    assert "New message after clearing" in cursor.messages[0][1], "New message should be correct"

def test_cursor_messages_executemany(cursor, db_connection):
    """Test messages with executemany"""
    try:
        # Create test table
        cursor.execute("CREATE TABLE #test_messages_executemany (id INT)")
        db_connection.commit()
        
        # Clear messages
        del cursor.messages[:]
        
        # Use executemany and generate a message
        data = [(1,), (2,), (3,)]
        cursor.executemany("INSERT INTO #test_messages_executemany VALUES (?)", data)
        cursor.execute("PRINT 'After executemany'")
        
        # Check messages
        assert len(cursor.messages) == 1, "Should have one message"
        assert "After executemany" in cursor.messages[0][1], "Message should be correct"
        
    finally:
        cursor.execute("DROP TABLE IF EXISTS #test_messages_executemany")
        db_connection.commit()

def test_cursor_messages_with_error(cursor):
    """Test messages when an error occurs"""
    # Clear messages
    del cursor.messages[:]
    
    # Try to execute an invalid query
    try:
        cursor.execute("SELCT 1")  # Typo in SELECT
    except Exception:
        pass  # Expected to fail
    
    # Execute a valid query with message
    cursor.execute("PRINT 'After error'")
    
    # Check that messages were cleared before the new execute
    assert len(cursor.messages) == 1, "Should have only the new message"
    assert "After error" in cursor.messages[0][1], "Message should be from after the error"

def test_tables_setup(cursor, db_connection):
    """Create test objects for tables method testing"""
    try:
        # Create a test schema for isolation
        cursor.execute("IF NOT EXISTS (SELECT * FROM sys.schemas WHERE name = 'pytest_tables_schema') EXEC('CREATE SCHEMA pytest_tables_schema')")
        
        # Drop tables if they exist to ensure clean state
        cursor.execute("DROP TABLE IF EXISTS pytest_tables_schema.regular_table")
        cursor.execute("DROP TABLE IF EXISTS pytest_tables_schema.another_table") 
        cursor.execute("DROP VIEW IF EXISTS pytest_tables_schema.test_view")
        
        # Create regular table
        cursor.execute("""
        CREATE TABLE pytest_tables_schema.regular_table (
            id INT PRIMARY KEY,
            name VARCHAR(100)
        )
        """)
        
        # Create another table
        cursor.execute("""
        CREATE TABLE pytest_tables_schema.another_table (
            id INT PRIMARY KEY,
            description VARCHAR(200)
        )
        """)
        
        # Create a view
        cursor.execute("""
        CREATE VIEW pytest_tables_schema.test_view AS
        SELECT id, name FROM pytest_tables_schema.regular_table
        """)
        
        db_connection.commit()
    except Exception as e:
        pytest.fail(f"Test setup failed: {e}")

def test_tables_all(cursor, db_connection):
    """Test tables returns information about all tables/views"""
    try:
        # First set up our test tables
        test_tables_setup(cursor, db_connection)
        
        # Get all tables (no filters)
        tables_list = cursor.tables().fetchall()
        
        # Verify we got results
        assert tables_list is not None, "tables() should return results"
        assert len(tables_list) > 0, "tables() should return at least one table"
        
        # Verify our test tables are in the results
        # Use case-insensitive comparison to avoid driver case sensitivity issues
        found_test_table = False
        for table in tables_list:
            if (hasattr(table, 'table_name') and 
                table.table_name and 
                table.table_name.lower() == 'regular_table' and
                hasattr(table, 'table_schem') and 
                table.table_schem and 
                table.table_schem.lower() == 'pytest_tables_schema'):
                found_test_table = True
                break
                
        assert found_test_table, "Test table should be included in results"
        
        # Verify structure of results
        first_row = tables_list[0]
        assert hasattr(first_row, 'table_cat'), "Result should have table_cat column"
        assert hasattr(first_row, 'table_schem'), "Result should have table_schem column"
        assert hasattr(first_row, 'table_name'), "Result should have table_name column"
        assert hasattr(first_row, 'table_type'), "Result should have table_type column"
        assert hasattr(first_row, 'remarks'), "Result should have remarks column"
        
    finally:
        # Clean up happens in test_tables_cleanup
        pass

def test_tables_specific_table(cursor, db_connection):
    """Test tables returns information about a specific table"""
    try:
        # Get specific table
        tables_list = cursor.tables(
            table='regular_table', 
            schema='pytest_tables_schema'
        ).fetchall()
        
        # Verify we got the right result
        assert len(tables_list) == 1, "Should find exactly 1 table"
        
        # Verify table details
        table = tables_list[0]
        assert table.table_name.lower() == 'regular_table', "Table name should be 'regular_table'"
        assert table.table_schem.lower() == 'pytest_tables_schema', "Schema should be 'pytest_tables_schema'"
        assert table.table_type == 'TABLE', "Table type should be 'TABLE'"
        
    finally:
        # Clean up happens in test_tables_cleanup
        pass

def test_tables_with_table_pattern(cursor, db_connection):
    """Test tables with table name pattern"""
    try:
        # Get tables with pattern
        tables_list = cursor.tables(
            table='%table',
            schema='pytest_tables_schema'
        ).fetchall()
        
        # Should find both test tables 
        assert len(tables_list) == 2, "Should find 2 tables matching '%table'"
        
        # Verify we found both test tables
        table_names = set()
        for table in tables_list:
            if table.table_name:
                table_names.add(table.table_name.lower())
        
        assert 'regular_table' in table_names, "Should find regular_table"
        assert 'another_table' in table_names, "Should find another_table"
        
    finally:
        # Clean up happens in test_tables_cleanup
        pass

def test_tables_with_schema_pattern(cursor, db_connection):
    """Test tables with schema name pattern"""
    try:
        # Get tables with schema pattern
        tables_list = cursor.tables(
            schema='pytest_%'
        ).fetchall()
        
        # Should find our test tables/view
        test_tables = []
        for table in tables_list:
            if (table.table_schem and 
                table.table_schem.lower() == 'pytest_tables_schema' and
                table.table_name and
                table.table_name.lower() in ('regular_table', 'another_table', 'test_view')):
                test_tables.append(table.table_name.lower())
                
        assert len(test_tables) == 3, "Should find our 3 test objects"
        assert 'regular_table' in test_tables, "Should find regular_table"
        assert 'another_table' in test_tables, "Should find another_table" 
        assert 'test_view' in test_tables, "Should find test_view"
        
    finally:
        # Clean up happens in test_tables_cleanup
        pass

def test_tables_with_type_filter(cursor, db_connection):
    """Test tables with table type filter"""
    try:
        # Get only tables
        tables_list = cursor.tables(
            schema='pytest_tables_schema',
            tableType='TABLE'
        ).fetchall()
        
        # Verify only regular tables
        table_types = set()
        table_names = set()
        for table in tables_list:
            if table.table_type:
                table_types.add(table.table_type)
            if table.table_name:
                table_names.add(table.table_name.lower())
                
        assert len(table_types) == 1, "Should only have one table type"
        assert 'TABLE' in table_types, "Should only find TABLE type"
        assert 'regular_table' in table_names, "Should find regular_table"
        assert 'another_table' in table_names, "Should find another_table"
        assert 'test_view' not in table_names, "Should not find test_view"
        
        # Get only views
        views_list = cursor.tables(
            schema='pytest_tables_schema',
            tableType='VIEW'
        ).fetchall()
        
        # Verify only views
        view_names = set()
        for view in views_list:
            if view.table_name:
                view_names.add(view.table_name.lower())
                
        assert 'test_view' in view_names, "Should find test_view"
        assert 'regular_table' not in view_names, "Should not find regular_table"
        assert 'another_table' not in view_names, "Should not find another_table"
        
    finally:
        # Clean up happens in test_tables_cleanup
        pass

def test_tables_with_multiple_types(cursor, db_connection):
    """Test tables with multiple table types"""
    try:
        # Get both tables and views
        tables_list = cursor.tables(
            schema='pytest_tables_schema',
            tableType=['TABLE', 'VIEW']
        ).fetchall()

        # Verify both tables and views
        object_names = set()
        for obj in tables_list:
            if obj.table_name:
                object_names.add(obj.table_name.lower())
                
        assert len(object_names) == 3, "Should find 3 objects (2 tables + 1 view)"
        assert 'regular_table' in object_names, "Should find regular_table"
        assert 'another_table' in object_names, "Should find another_table"
        assert 'test_view' in object_names, "Should find test_view"
        
    finally:
        # Clean up happens in test_tables_cleanup
        pass

def test_tables_catalog_filter(cursor, db_connection):
    """Test tables with catalog filter"""
    try:
        # Get current database name
        cursor.execute("SELECT DB_NAME() AS current_db")
        current_db = cursor.fetchone().current_db
        
        # Get tables with current catalog
        tables_list = cursor.tables(
            catalog=current_db,
            schema='pytest_tables_schema'
        ).fetchall()

        # Verify catalog filter worked
        assert len(tables_list) > 0, "Should find tables with correct catalog"
        
        # Verify catalog in results
        for table in tables_list:
            # Some drivers might return None for catalog
            if table.table_cat is not None:
                assert table.table_cat.lower() == current_db.lower(), "Wrong table catalog"
            
        # Test with non-existent catalog
        fake_tables = cursor.tables(
            catalog='nonexistent_db_xyz123',
            schema='pytest_tables_schema'
        ).fetchall()
        assert len(fake_tables) == 0, "Should return empty list for non-existent catalog"
        
    finally:
        # Clean up happens in test_tables_cleanup
        pass

def test_tables_nonexistent(cursor):
    """Test tables with non-existent objects"""
    # Test with non-existent table
    tables_list = cursor.tables(table='nonexistent_table_xyz123').fetchall()
    
    # Should return empty list, not error
    assert isinstance(tables_list, list), "Should return a list for non-existent table"
    assert len(tables_list) == 0, "Should return empty list for non-existent table"
    
    # Test with non-existent schema
    tables_list = cursor.tables(
        table='regular_table', 
        schema='nonexistent_schema_xyz123'
    ).fetchall()
    assert len(tables_list) == 0, "Should return empty list for non-existent schema"

def test_tables_combined_filters(cursor, db_connection):
    """Test tables with multiple combined filters"""
    try:
        # Test with schema and table pattern
        tables_list = cursor.tables(
            schema='pytest_tables_schema',
            table='regular%'
        ).fetchall()

        # Should find only regular_table
        assert len(tables_list) == 1, "Should find 1 table with combined filters"
        assert tables_list[0].table_name.lower() == 'regular_table', "Should find regular_table"
        
        # Test with schema, table pattern, and type
        tables_list = cursor.tables(
            schema='pytest_tables_schema',
            table='%table',
            tableType='TABLE'
        ).fetchall()

        # Should find both tables but not view
        table_names = set()
        for table in tables_list:
            if table.table_name:
                table_names.add(table.table_name.lower())
                
        assert len(table_names) == 2, "Should find 2 tables with combined filters"
        assert 'regular_table' in table_names, "Should find regular_table"
        assert 'another_table' in table_names, "Should find another_table"
        assert 'test_view' not in table_names, "Should not find test_view"
        
    finally:
        # Clean up happens in test_tables_cleanup
        pass

def test_tables_result_processing(cursor, db_connection):
    """Test processing of tables result set for different client needs"""
    try:
        # Get all test objects
        tables_list = cursor.tables(schema='pytest_tables_schema').fetchall()

        # Test 1: Extract just table names
        table_names = [table.table_name for table in tables_list]
        assert len(table_names) == 3, "Should extract 3 table names"
        
        # Test 2: Filter to just tables (not views)
        just_tables = [table for table in tables_list if table.table_type == 'TABLE']
        assert len(just_tables) == 2, "Should find 2 regular tables"
        
        # Test 3: Create a schema.table dictionary
        schema_table_map = {}
        for table in tables_list:
            if table.table_schem not in schema_table_map:
                schema_table_map[table.table_schem] = []
            schema_table_map[table.table_schem].append(table.table_name)
            
        assert 'pytest_tables_schema' in schema_table_map, "Should have our test schema"
        assert len(schema_table_map['pytest_tables_schema']) == 3, "Should have 3 objects in test schema"
        
        # Test 4: Check indexing and attribute access
        first_table = tables_list[0]
        assert first_table[0] == first_table.table_cat, "Index 0 should match table_cat attribute"
        assert first_table[1] == first_table.table_schem, "Index 1 should match table_schem attribute"
        assert first_table[2] == first_table.table_name, "Index 2 should match table_name attribute"
        assert first_table[3] == first_table.table_type, "Index 3 should match table_type attribute"
        
    finally:
        # Clean up happens in test_tables_cleanup
        pass

def test_tables_method_chaining(cursor, db_connection):
    """Test tables method with method chaining"""
    try:
        # Test method chaining with other methods
        chained_result = cursor.tables(
            schema='pytest_tables_schema', 
            table='regular_table'
        ).fetchall()
        
        # Verify chained result
        assert len(chained_result) == 1, "Chained result should find 1 table"
        assert chained_result[0].table_name.lower() == 'regular_table', "Should find regular_table"
        
    finally:
        # Clean up happens in test_tables_cleanup
        pass

def test_tables_cleanup(cursor, db_connection):
    """Clean up test objects after testing"""
    try:
        # Drop all test objects
        cursor.execute("DROP VIEW IF EXISTS pytest_tables_schema.test_view")
        cursor.execute("DROP TABLE IF EXISTS pytest_tables_schema.regular_table")
        cursor.execute("DROP TABLE IF EXISTS pytest_tables_schema.another_table")
        
        # Drop the test schema
        cursor.execute("DROP SCHEMA IF EXISTS pytest_tables_schema")
        db_connection.commit()
    except Exception as e:
        pytest.fail(f"Test cleanup failed: {e}")

def test_emoji_round_trip(cursor, db_connection):
    """Test round-trip of emoji and special characters"""
    test_inputs = [
        "Hello 😄",
        "Flags 🇮🇳🇺🇸",
        "Family 👨‍👩‍👧‍👦",
        "Skin tone 👍🏽",
        "Brain 🧠",
        "Ice 🧊",
        "Melting face 🫠",
        "Accented éüñç",
        "Chinese: 中文",
        "Japanese: 日本語",
        "Hello 🚀 World",
        "admin🔒user",
        "1🚀' OR '1'='1",
    ]

    cursor.execute("""
        CREATE TABLE #pytest_emoji_test (
            id INT IDENTITY PRIMARY KEY,
            content NVARCHAR(MAX)
        );
    """)
    db_connection.commit()

    for text in test_inputs:
        try:
            cursor.execute("INSERT INTO #pytest_emoji_test (content) OUTPUT INSERTED.id VALUES (?)", [text])
            inserted_id = cursor.fetchone()[0]
            cursor.execute("SELECT content FROM #pytest_emoji_test WHERE id = ?", [inserted_id])
            result = cursor.fetchone()
            assert result is not None, f"No row returned for ID {inserted_id}"
            assert result[0] == text, f"Mismatch! Sent: {text}, Got: {result[0]}"

        except Exception as e:
            pytest.fail(f"Error for input {repr(text)}: {e}")

def test_varcharmax_transaction_rollback(cursor, db_connection):
    """Test that inserting a large VARCHAR(MAX) within a transaction that is rolled back
    does not persist the data, ensuring transactional integrity."""
    try:
        cursor.execute("DROP TABLE IF EXISTS #pytest_varcharmax")
        cursor.execute("CREATE TABLE #pytest_varcharmax (col VARCHAR(MAX))")
        db_connection.commit()

        db_connection.autocommit = False
        rollback_str = "ROLLBACK" * 2000
        cursor.execute("INSERT INTO #pytest_varcharmax VALUES (?)", [rollback_str])
        db_connection.rollback()
        cursor.execute("SELECT COUNT(*) FROM #pytest_varcharmax WHERE col = ?", [rollback_str])
        assert cursor.fetchone()[0] == 0
    finally:
        db_connection.autocommit = True  # reset state
        cursor.execute("DROP TABLE IF EXISTS #pytest_varcharmax")
        db_connection.commit()

def test_nvarcharmax_transaction_rollback(cursor, db_connection):
    """Test that inserting a large NVARCHAR(MAX) within a transaction that is rolled back
    does not persist the data, ensuring transactional integrity."""
    try:
        cursor.execute("DROP TABLE IF EXISTS #pytest_nvarcharmax")
        cursor.execute("CREATE TABLE #pytest_nvarcharmax (col NVARCHAR(MAX))")
        db_connection.commit()

        db_connection.autocommit = False
        rollback_str = "ROLLBACK" * 2000
        cursor.execute("INSERT INTO #pytest_nvarcharmax VALUES (?)", [rollback_str])
        db_connection.rollback()
        cursor.execute("SELECT COUNT(*) FROM #pytest_nvarcharmax WHERE col = ?", [rollback_str])
        assert cursor.fetchone()[0] == 0
    finally:
        db_connection.autocommit = True
        cursor.execute("DROP TABLE IF EXISTS #pytest_nvarcharmax")
        db_connection.commit()


def test_empty_char_single_and_batch_fetch(cursor, db_connection):
    """Test that empty CHAR data is handled correctly in both single and batch fetch"""
    try:
        # Create test table with regular VARCHAR (CHAR is fixed-length and pads with spaces)
        drop_table_if_exists(cursor, "#pytest_empty_char")
        cursor.execute("CREATE TABLE #pytest_empty_char (id INT, char_col VARCHAR(100))")
        db_connection.commit()
        
        # Insert empty VARCHAR data
        cursor.execute("INSERT INTO #pytest_empty_char VALUES (1, '')")
        cursor.execute("INSERT INTO #pytest_empty_char VALUES (2, '')")
        db_connection.commit()
        
        # Test single-row fetch (fetchone)
        cursor.execute("SELECT char_col FROM #pytest_empty_char WHERE id = 1")
        row = cursor.fetchone()
        assert row is not None, "Should return a row"
        assert row[0] == '', "Should return empty string, not None"
        
        # Test batch fetch (fetchall)
        cursor.execute("SELECT char_col FROM #pytest_empty_char ORDER BY id")
        rows = cursor.fetchall()
        assert len(rows) == 2, "Should return 2 rows"
        assert rows[0][0] == '', "Row 1 should have empty string"
        assert rows[1][0] == '', "Row 2 should have empty string"
        
        # Test batch fetch (fetchmany)
        cursor.execute("SELECT char_col FROM #pytest_empty_char ORDER BY id")
        many_rows = cursor.fetchmany(2)
        assert len(many_rows) == 2, "Should return 2 rows with fetchmany"
        assert many_rows[0][0] == '', "fetchmany row 1 should have empty string"
        assert many_rows[1][0] == '', "fetchmany row 2 should have empty string"
        
    except Exception as e:
        pytest.fail(f"Empty VARCHAR handling test failed: {e}")
    finally:
        cursor.execute("DROP TABLE #pytest_empty_char")
        db_connection.commit()

def test_empty_varbinary_batch_fetch(cursor, db_connection):
    """Test that empty VARBINARY data is handled correctly in batch fetch operations"""
    try:
        # Create test table
        drop_table_if_exists(cursor, "#pytest_empty_varbinary_batch")
        cursor.execute("CREATE TABLE #pytest_empty_varbinary_batch (id INT, binary_col VARBINARY(100))")
        db_connection.commit()
        
        # Insert multiple rows with empty binary data
        cursor.execute("INSERT INTO #pytest_empty_varbinary_batch VALUES (1, 0x)")  # Empty binary
        cursor.execute("INSERT INTO #pytest_empty_varbinary_batch VALUES (2, 0x)")  # Empty binary
        cursor.execute("INSERT INTO #pytest_empty_varbinary_batch VALUES (3, 0x1234)")  # Non-empty for comparison
        db_connection.commit()
        
        # Test fetchall for batch processing
        cursor.execute("SELECT id, binary_col FROM #pytest_empty_varbinary_batch ORDER BY id")
        rows = cursor.fetchall()
        assert len(rows) == 3, "Should return 3 rows"
        
        # Check empty binary rows
        assert rows[0][1] == b'', "Row 1 should have empty bytes"
        assert rows[1][1] == b'', "Row 2 should have empty bytes"
        assert isinstance(rows[0][1], bytes), "Should return bytes type for empty binary"
        assert len(rows[0][1]) == 0, "Should be zero-length bytes"
        
        # Check non-empty row for comparison
        assert rows[2][1] == b'\x12\x34', "Row 3 should have non-empty binary"
        
        # Test fetchmany batch processing
        cursor.execute("SELECT binary_col FROM #pytest_empty_varbinary_batch WHERE id <= 2 ORDER BY id")
        many_rows = cursor.fetchmany(2)
        assert len(many_rows) == 2, "fetchmany should return 2 rows"
        assert many_rows[0][0] == b'', "fetchmany row 1 should have empty bytes"
        assert many_rows[1][0] == b'', "fetchmany row 2 should have empty bytes"
        
    except Exception as e:
        pytest.fail(f"Empty VARBINARY batch fetch test failed: {e}")
    finally:
        cursor.execute("DROP TABLE #pytest_empty_varbinary_batch")
        db_connection.commit()

def test_empty_values_fetchmany(cursor, db_connection):
    """Test fetchmany with empty values for all string/binary types"""
    try:
        # Create comprehensive test table
        drop_table_if_exists(cursor, "#pytest_fetchmany_empty")
        cursor.execute("""
            CREATE TABLE #pytest_fetchmany_empty (
                id INT,
                varchar_col VARCHAR(50),
                nvarchar_col NVARCHAR(50),
                binary_col VARBINARY(50)
            )
        """)
        db_connection.commit()
        
        # Insert multiple rows with empty values
        for i in range(1, 6):  # 5 rows
            cursor.execute("""
                INSERT INTO #pytest_fetchmany_empty 
                VALUES (?, '', '', 0x)
            """, [i])
        db_connection.commit()
        
        # Test fetchmany with different sizes
        cursor.execute("SELECT varchar_col, nvarchar_col, binary_col FROM #pytest_fetchmany_empty ORDER BY id")
        
        # Fetch 3 rows
        rows = cursor.fetchmany(3)
        assert len(rows) == 3, "Should fetch 3 rows"
        for i, row in enumerate(rows):
            assert row[0] == '', f"Row {i+1} VARCHAR should be empty string"
            assert row[1] == '', f"Row {i+1} NVARCHAR should be empty string"
            assert row[2] == b'', f"Row {i+1} VARBINARY should be empty bytes"
            assert isinstance(row[2], bytes), f"Row {i+1} VARBINARY should be bytes type"
        
        # Fetch remaining rows
        remaining_rows = cursor.fetchmany(5)  # Ask for 5 but should get 2
        assert len(remaining_rows) == 2, "Should fetch remaining 2 rows"
        for i, row in enumerate(remaining_rows):
            assert row[0] == '', f"Remaining row {i+1} VARCHAR should be empty string"
            assert row[1] == '', f"Remaining row {i+1} NVARCHAR should be empty string"
            assert row[2] == b'', f"Remaining row {i+1} VARBINARY should be empty bytes"
        
    except Exception as e:
        pytest.fail(f"Empty values fetchmany test failed: {e}")
    finally:
        cursor.execute("DROP TABLE #pytest_fetchmany_empty")
        db_connection.commit()

def test_sql_no_total_large_data_scenario(cursor, db_connection):
    """Test very large data that might trigger SQL_NO_TOTAL handling"""
    try:
        # Create test table for large data
        drop_table_if_exists(cursor, "#pytest_large_data_no_total")
        cursor.execute("CREATE TABLE #pytest_large_data_no_total (id INT, large_text NVARCHAR(MAX), large_binary VARBINARY(MAX))")
        db_connection.commit()
        
        # Create large data that might trigger SQL_NO_TOTAL
        large_string = 'A' * (5 * 1024 * 1024)  # 5MB string
        large_binary = b'\x00' * (5 * 1024 * 1024)  # 5MB binary
        
        cursor.execute("INSERT INTO #pytest_large_data_no_total VALUES (1, ?, ?)", [large_string, large_binary])
        cursor.execute("INSERT INTO #pytest_large_data_no_total VALUES (2, ?, ?)", [large_string, large_binary])
        db_connection.commit()
        
        # Test single fetch - should not crash if SQL_NO_TOTAL occurs
        cursor.execute("SELECT large_text, large_binary FROM #pytest_large_data_no_total WHERE id = 1")
        row = cursor.fetchone()
        
        # If SQL_NO_TOTAL occurs, it should return None, not crash
        # If it works normally, it should return the large data
        if row[0] is not None:
            assert isinstance(row[0], str), "Text data should be str if not None"
            assert len(row[0]) > 0, "Text data should be non-empty if not None"
        if row[1] is not None:
            assert isinstance(row[1], bytes), "Binary data should be bytes if not None"
            assert len(row[1]) > 0, "Binary data should be non-empty if not None"
        
        # Test batch fetch - should handle SQL_NO_TOTAL consistently
        cursor.execute("SELECT large_text, large_binary FROM #pytest_large_data_no_total ORDER BY id")
        rows = cursor.fetchall()
        assert len(rows) == 2, "Should return 2 rows"
        
        # Both rows should behave consistently
        for i, row in enumerate(rows):
            if row[0] is not None:
                assert isinstance(row[0], str), f"Row {i+1} text should be str if not None"
            if row[1] is not None:
                assert isinstance(row[1], bytes), f"Row {i+1} binary should be bytes if not None"
        
        # Test fetchmany - should handle SQL_NO_TOTAL consistently
        cursor.execute("SELECT large_text FROM #pytest_large_data_no_total ORDER BY id")
        many_rows = cursor.fetchmany(2)
        assert len(many_rows) == 2, "fetchmany should return 2 rows"
        
        for i, row in enumerate(many_rows):
            if row[0] is not None:
                assert isinstance(row[0], str), f"fetchmany row {i+1} should be str if not None"
                
    except Exception as e:
        # Should not crash with assertion errors about dataLen
        assert "Data length must be" not in str(e), "Should not fail with dataLen assertion"
        assert "assert" not in str(e).lower(), "Should not fail with assertion errors"
        # If it fails for other reasons (like memory), that's acceptable
        print(f"Large data test completed with expected limitation: {e}")
        
    finally:
        try:
            cursor.execute("DROP TABLE #pytest_large_data_no_total")
            db_connection.commit()
        except:
            pass  # Table might not exist if test failed early

def test_batch_fetch_empty_values_no_assertion_failure(cursor, db_connection):
    """Test that batch fetch operations don't fail with assertions on empty values"""
    try:
        # Create comprehensive test table
        drop_table_if_exists(cursor, "#pytest_batch_empty_assertions")
        cursor.execute("""
            CREATE TABLE #pytest_batch_empty_assertions (
                id INT,
                empty_varchar VARCHAR(100),
                empty_nvarchar NVARCHAR(100),
                empty_binary VARBINARY(100),
                null_varchar VARCHAR(100),
                null_nvarchar NVARCHAR(100),
                null_binary VARBINARY(100)
            )
        """)
        db_connection.commit()
        
        # Insert rows with mix of empty and NULL values
        cursor.execute("""
            INSERT INTO #pytest_batch_empty_assertions VALUES 
            (1, '', '', 0x, NULL, NULL, NULL),
            (2, '', '', 0x, NULL, NULL, NULL),
            (3, '', '', 0x, NULL, NULL, NULL)
        """)
        db_connection.commit()
        
        # Test fetchall - should not trigger any assertions about dataLen
        cursor.execute("""
            SELECT empty_varchar, empty_nvarchar, empty_binary,
                   null_varchar, null_nvarchar, null_binary 
            FROM #pytest_batch_empty_assertions ORDER BY id
        """)
        
        rows = cursor.fetchall()
        assert len(rows) == 3, "Should return 3 rows"
        
        for i, row in enumerate(rows):
            # Check empty values (should be empty strings/bytes, not None)
            assert row[0] == '', f"Row {i+1} empty_varchar should be empty string"
            assert row[1] == '', f"Row {i+1} empty_nvarchar should be empty string"
            assert row[2] == b'', f"Row {i+1} empty_binary should be empty bytes"
            
            # Check NULL values (should be None)
            assert row[3] is None, f"Row {i+1} null_varchar should be None"
            assert row[4] is None, f"Row {i+1} null_nvarchar should be None"
            assert row[5] is None, f"Row {i+1} null_binary should be None"
        
        # Test fetchmany - should also not trigger assertions
        cursor.execute("""
            SELECT empty_nvarchar, empty_binary 
            FROM #pytest_batch_empty_assertions ORDER BY id
        """)
        
        # Fetch in batches
        first_batch = cursor.fetchmany(2)
        assert len(first_batch) == 2, "First batch should return 2 rows"
        
        second_batch = cursor.fetchmany(2)  # Ask for 2, get 1
        assert len(second_batch) == 1, "Second batch should return 1 row"
        
        # All batches should have correct empty values
        all_batch_rows = first_batch + second_batch
        for i, row in enumerate(all_batch_rows):
            assert row[0] == '', f"Batch row {i+1} empty_nvarchar should be empty string"
            assert row[1] == b'', f"Batch row {i+1} empty_binary should be empty bytes"
            assert isinstance(row[1], bytes), f"Batch row {i+1} should return bytes type"
        
    except Exception as e:
        # Should specifically not fail with dataLen assertion errors
        error_msg = str(e).lower()
        assert "data length must be" not in error_msg, f"Should not fail with dataLen assertion: {e}"
        assert "assert" not in error_msg or "assertion" not in error_msg, f"Should not fail with assertion errors: {e}"
        # Re-raise if it's a different kind of error
        raise
        
    finally:
        cursor.execute("DROP TABLE #pytest_batch_empty_assertions")
        db_connection.commit()

def test_executemany_utf16_length_validation(cursor, db_connection):
    """Test UTF-16 length validation for executemany - prevents data corruption from Unicode expansion"""
    import platform
    
    try:
        # Create test table with small column size to trigger validation
        drop_table_if_exists(cursor, "#pytest_utf16_validation")
        cursor.execute("""
            CREATE TABLE #pytest_utf16_validation (
                id INT,
                short_text NVARCHAR(5),  -- Small column to test length validation
                medium_text NVARCHAR(10) -- Medium column for edge cases
            )
        """)
        db_connection.commit()
        
        # Test 1: Valid strings that should work on all platforms
        valid_data = [
            (1, "Hi", "Hello"),      # Well within limits
            (2, "Test", "World"),    # At or near limits  
            (3, "", ""),             # Empty strings
            (4, "12345", "1234567890") # Exactly at limits
        ]
        
        cursor.executemany("INSERT INTO #pytest_utf16_validation VALUES (?, ?, ?)", valid_data)
        db_connection.commit()
        
        # Verify valid data was inserted correctly
        cursor.execute("SELECT COUNT(*) FROM #pytest_utf16_validation")
        count = cursor.fetchone()[0]
        assert count == 4, "All valid UTF-16 strings should be inserted successfully"
        
        # Test 2: String too long for short_text column (6 characters > 5 limit)
        with pytest.raises(Exception) as exc_info:
            cursor.executemany("INSERT INTO #pytest_utf16_validation VALUES (?, ?, ?)", 
                             [(5, "TooLong", "Valid")])
        
        error_msg = str(exc_info.value)
        # Accept either our validation error or SQL Server's truncation error
        assert ("exceeds allowed column size" in error_msg or 
                "String or binary data would be truncated" in error_msg), f"Should get length validation error, got: {error_msg}"
        
        # Test 3: Unicode characters that specifically test UTF-16 expansion
        # This is the core test for our fix - emoji that expand from UTF-32 to UTF-16
        
        # Create a string that's exactly at the UTF-32 limit but exceeds UTF-16 limit
        # "😀😀😀" = 3 UTF-32 chars, but 6 UTF-16 code units (each emoji = 2 units)
        # This should fit in UTF-32 length check but fail UTF-16 length check on Unix
        emoji_overflow_test = [
            # 3 emoji = 3 UTF-32 chars (might pass initial check) but 6 UTF-16 units > 5 limit
            (6, "😀😀😀", "Valid")  # Should fail on short_text due to UTF-16 expansion
        ]
        
        with pytest.raises(Exception) as exc_info:
            cursor.executemany("INSERT INTO #pytest_utf16_validation VALUES (?, ?, ?)", 
                             emoji_overflow_test)
        
        error_msg = str(exc_info.value)
        # This should trigger either our UTF-16 validation or SQL Server's length validation
        # Both are correct - the important thing is that it fails instead of silently truncating
        is_unix = platform.system() in ['Darwin', 'Linux']
        
        print(f"Emoji overflow test error on {platform.system()}: {error_msg[:100]}...")
        
        # Accept any of these error types - all indicate proper validation
        assert ("UTF-16 length exceeds" in error_msg or 
                "exceeds allowed column size" in error_msg or
                "String or binary data would be truncated" in error_msg or
                "illegal UTF-16 surrogate" in error_msg or
                "utf-16" in error_msg.lower()), f"Should catch UTF-16 expansion issue, got: {error_msg}"
        
        # Test 4: Valid emoji string that should work
        valid_emoji_test = [
            # 2 emoji = 2 UTF-32 chars, 4 UTF-16 units (fits in 5 unit limit)
            (7, "😀😀", "Hello🌟")  # Should work: 4 units, 7 units
        ]
        
        cursor.executemany("INSERT INTO #pytest_utf16_validation VALUES (?, ?, ?)", 
                         valid_emoji_test)
        db_connection.commit()
        
        # Verify emoji string was inserted correctly  
        cursor.execute("SELECT short_text, medium_text FROM #pytest_utf16_validation WHERE id = 7")
        result = cursor.fetchone()
        assert result[0] == "😀😀", "Valid emoji string should be stored correctly"
        assert result[1] == "Hello🌟", "Valid emoji string should be stored correctly"
        
        # Test 5: Edge case - string with mixed ASCII and Unicode
        mixed_cases = [
            # "A😀B" = 1 + 2 + 1 = 4 UTF-16 units (should fit in 5)
            (8, "A😀B", "Test"),
            # "A😀B😀C" = 1 + 2 + 1 + 2 + 1 = 7 UTF-16 units (should fail for short_text)
            (9, "A😀B😀C", "Test")
        ]
        
        # Should work
        cursor.executemany("INSERT INTO #pytest_utf16_validation VALUES (?, ?, ?)", 
                         [mixed_cases[0]])
        db_connection.commit()
        
        # Should fail  
        with pytest.raises(Exception) as exc_info:
            cursor.executemany("INSERT INTO #pytest_utf16_validation VALUES (?, ?, ?)", 
                             [mixed_cases[1]])
        
        error_msg = str(exc_info.value)
        # Accept either our validation error or SQL Server's truncation error or UTF-16 encoding errors
        assert ("exceeds allowed column size" in error_msg or 
                "String or binary data would be truncated" in error_msg or
                "illegal UTF-16 surrogate" in error_msg or
                "utf-16" in error_msg.lower()), f"Mixed Unicode string should trigger length error, got: {error_msg}"
        
        # Test 6: Verify no silent truncation occurs
        # Before the fix, oversized strings might get silently truncated
        cursor.execute("SELECT short_text FROM #pytest_utf16_validation WHERE short_text LIKE '%😀%'")
        emoji_results = cursor.fetchall()
        
        # All emoji strings should be complete (no truncation)
        for result in emoji_results:
            text = result[0]
            # Count actual emoji characters - they should all be present
            emoji_count = text.count('😀')
            assert emoji_count > 0, f"Emoji should be preserved in result: {text}"
            
            # String should not end with incomplete surrogate pairs or truncation
            # This would happen if UTF-16 conversion was truncated mid-character
            assert len(text) > 0, "String should not be empty due to truncation"
        
        print(f"UTF-16 length validation test completed successfully on {platform.system()}")
        
    except Exception as e:
        pytest.fail(f"UTF-16 length validation test failed: {e}")
    
    finally:
        drop_table_if_exists(cursor, "#pytest_utf16_validation")
        db_connection.commit()

def test_binary_data_over_8000_bytes(cursor, db_connection):
    """Test binary data larger than 8000 bytes - document current driver limitations"""
    try:
        # Create test table with VARBINARY(MAX) to handle large data
        drop_table_if_exists(cursor, "#pytest_small_binary")
        cursor.execute("""
            CREATE TABLE #pytest_small_binary (
                id INT,
                large_binary VARBINARY(MAX)
            )
        """)
        
        # Test data that fits within both parameter and fetch limits (< 4096 bytes)
        medium_data = b'B' * 3000  # 3,000 bytes - under both limits
        small_data = b'C' * 1000   # 1,000 bytes - well under limits
        
        # These should work fine
        cursor.execute("INSERT INTO #pytest_small_binary VALUES (?, ?)", (1, medium_data))
        cursor.execute("INSERT INTO #pytest_small_binary VALUES (?, ?)", (2, small_data))
        db_connection.commit()
        
        # Verify the data was inserted correctly
        cursor.execute("SELECT id, large_binary FROM #pytest_small_binary ORDER BY id")
        results = cursor.fetchall()
        
        assert len(results) == 2, f"Expected 2 rows, got {len(results)}"
        assert len(results[0][1]) == 3000, f"Expected 3000 bytes, got {len(results[0][1])}"
        assert len(results[1][1]) == 1000, f"Expected 1000 bytes, got {len(results[1][1])}"
        assert results[0][1] == medium_data, "Medium binary data mismatch"
        assert results[1][1] == small_data, "Small binary data mismatch"
        
        print("Small/medium binary data inserted and verified successfully.")
    except Exception as e:
        pytest.fail(f"Small binary data insertion test failed: {e}")
    finally:
        drop_table_if_exists(cursor, "#pytest_small_binary")
        db_connection.commit()

def test_varbinarymax_insert_fetch(cursor, db_connection):
    """Test for VARBINARY(MAX) insert and fetch (streaming support) using execute per row"""
    try:
        # Create test table
        drop_table_if_exists(cursor, "#pytest_varbinarymax")
        cursor.execute("""
            CREATE TABLE #pytest_varbinarymax (
                id INT,
                binary_data VARBINARY(MAX)
            )
        """)

        # Prepare test data
        test_data = [
            (2, b''),                     # Empty bytes
            (3, b'1234567890'),           # Small binary
            (4, b'A' * 9000),             # Large binary > 8000 (streaming)
            (5, b'B' * 20000),            # Large binary > 8000 (streaming)
            (6, b'C' * 8000),             # Edge case: exactly 8000 bytes
            (7, b'D' * 8001),             # Edge case: just over 8000 bytes
        ]

        # Insert each row using execute
        for row_id, binary in test_data:
            cursor.execute("INSERT INTO #pytest_varbinarymax VALUES (?, ?)", (row_id, binary))
        db_connection.commit()

        # ---------- FETCHONE TEST (multi-column) ----------
        cursor.execute("SELECT id, binary_data FROM #pytest_varbinarymax ORDER BY id")
        rows = []
        while True:
            row = cursor.fetchone()
            if row is None:
                break
            rows.append(row)

        assert len(rows) == len(test_data), f"Expected {len(test_data)} rows, got {len(rows)}"

        # Validate each row
        for i, (expected_id, expected_data) in enumerate(test_data):
            fetched_id, fetched_data = rows[i]
            assert fetched_id == expected_id, f"Row {i+1} ID mismatch: expected {expected_id}, got {fetched_id}"
            assert isinstance(fetched_data, bytes), f"Row {i+1} expected bytes, got {type(fetched_data)}"
            assert fetched_data == expected_data, f"Row {i+1} data mismatch"

        # ---------- FETCHALL TEST ----------
        cursor.execute("SELECT id, binary_data FROM #pytest_varbinarymax ORDER BY id")
        all_rows = cursor.fetchall()
        assert len(all_rows) == len(test_data)

        # ---------- FETCHMANY TEST ----------
        cursor.execute("SELECT id, binary_data FROM #pytest_varbinarymax ORDER BY id")
        batch_size = 2
        batches = []
        while True:
            batch = cursor.fetchmany(batch_size)
            if not batch:
                break
            batches.extend(batch)
        assert len(batches) == len(test_data)

    except Exception as e:
        pytest.fail(f"VARBINARY(MAX) insert/fetch test failed: {e}")
    finally:
        drop_table_if_exists(cursor, "#pytest_varbinarymax")
        db_connection.commit()


def test_all_empty_binaries(cursor, db_connection):
    """Test table with only empty binary values"""
    try:
        # Create test table
        drop_table_if_exists(cursor, "#pytest_all_empty_binary")
        cursor.execute("""
            CREATE TABLE #pytest_all_empty_binary (
                id INT,
                empty_binary VARBINARY(100)
            )
        """)
        
        # Insert multiple rows with only empty binary data
        test_data = [
            (1, b''),
            (2, b''),
            (3, b''),
            (4, b''),
            (5, b''),
        ]
        
        cursor.executemany("INSERT INTO #pytest_all_empty_binary VALUES (?, ?)", test_data)
        db_connection.commit()
        
        # Verify all data is empty binary
        cursor.execute("SELECT id, empty_binary FROM #pytest_all_empty_binary ORDER BY id")
        results = cursor.fetchall()
        
        assert len(results) == 5, f"Expected 5 rows, got {len(results)}"
        for i, row in enumerate(results, 1):
            assert row[0] == i, f"ID mismatch for row {i}"
            assert row[1] == b'', f"Row {i} should have empty binary, got {row[1]}"
            assert isinstance(row[1], bytes), f"Row {i} should return bytes type, got {type(row[1])}"
            assert len(row[1]) == 0, f"Row {i} should have zero-length binary"
        
    except Exception as e:
        pytest.fail(f"All empty binaries test failed: {e}")
    finally:
        drop_table_if_exists(cursor, "#pytest_all_empty_binary")
        db_connection.commit()

def test_mixed_bytes_and_bytearray_types(cursor, db_connection):
    """Test mixing bytes and bytearray types in same column with executemany"""
    try:
        # Create test table
        drop_table_if_exists(cursor, "#pytest_mixed_binary_types")
        cursor.execute("""
            CREATE TABLE #pytest_mixed_binary_types (
                id INT,
                binary_data VARBINARY(100)
            )
        """)
        
        # Test data mixing bytes and bytearray for the same column
        test_data = [
            (1, b'bytes_data'),              # bytes type
            (2, bytearray(b'bytearray_1')),  # bytearray type
            (3, b'more_bytes'),              # bytes type
            (4, bytearray(b'bytearray_2')),  # bytearray type
            (5, b''),                        # empty bytes
            (6, bytearray()),                # empty bytearray
            (7, bytearray(b'\x00\x01\x02\x03')),  # bytearray with null bytes
            (8, b'\x04\x05\x06\x07'),        # bytes with null bytes
        ]
        
        # Execute with mixed types
        cursor.executemany("INSERT INTO #pytest_mixed_binary_types VALUES (?, ?)", test_data)
        db_connection.commit()
        
        # Verify the data was inserted correctly
        cursor.execute("SELECT id, binary_data FROM #pytest_mixed_binary_types ORDER BY id")
        results = cursor.fetchall()
        
        assert len(results) == 8, f"Expected 8 rows, got {len(results)}"
        
        # Check each row - note that SQL Server returns everything as bytes
        expected_values = [
            b'bytes_data',
            b'bytearray_1',
            b'more_bytes', 
            b'bytearray_2',
            b'',
            b'',
            b'\x00\x01\x02\x03',
            b'\x04\x05\x06\x07',
        ]
        
        for i, (row, expected) in enumerate(zip(results, expected_values)):
            assert row[0] == i + 1, f"ID mismatch for row {i+1}"
            assert row[1] == expected, f"Row {i+1}: expected {expected}, got {row[1]}"
            assert isinstance(row[1], bytes), f"Row {i+1} should return bytes type, got {type(row[1])}"
        
    except Exception as e:
        pytest.fail(f"Mixed bytes and bytearray types test failed: {e}")
    finally:
        drop_table_if_exists(cursor, "#pytest_mixed_binary_types")
        db_connection.commit()

def test_binary_mostly_small_one_large(cursor, db_connection):
    """Test binary column with mostly small/empty values but one large value (within driver limits)"""
    try:
        # Create test table
        drop_table_if_exists(cursor, "#pytest_mixed_size_binary")
        cursor.execute("""
            CREATE TABLE #pytest_mixed_size_binary (
                id INT,
                binary_data VARBINARY(MAX)
            )
        """)
        
        # Create large binary value within both parameter and fetch limits (< 4096 bytes)
        large_binary = b'X' * 3500  # 3,500 bytes - under both limits
        
        # Test data with mostly small/empty values and one large value
        test_data = [
            (1, b''),                    # Empty
            (2, b'small'),               # Small value
            (3, b''),                    # Empty again
            (4, large_binary),           # Large value (3,500 bytes)
            (5, b'tiny'),                # Small value
            (6, b''),                    # Empty
            (7, b'short'),               # Small value
            (8, b''),                    # Empty
        ]
        
        # Execute with mixed sizes
        cursor.executemany("INSERT INTO #pytest_mixed_size_binary VALUES (?, ?)", test_data)
        db_connection.commit()
        
        # Verify the data was inserted correctly
        cursor.execute("SELECT id, binary_data FROM #pytest_mixed_size_binary ORDER BY id")
        results = cursor.fetchall()
        
        assert len(results) == 8, f"Expected 8 rows, got {len(results)}"
        
        # Check each row
        expected_lengths = [0, 5, 0, 3500, 4, 0, 5, 0]
        for i, (row, expected_len) in enumerate(zip(results, expected_lengths)):
            assert row[0] == i + 1, f"ID mismatch for row {i+1}"
            assert len(row[1]) == expected_len, f"Row {i+1}: expected length {expected_len}, got {len(row[1])}"
            
            # Special check for the large value
            if i == 3:  # Row 4 (index 3) has the large value
                assert row[1] == large_binary, f"Row 4 should have large binary data"
        
        # Test that we can query the large value specifically
        cursor.execute("SELECT binary_data FROM #pytest_mixed_size_binary WHERE id = 4")
        large_result = cursor.fetchone()
        assert len(large_result[0]) == 3500, "Large binary should be 3,500 bytes"
        assert large_result[0] == large_binary, "Large binary data should match"
        
        print("Note: Large binary test uses 3,500 bytes due to current driver limits (8192 param, 4096 fetch).")
        
    except Exception as e:
        pytest.fail(f"Binary mostly small one large test failed: {e}")
    finally:
        drop_table_if_exists(cursor, "#pytest_mixed_size_binary")
        db_connection.commit()

def test_varbinarymax_insert_fetch_null(cursor, db_connection):
    """Test insertion and retrieval of NULL value in VARBINARY(MAX) column."""
    try:
        drop_table_if_exists(cursor, "#pytest_varbinarymax_null")
        cursor.execute("""
            CREATE TABLE #pytest_varbinarymax_null (
                id INT,
                binary_data VARBINARY(MAX)
            )
        """)

        # Insert a row with NULL for binary_data
        cursor.execute(
            "INSERT INTO #pytest_varbinarymax_null VALUES (?, CAST(NULL AS VARBINARY(MAX)))",
            (1,)
        )
        db_connection.commit()

        # Fetch the row
        cursor.execute("SELECT id, binary_data FROM #pytest_varbinarymax_null")
        row = cursor.fetchone()

        assert row is not None, "No row fetched"
        fetched_id, fetched_data = row
        assert fetched_id == 1, "ID mismatch"
        assert fetched_data is None, "Expected NULL for binary_data"

    except Exception as e:
        pytest.fail(f"VARBINARY(MAX) NULL insert/fetch test failed: {e}")

    finally:
        drop_table_if_exists(cursor, "#pytest_varbinarymax_null")
        db_connection.commit()

def test_only_null_and_empty_binary(cursor, db_connection):
    """Test table with only NULL and empty binary values to ensure fallback doesn't produce size=0"""
    try:
        # Create test table
        drop_table_if_exists(cursor, "#pytest_null_empty_binary")
        cursor.execute("""
            CREATE TABLE #pytest_null_empty_binary (
                id INT,
                binary_data VARBINARY(100)
            )
        """)
        
        # Test data with only NULL and empty values
        test_data = [
            (1, None),    # NULL
            (2, b''),     # Empty bytes
            (3, None),    # NULL
            (4, b''),     # Empty bytes  
            (5, None),    # NULL
            (6, b''),     # Empty bytes
        ]
        
        # Execute with only NULL and empty values
        cursor.executemany("INSERT INTO #pytest_null_empty_binary VALUES (?, ?)", test_data)
        db_connection.commit()
        
        # Verify the data was inserted correctly
        cursor.execute("SELECT id, binary_data FROM #pytest_null_empty_binary ORDER BY id")
        results = cursor.fetchall()
        
        assert len(results) == 6, f"Expected 6 rows, got {len(results)}"
        
        # Check each row
        expected_values = [None, b'', None, b'', None, b'']
        for i, (row, expected) in enumerate(zip(results, expected_values)):
            assert row[0] == i + 1, f"ID mismatch for row {i+1}"
            
            if expected is None:
                assert row[1] is None, f"Row {i+1} should be NULL, got {row[1]}"
            else:
                assert row[1] == b'', f"Row {i+1} should be empty bytes, got {row[1]}"
                assert isinstance(row[1], bytes), f"Row {i+1} should return bytes type, got {type(row[1])}"
                assert len(row[1]) == 0, f"Row {i+1} should have zero length"
        
        # Test specific queries to ensure NULL vs empty distinction
        cursor.execute("SELECT COUNT(*) FROM #pytest_null_empty_binary WHERE binary_data IS NULL")
        null_count = cursor.fetchone()[0]
        assert null_count == 3, f"Expected 3 NULL values, got {null_count}"
        
        cursor.execute("SELECT COUNT(*) FROM #pytest_null_empty_binary WHERE binary_data IS NOT NULL")
        not_null_count = cursor.fetchone()[0] 
        assert not_null_count == 3, f"Expected 3 non-NULL values, got {not_null_count}"
        
        # Test that empty binary values have length 0 (not confused with NULL)
        cursor.execute("SELECT COUNT(*) FROM #pytest_null_empty_binary WHERE DATALENGTH(binary_data) = 0")
        empty_count = cursor.fetchone()[0]
        assert empty_count == 3, f"Expected 3 empty binary values, got {empty_count}"
        
    except Exception as e:
        pytest.fail(f"Only NULL and empty binary test failed: {e}")
    finally:
        drop_table_if_exists(cursor, "#pytest_null_empty_binary")
        db_connection.commit()

# ---------------------- VARCHAR(MAX) ----------------------

def test_varcharmax_short_fetch(cursor, db_connection):
    """Small VARCHAR(MAX), fetchone/fetchall/fetchmany."""
    try:
        cursor.execute("DROP TABLE IF EXISTS #pytest_varcharmax")
        cursor.execute("CREATE TABLE #pytest_varcharmax (col VARCHAR(MAX))")
        db_connection.commit()

        values = ["hello", "world"]
        for val in values:
            cursor.execute("INSERT INTO #pytest_varcharmax VALUES (?)", [val])
        db_connection.commit()

        # fetchone
        cursor.execute("SELECT col FROM #pytest_varcharmax ORDER BY col")
        row1 = cursor.fetchone()[0]
        row2 = cursor.fetchone()[0]
        assert {row1, row2} == set(values)
        assert cursor.fetchone() is None

        # fetchall
        cursor.execute("SELECT col FROM #pytest_varcharmax ORDER BY col")
        all_rows = [r[0] for r in cursor.fetchall()]
        assert set(all_rows) == set(values)

        # fetchmany
        cursor.execute("SELECT col FROM #pytest_varcharmax ORDER BY col")
        many = [r[0] for r in cursor.fetchmany(1)]
        assert many[0] in values
    finally:
        cursor.execute("DROP TABLE IF EXISTS #pytest_varcharmax")
        db_connection.commit()


def test_varcharmax_empty_string(cursor, db_connection):
    """Empty string in VARCHAR(MAX)."""
    try:
        cursor.execute("CREATE TABLE #pytest_varcharmax (col VARCHAR(MAX))")
        db_connection.commit()
        cursor.execute("INSERT INTO #pytest_varcharmax VALUES (?)", [""])
        db_connection.commit()

        cursor.execute("SELECT col FROM #pytest_varcharmax")
        assert cursor.fetchone()[0] == ""
    finally:
        cursor.execute("DROP TABLE #pytest_varcharmax")
        db_connection.commit()


def test_varcharmax_null(cursor, db_connection):
    """NULL in VARCHAR(MAX)."""
    try:
        cursor.execute("CREATE TABLE #pytest_varcharmax (col VARCHAR(MAX))")
        db_connection.commit()
        cursor.execute("INSERT INTO #pytest_varcharmax VALUES (?)", [None])
        db_connection.commit()

        cursor.execute("SELECT col FROM #pytest_varcharmax")
        assert cursor.fetchone()[0] is None
    finally:
        cursor.execute("DROP TABLE #pytest_varcharmax")
        db_connection.commit()


def test_varcharmax_boundary(cursor, db_connection):
    """Boundary at 8000 (inline limit)."""
    try:
        boundary_str = "X" * 8000
        cursor.execute("CREATE TABLE #pytest_varcharmax (col VARCHAR(MAX))")
        db_connection.commit()
        cursor.execute("INSERT INTO #pytest_varcharmax VALUES (?)", [boundary_str])
        db_connection.commit()

        cursor.execute("SELECT col FROM #pytest_varcharmax")
        assert cursor.fetchone()[0] == boundary_str
    finally:
        cursor.execute("DROP TABLE #pytest_varcharmax")
        db_connection.commit()


def test_varcharmax_streaming(cursor, db_connection):
    """Streaming fetch > 8k with all fetch modes."""
    try:
        values = ["Y" * 8100, "Z" * 10000]
        cursor.execute("CREATE TABLE #pytest_varcharmax (col VARCHAR(MAX))")
        db_connection.commit()
        for v in values:
            cursor.execute("INSERT INTO #pytest_varcharmax VALUES (?)", [v])
        db_connection.commit()

        # --- fetchall ---
        cursor.execute("SELECT col FROM #pytest_varcharmax ORDER BY LEN(col)")
        rows = [r[0] for r in cursor.fetchall()]
        assert rows == sorted(values, key=len)

        # --- fetchone ---
        cursor.execute("SELECT col FROM #pytest_varcharmax ORDER BY LEN(col)")
        r1 = cursor.fetchone()[0]
        r2 = cursor.fetchone()[0]
        assert {r1, r2} == set(values)
        assert cursor.fetchone() is None

        # --- fetchmany ---
        cursor.execute("SELECT col FROM #pytest_varcharmax ORDER BY LEN(col)")
        batch = [r[0] for r in cursor.fetchmany(1)]
        assert batch[0] in values
    finally:
        cursor.execute("DROP TABLE #pytest_varcharmax")
        db_connection.commit()


def test_varcharmax_large(cursor, db_connection):
    """Very large VARCHAR(MAX)."""
    try:
        large_str = "L" * 100_000
        cursor.execute("CREATE TABLE #pytest_varcharmax (col VARCHAR(MAX))")
        db_connection.commit()
        cursor.execute("INSERT INTO #pytest_varcharmax VALUES (?)", [large_str])
        db_connection.commit()

        cursor.execute("SELECT col FROM #pytest_varcharmax")
        assert cursor.fetchone()[0] == large_str
    finally:
        cursor.execute("DROP TABLE #pytest_varcharmax")
        db_connection.commit()


# ---------------------- NVARCHAR(MAX) ----------------------

def test_nvarcharmax_short_fetch(cursor, db_connection):
    """Small NVARCHAR(MAX), unicode, fetch modes."""
    try:
        values = ["hello", "world_ß"]
        cursor.execute("CREATE TABLE #pytest_nvarcharmax (col NVARCHAR(MAX))")
        db_connection.commit()
        for v in values:
            cursor.execute("INSERT INTO #pytest_nvarcharmax VALUES (?)", [v])
        db_connection.commit()

        # fetchone
        cursor.execute("SELECT col FROM #pytest_nvarcharmax ORDER BY col")
        r1 = cursor.fetchone()[0]
        r2 = cursor.fetchone()[0]
        assert {r1, r2} == set(values)
        assert cursor.fetchone() is None

        # fetchall
        cursor.execute("SELECT col FROM #pytest_nvarcharmax ORDER BY col")
        all_rows = [r[0] for r in cursor.fetchall()]
        assert set(all_rows) == set(values)

        # fetchmany
        cursor.execute("SELECT col FROM #pytest_nvarcharmax ORDER BY col")
        many = [r[0] for r in cursor.fetchmany(1)]
        assert many[0] in values
    finally:
        cursor.execute("DROP TABLE #pytest_nvarcharmax")
        db_connection.commit()


def test_nvarcharmax_empty_string(cursor, db_connection):
    """Empty string in NVARCHAR(MAX)."""
    try:
        cursor.execute("CREATE TABLE #pytest_nvarcharmax (col NVARCHAR(MAX))")
        db_connection.commit()
        cursor.execute("INSERT INTO #pytest_nvarcharmax VALUES (?)", [""])
        db_connection.commit()

        cursor.execute("SELECT col FROM #pytest_nvarcharmax")
        assert cursor.fetchone()[0] == ""
    finally:
        cursor.execute("DROP TABLE #pytest_nvarcharmax")
        db_connection.commit()


def test_nvarcharmax_null(cursor, db_connection):
    """NULL in NVARCHAR(MAX)."""
    try:
        cursor.execute("CREATE TABLE #pytest_nvarcharmax (col NVARCHAR(MAX))")
        db_connection.commit()
        cursor.execute("INSERT INTO #pytest_nvarcharmax VALUES (?)", [None])
        db_connection.commit()

        cursor.execute("SELECT col FROM #pytest_nvarcharmax")
        assert cursor.fetchone()[0] is None
    finally:
        cursor.execute("DROP TABLE #pytest_nvarcharmax")
        db_connection.commit()


def test_nvarcharmax_boundary(cursor, db_connection):
    """Boundary at 4000 characters (inline limit)."""
    try:
        boundary_str = "X" * 4000
        cursor.execute("CREATE TABLE #pytest_nvarcharmax (col NVARCHAR(MAX))")
        db_connection.commit()
        cursor.execute("INSERT INTO #pytest_nvarcharmax VALUES (?)", [boundary_str])
        db_connection.commit()

        cursor.execute("SELECT col FROM #pytest_nvarcharmax")
        assert cursor.fetchone()[0] == boundary_str
    finally:
        cursor.execute("DROP TABLE #pytest_nvarcharmax")
        db_connection.commit()


def test_nvarcharmax_streaming(cursor, db_connection):
    """Streaming fetch > 4k unicode with all fetch modes."""
    try:
        values = ["Ω" * 4100, "漢" * 5000]
        cursor.execute("CREATE TABLE #pytest_nvarcharmax (col NVARCHAR(MAX))")
        db_connection.commit()
        for v in values:
            cursor.execute("INSERT INTO #pytest_nvarcharmax VALUES (?)", [v])
        db_connection.commit()

        # --- fetchall ---
        cursor.execute("SELECT col FROM #pytest_nvarcharmax ORDER BY LEN(col)")
        rows = [r[0] for r in cursor.fetchall()]
        assert rows == sorted(values, key=len)

        # --- fetchone ---
        cursor.execute("SELECT col FROM #pytest_nvarcharmax ORDER BY LEN(col)")
        r1 = cursor.fetchone()[0]
        r2 = cursor.fetchone()[0]
        assert {r1, r2} == set(values)
        assert cursor.fetchone() is None

        # --- fetchmany ---
        cursor.execute("SELECT col FROM #pytest_nvarcharmax ORDER BY LEN(col)")
        batch = [r[0] for r in cursor.fetchmany(1)]
        assert batch[0] in values
    finally:
        cursor.execute("DROP TABLE #pytest_nvarcharmax")
        db_connection.commit()


def test_nvarcharmax_large(cursor, db_connection):
    """Very large NVARCHAR(MAX)."""
    try:
        large_str = "漢" * 50_000
        cursor.execute("CREATE TABLE #pytest_nvarcharmax (col NVARCHAR(MAX))")
        db_connection.commit()
        cursor.execute("INSERT INTO #pytest_nvarcharmax VALUES (?)", [large_str])
        db_connection.commit()

        cursor.execute("SELECT col FROM #pytest_nvarcharmax")
        assert cursor.fetchone()[0] == large_str
    finally:
        cursor.execute("DROP TABLE #pytest_nvarcharmax")
        db_connection.commit()

def test_money_smallmoney_insert_fetch(cursor, db_connection):
    """Test inserting and retrieving valid MONEY and SMALLMONEY values including boundaries and typical data"""
    try:
        drop_table_if_exists(cursor, "dbo.money_test")
        cursor.execute("""
            CREATE TABLE dbo.money_test (
                id INT IDENTITY PRIMARY KEY,
                m MONEY,
                sm SMALLMONEY,
                d DECIMAL(19,4),
                n NUMERIC(10,4)
            )
        """)
        db_connection.commit()

        # Max values
        cursor.execute("INSERT INTO dbo.money_test (m, sm, d, n) VALUES (?, ?, ?, ?)",
                       (decimal.Decimal("922337203685477.5807"), decimal.Decimal("214748.3647"),
                        decimal.Decimal("9999999999999.9999"), decimal.Decimal("1234.5678")))

        # Min values
        cursor.execute("INSERT INTO dbo.money_test (m, sm, d, n) VALUES (?, ?, ?, ?)",
                       (decimal.Decimal("-922337203685477.5808"), decimal.Decimal("-214748.3648"),
                        decimal.Decimal("-9999999999999.9999"), decimal.Decimal("-1234.5678")))

        # Typical values
        cursor.execute("INSERT INTO dbo.money_test (m, sm, d, n) VALUES (?, ?, ?, ?)",
                       (decimal.Decimal("1234567.8901"), decimal.Decimal("12345.6789"),
                        decimal.Decimal("42.4242"), decimal.Decimal("3.1415")))

        # NULL values
        cursor.execute("INSERT INTO dbo.money_test (m, sm, d, n) VALUES (?, ?, ?, ?)",
                       (None, None, None, None))

        db_connection.commit()

        cursor.execute("SELECT m, sm, d, n FROM dbo.money_test ORDER BY id")
        results = cursor.fetchall()
        assert len(results) == 4, f"Expected 4 rows, got {len(results)}"

        expected = [
            (decimal.Decimal("922337203685477.5807"), decimal.Decimal("214748.3647"),
             decimal.Decimal("9999999999999.9999"), decimal.Decimal("1234.5678")),
            (decimal.Decimal("-922337203685477.5808"), decimal.Decimal("-214748.3648"),
             decimal.Decimal("-9999999999999.9999"), decimal.Decimal("-1234.5678")),
            (decimal.Decimal("1234567.8901"), decimal.Decimal("12345.6789"),
             decimal.Decimal("42.4242"), decimal.Decimal("3.1415")),
            (None, None, None, None)
        ]

        for i, (row, exp) in enumerate(zip(results, expected)):
            for j, (val, exp_val) in enumerate(zip(row, exp), 1):
                if exp_val is None:
                    assert val is None, f"Row {i+1} col{j}: expected None, got {val}"
                else:
                    assert val == exp_val, f"Row {i+1} col{j}: expected {exp_val}, got {val}"
                    assert isinstance(val, decimal.Decimal), f"Row {i+1} col{j}: expected Decimal, got {type(val)}"

    except Exception as e:
        pytest.fail(f"MONEY and SMALLMONEY insert/fetch test failed: {e}")
    finally:
        drop_table_if_exists(cursor, "dbo.money_test")
        db_connection.commit()


def test_money_smallmoney_null_handling(cursor, db_connection):
    """Test that NULL values for MONEY and SMALLMONEY are stored and retrieved correctly"""
    try:
        drop_table_if_exists(cursor, "dbo.money_test")
        cursor.execute("""
            CREATE TABLE dbo.money_test (
                id INT IDENTITY PRIMARY KEY,
                m MONEY,
                sm SMALLMONEY
            )
        """)
        db_connection.commit()

        # Row with both NULLs
        cursor.execute("INSERT INTO dbo.money_test (m, sm) VALUES (?, ?)", (None, None))

        # Row with m filled, sm NULL
        cursor.execute("INSERT INTO dbo.money_test (m, sm) VALUES (?, ?)",
                       (decimal.Decimal("123.4500"), None))

        # Row with m NULL, sm filled
        cursor.execute("INSERT INTO dbo.money_test (m, sm) VALUES (?, ?)",
                       (None, decimal.Decimal("67.8900")))

        db_connection.commit()

        cursor.execute("SELECT m, sm FROM dbo.money_test ORDER BY id")
        results = cursor.fetchall()
        assert len(results) == 3, f"Expected 3 rows, got {len(results)}"

        expected = [
            (None, None),
            (decimal.Decimal("123.4500"), None),
            (None, decimal.Decimal("67.8900"))
        ]

        for i, (row, exp) in enumerate(zip(results, expected)):
            for j, (val, exp_val) in enumerate(zip(row, exp), 1):
                if exp_val is None:
                    assert val is None, f"Row {i+1} col{j}: expected None, got {val}"
                else:
                    assert val == exp_val, f"Row {i+1} col{j}: expected {exp_val}, got {val}"
                    assert isinstance(val, decimal.Decimal), f"Row {i+1} col{j}: expected Decimal, got {type(val)}"

    except Exception as e:
        pytest.fail(f"MONEY and SMALLMONEY NULL handling test failed: {e}")
    finally:
        drop_table_if_exists(cursor, "dbo.money_test")
        db_connection.commit()


def test_money_smallmoney_roundtrip(cursor, db_connection):
    """Test inserting and retrieving MONEY and SMALLMONEY using decimal.Decimal roundtrip"""
    try:
        drop_table_if_exists(cursor, "dbo.money_test")
        cursor.execute("""
            CREATE TABLE dbo.money_test (
                id INT IDENTITY PRIMARY KEY,
                m MONEY,
                sm SMALLMONEY
            )
        """)
        db_connection.commit()

        values = (decimal.Decimal("12345.6789"), decimal.Decimal("987.6543"))
        cursor.execute("INSERT INTO dbo.money_test (m, sm) VALUES (?, ?)", values)
        db_connection.commit()

        cursor.execute("SELECT m, sm FROM dbo.money_test ORDER BY id DESC")
        row = cursor.fetchone()
        for i, (val, exp_val) in enumerate(zip(row, values), 1):
            assert val == exp_val, f"col{i} roundtrip mismatch, got {val}, expected {exp_val}"
            assert isinstance(val, decimal.Decimal), f"col{i} should be Decimal, got {type(val)}"

    except Exception as e:
        pytest.fail(f"MONEY and SMALLMONEY roundtrip test failed: {e}")
    finally:
        drop_table_if_exists(cursor, "dbo.money_test")
        db_connection.commit()


def test_money_smallmoney_boundaries(cursor, db_connection):
    """Test boundary values for MONEY and SMALLMONEY types are handled correctly"""
    try:
        drop_table_if_exists(cursor, "dbo.money_test")
        cursor.execute("""
            CREATE TABLE dbo.money_test (
                id INT IDENTITY PRIMARY KEY,
                m MONEY,
                sm SMALLMONEY
            )
        """)
        db_connection.commit()

        # Insert max boundary
        cursor.execute("INSERT INTO dbo.money_test (m, sm) VALUES (?, ?)",
                       (decimal.Decimal("922337203685477.5807"), decimal.Decimal("214748.3647")))

        # Insert min boundary
        cursor.execute("INSERT INTO dbo.money_test (m, sm) VALUES (?, ?)",
                       (decimal.Decimal("-922337203685477.5808"), decimal.Decimal("-214748.3648")))

        db_connection.commit()

        cursor.execute("SELECT m, sm FROM dbo.money_test ORDER BY id DESC")
        results = cursor.fetchall()
        expected = [
            (decimal.Decimal("-922337203685477.5808"), decimal.Decimal("-214748.3648")),
            (decimal.Decimal("922337203685477.5807"), decimal.Decimal("214748.3647"))
        ]
        for i, (row, exp_row) in enumerate(zip(results, expected), 1):
            for j, (val, exp_val) in enumerate(zip(row, exp_row), 1):
                assert val == exp_val, f"Row {i} col{j} mismatch, got {val}, expected {exp_val}"
                assert isinstance(val, decimal.Decimal), f"Row {i} col{j} should be Decimal, got {type(val)}"

    except Exception as e:
        pytest.fail(f"MONEY and SMALLMONEY boundary values test failed: {e}")
    finally:
        drop_table_if_exists(cursor, "dbo.money_test")
        db_connection.commit()


def test_money_smallmoney_invalid_values(cursor, db_connection):
    """Test that invalid or out-of-range MONEY and SMALLMONEY values raise errors"""
    try:
        drop_table_if_exists(cursor, "dbo.money_test")
        cursor.execute("""
            CREATE TABLE dbo.money_test (
                id INT IDENTITY PRIMARY KEY,
                m MONEY,
                sm SMALLMONEY
            )
        """)
        db_connection.commit()

        # Out of range MONEY
        with pytest.raises(Exception):
            cursor.execute("INSERT INTO dbo.money_test (m) VALUES (?)", (decimal.Decimal("922337203685477.5808"),))

        # Out of range SMALLMONEY
        with pytest.raises(Exception):
            cursor.execute("INSERT INTO dbo.money_test (sm) VALUES (?)", (decimal.Decimal("214748.3648"),))

        # Invalid string
        with pytest.raises(Exception):
            cursor.execute("INSERT INTO dbo.money_test (m) VALUES (?)", ("invalid_string",))

    except Exception as e:
        pytest.fail(f"MONEY and SMALLMONEY invalid values test failed: {e}")
    finally:
        drop_table_if_exists(cursor, "dbo.money_test")
        db_connection.commit()

def test_decimal_separator_with_multiple_values(cursor, db_connection):
    """Test decimal separator with multiple different decimal values"""
    original_separator = mssql_python.getDecimalSeparator()

    try:
        # Create test table
        cursor.execute("""
        CREATE TABLE #pytest_decimal_multi_test (
            id INT PRIMARY KEY,
            positive_value DECIMAL(10, 2),
            negative_value DECIMAL(10, 2),
            zero_value DECIMAL(10, 2),
            small_value DECIMAL(10, 4)
        )
        """)
        db_connection.commit()
        
        # Insert test data
        cursor.execute("""
        INSERT INTO #pytest_decimal_multi_test VALUES (1, 123.45, -67.89, 0.00, 0.0001)
        """)
        db_connection.commit()
        
        # Test with default separator first
        cursor.execute("SELECT * FROM #pytest_decimal_multi_test")
        row = cursor.fetchone()
        default_str = str(row)
        assert '123.45' in default_str, "Default positive value formatting incorrect"
        assert '-67.89' in default_str, "Default negative value formatting incorrect"
        
        # Change to comma separator
        mssql_python.setDecimalSeparator(',')
        cursor.execute("SELECT * FROM #pytest_decimal_multi_test")
        row = cursor.fetchone()
        comma_str = str(row)
        
        # Verify comma is used in all decimal values
        assert '123,45' in comma_str, "Positive value not formatted with comma"
        assert '-67,89' in comma_str, "Negative value not formatted with comma"
        assert '0,00' in comma_str, "Zero value not formatted with comma"
        assert '0,0001' in comma_str, "Small value not formatted with comma"
        
    finally:
        # Restore original separator
        mssql_python.setDecimalSeparator(original_separator)
        
        # Cleanup
        cursor.execute("DROP TABLE IF EXISTS #pytest_decimal_multi_test")
        db_connection.commit()

def test_decimal_separator_calculations(cursor, db_connection):
    """Test that decimal separator doesn't affect calculations"""
    original_separator = mssql_python.getDecimalSeparator()

    try:
        # Create test table
        cursor.execute("""
        CREATE TABLE #pytest_decimal_calc_test (
            id INT PRIMARY KEY,
            value1 DECIMAL(10, 2),
            value2 DECIMAL(10, 2)
        )
        """)
        db_connection.commit()
        
        # Insert test data
        cursor.execute("""
        INSERT INTO #pytest_decimal_calc_test VALUES (1, 10.25, 5.75)
        """)
        db_connection.commit()
        
        # Test with default separator
        cursor.execute("SELECT value1 + value2 AS sum_result FROM #pytest_decimal_calc_test")
        row = cursor.fetchone()
        assert row.sum_result == decimal.Decimal('16.00'), "Sum calculation incorrect with default separator"
        
        # Change to comma separator
        mssql_python.setDecimalSeparator(',')
        
        # Calculations should still work correctly
        cursor.execute("SELECT value1 + value2 AS sum_result FROM #pytest_decimal_calc_test")
        row = cursor.fetchone()
        assert row.sum_result == decimal.Decimal('16.00'), "Sum calculation affected by separator change"
        
        # But string representation should use comma
        assert '16,00' in str(row), "Sum result not formatted with comma in string representation"
        
    finally:
        # Restore original separator
        mssql_python.setDecimalSeparator(original_separator)
        
        # Cleanup
        cursor.execute("DROP TABLE IF EXISTS #pytest_decimal_calc_test")
        db_connection.commit()

def test_decimal_separator_function(cursor, db_connection):
    """Test decimal separator functionality with database operations"""
    # Store original value to restore after test
    original_separator = mssql_python.getDecimalSeparator()

    try:
        # Create test table
        cursor.execute("""
        CREATE TABLE #pytest_decimal_separator_test (
            id INT PRIMARY KEY,
            decimal_value DECIMAL(10, 2)
        )
        """)
        db_connection.commit()

        # Insert test values with default separator (.)
        test_value = decimal.Decimal('123.45')
        cursor.execute("""
        INSERT INTO #pytest_decimal_separator_test (id, decimal_value)
        VALUES (1, ?)
        """, [test_value])
        db_connection.commit()

        # First test with default decimal separator (.)
        cursor.execute("SELECT id, decimal_value FROM #pytest_decimal_separator_test")
        row = cursor.fetchone()
        default_str = str(row)
        assert '123.45' in default_str, "Default separator not found in string representation"

        # Now change to comma separator and test string representation
        mssql_python.setDecimalSeparator(',')
        cursor.execute("SELECT id, decimal_value FROM #pytest_decimal_separator_test")
        row = cursor.fetchone()
        
        # This should format the decimal with a comma in the string representation
        comma_str = str(row)
        assert '123,45' in comma_str, f"Expected comma in string representation but got: {comma_str}"
        
    finally:
        # Restore original decimal separator
        mssql_python.setDecimalSeparator(original_separator)
        
        # Cleanup
        cursor.execute("DROP TABLE IF EXISTS #pytest_decimal_separator_test")
        db_connection.commit()

def test_decimal_separator_basic_functionality():
    """Test basic decimal separator functionality without database operations"""
    # Store original value to restore after test
    original_separator = mssql_python.getDecimalSeparator()
    
    try:
        # Test default value
        assert mssql_python.getDecimalSeparator() == '.', "Default decimal separator should be '.'"
        
        # Test setting to comma
        mssql_python.setDecimalSeparator(',')
        assert mssql_python.getDecimalSeparator() == ',', "Decimal separator should be ',' after setting"
        
        # Test setting to other valid separators
        mssql_python.setDecimalSeparator(':')
        assert mssql_python.getDecimalSeparator() == ':', "Decimal separator should be ':' after setting"
        
        # Test invalid inputs
        with pytest.raises(ValueError):
            mssql_python.setDecimalSeparator('')  # Empty string
        
        with pytest.raises(ValueError):
            mssql_python.setDecimalSeparator('too_long')  # More than one character
        
        with pytest.raises(ValueError):
            mssql_python.setDecimalSeparator(123)  # Not a string
            
    finally:
        # Restore original separator
        mssql_python.setDecimalSeparator(original_separator)

def test_lowercase_attribute(cursor, db_connection):
    """Test that the lowercase attribute properly converts column names to lowercase"""
    
    # Store original value to restore after test
    original_lowercase = mssql_python.lowercase
    drop_cursor = None
    
    try:
        # Create a test table with mixed-case column names
        cursor.execute("""
        CREATE TABLE #pytest_lowercase_test (
            ID INT PRIMARY KEY,
            UserName VARCHAR(50),
            EMAIL_ADDRESS VARCHAR(100),
            PhoneNumber VARCHAR(20)
        )
        """)
        db_connection.commit()
        
        # Insert test data
        cursor.execute("""
        INSERT INTO #pytest_lowercase_test (ID, UserName, EMAIL_ADDRESS, PhoneNumber)
        VALUES (1, 'JohnDoe', 'john@example.com', '555-1234')
        """)
        db_connection.commit()
        
        # First test with lowercase=False (default)
        mssql_python.lowercase = False
        cursor1 = db_connection.cursor()
        cursor1.execute("SELECT * FROM #pytest_lowercase_test")
        
        # Description column names should preserve original case
        column_names1 = [desc[0] for desc in cursor1.description]
        assert "ID" in column_names1, "Column 'ID' should be present with original case"
        assert "UserName" in column_names1, "Column 'UserName' should be present with original case"  
        
        # Make sure to consume all results and close the cursor
        cursor1.fetchall()
        cursor1.close()
        
        # Now test with lowercase=True
        mssql_python.lowercase = True
        cursor2 = db_connection.cursor()
        cursor2.execute("SELECT * FROM #pytest_lowercase_test")
        
        # Description column names should be lowercase
        column_names2 = [desc[0] for desc in cursor2.description]
        assert "id" in column_names2, "Column names should be lowercase when lowercase=True"
        assert "username" in column_names2, "Column names should be lowercase when lowercase=True"
        
        # Make sure to consume all results and close the cursor
        cursor2.fetchall()
        cursor2.close()
        
        # Create a fresh cursor for cleanup
        drop_cursor = db_connection.cursor()
        
    finally:
        # Restore original value
        mssql_python.lowercase = original_lowercase
        
        try:
            # Use a separate cursor for cleanup
            if drop_cursor:
                drop_cursor.execute("DROP TABLE IF EXISTS #pytest_lowercase_test")
                db_connection.commit()
                drop_cursor.close()
        except Exception as e:
            print(f"Warning: Failed to drop test table: {e}")

def test_decimal_separator_function(cursor, db_connection):
    """Test decimal separator functionality with database operations"""
    # Store original value to restore after test
    original_separator = mssql_python.getDecimalSeparator()

    try:
        # Create test table
        cursor.execute("""
        CREATE TABLE #pytest_decimal_separator_test (
            id INT PRIMARY KEY,
            decimal_value DECIMAL(10, 2)
        )
        """)
        db_connection.commit()

        # Insert test values with default separator (.)
        test_value = decimal.Decimal('123.45')
        cursor.execute("""
        INSERT INTO #pytest_decimal_separator_test (id, decimal_value)
        VALUES (1, ?)
        """, [test_value])
        db_connection.commit()

        # First test with default decimal separator (.)
        cursor.execute("SELECT id, decimal_value FROM #pytest_decimal_separator_test")
        row = cursor.fetchone()
        default_str = str(row)
        assert '123.45' in default_str, "Default separator not found in string representation"

        # Now change to comma separator and test string representation
        mssql_python.setDecimalSeparator(',')
        cursor.execute("SELECT id, decimal_value FROM #pytest_decimal_separator_test")
        row = cursor.fetchone()
        
        # This should format the decimal with a comma in the string representation
        comma_str = str(row)
        assert '123,45' in comma_str, f"Expected comma in string representation but got: {comma_str}"
        
    finally:
        # Restore original decimal separator
        mssql_python.setDecimalSeparator(original_separator)
        
        # Cleanup
        cursor.execute("DROP TABLE IF EXISTS #pytest_decimal_separator_test")
        db_connection.commit()

def test_decimal_separator_basic_functionality():
    """Test basic decimal separator functionality without database operations"""
    # Store original value to restore after test
    original_separator = mssql_python.getDecimalSeparator()
    
    try:
        # Test default value
        assert mssql_python.getDecimalSeparator() == '.', "Default decimal separator should be '.'"
        
        # Test setting to comma
        mssql_python.setDecimalSeparator(',')
        assert mssql_python.getDecimalSeparator() == ',', "Decimal separator should be ',' after setting"
        
        # Test setting to other valid separators
        mssql_python.setDecimalSeparator(':')
        assert mssql_python.getDecimalSeparator() == ':', "Decimal separator should be ':' after setting"
        
        # Test invalid inputs
        with pytest.raises(ValueError):
            mssql_python.setDecimalSeparator('')  # Empty string
        
        with pytest.raises(ValueError):
            mssql_python.setDecimalSeparator('too_long')  # More than one character
        
        with pytest.raises(ValueError):
            mssql_python.setDecimalSeparator(123)  # Not a string
            
    finally:
        # Restore original separator
        mssql_python.setDecimalSeparator(original_separator)

def test_decimal_separator_with_multiple_values(cursor, db_connection):
    """Test decimal separator with multiple different decimal values"""
    original_separator = mssql_python.getDecimalSeparator()

    try:
        # Create test table
        cursor.execute("""
        CREATE TABLE #pytest_decimal_multi_test (
            id INT PRIMARY KEY,
            positive_value DECIMAL(10, 2),
            negative_value DECIMAL(10, 2),
            zero_value DECIMAL(10, 2),
            small_value DECIMAL(10, 4)
        )
        """)
        db_connection.commit()
        
        # Insert test data
        cursor.execute("""
        INSERT INTO #pytest_decimal_multi_test VALUES (1, 123.45, -67.89, 0.00, 0.0001)
        """)
        db_connection.commit()
        
        # Test with default separator first
        cursor.execute("SELECT * FROM #pytest_decimal_multi_test")
        row = cursor.fetchone()
        default_str = str(row)
        assert '123.45' in default_str, "Default positive value formatting incorrect"
        assert '-67.89' in default_str, "Default negative value formatting incorrect"
        
        # Change to comma separator
        mssql_python.setDecimalSeparator(',')
        cursor.execute("SELECT * FROM #pytest_decimal_multi_test")
        row = cursor.fetchone()
        comma_str = str(row)
        
        # Verify comma is used in all decimal values
        assert '123,45' in comma_str, "Positive value not formatted with comma"
        assert '-67,89' in comma_str, "Negative value not formatted with comma"
        assert '0,00' in comma_str, "Zero value not formatted with comma"
        assert '0,0001' in comma_str, "Small value not formatted with comma"
        
    finally:
        # Restore original separator
        mssql_python.setDecimalSeparator(original_separator)
        
        # Cleanup
        cursor.execute("DROP TABLE IF EXISTS #pytest_decimal_multi_test")
        db_connection.commit()

def test_decimal_separator_calculations(cursor, db_connection):
    """Test that decimal separator doesn't affect calculations"""
    original_separator = mssql_python.getDecimalSeparator()

    try:
        # Create test table
        cursor.execute("""
        CREATE TABLE #pytest_decimal_calc_test (
            id INT PRIMARY KEY,
            value1 DECIMAL(10, 2),
            value2 DECIMAL(10, 2)
        )
        """)
        db_connection.commit()
        
        # Insert test data
        cursor.execute("""
        INSERT INTO #pytest_decimal_calc_test VALUES (1, 10.25, 5.75)
        """)
        db_connection.commit()
        
        # Test with default separator
        cursor.execute("SELECT value1 + value2 AS sum_result FROM #pytest_decimal_calc_test")
        row = cursor.fetchone()
        assert row.sum_result == decimal.Decimal('16.00'), "Sum calculation incorrect with default separator"
        
        # Change to comma separator
        mssql_python.setDecimalSeparator(',')
        
        # Calculations should still work correctly
        cursor.execute("SELECT value1 + value2 AS sum_result FROM #pytest_decimal_calc_test")
        row = cursor.fetchone()
        assert row.sum_result == decimal.Decimal('16.00'), "Sum calculation affected by separator change"
        
        # But string representation should use comma
        assert '16,00' in str(row), "Sum result not formatted with comma in string representation"
        
    finally:
        # Restore original separator
        mssql_python.setDecimalSeparator(original_separator)
        
        # Cleanup
        cursor.execute("DROP TABLE IF EXISTS #pytest_decimal_calc_test")
        db_connection.commit()

<<<<<<< HEAD
def test_datetimeoffset_read_write(cursor, db_connection):
    """
    Test the driver's ability to correctly read and write DATETIMEOFFSET data,
    including timezone information.
    """
    try:
        datetimeoffset_test_cases = [
            (
                "2023-10-26 10:30:00.0000000 +05:30",
                datetime(2023, 10, 26, 10, 30, 0, 0,
                        tzinfo=timezone(timedelta(hours=5, minutes=30)))
            ),
            (
                "2023-10-27 15:45:10.1234567 -08:00",
                datetime(2023, 10, 27, 15, 45, 10, 123456,
                        tzinfo=timezone(timedelta(hours=-8)))
            ),
            (
                "2023-10-28 20:00:05.9876543 +00:00",
                datetime(2023, 10, 28, 20, 0, 5, 987654,
                        tzinfo=timezone(timedelta(hours=0)))
            ),
            (
                "invalid", # Placeholder for the SQL string
                datetime(2023, 10, 29, 10, 0)
            )
        ]
        cursor.execute("IF OBJECT_ID('tempdb..#pytest_dto', 'U') IS NOT NULL DROP TABLE #pytest_dto;")
        cursor.execute("CREATE TABLE #pytest_dto (id INT PRIMARY KEY, dto_column DATETIMEOFFSET);")
        db_connection.commit()
        insert_statement = "INSERT INTO #pytest_dto (id, dto_column) VALUES (?, ?);"
        for i, (sql_str, python_dt) in enumerate(datetimeoffset_test_cases):
            # Insert timezone-aware datetime objects
            cursor.execute(insert_statement, i, python_dt)
        db_connection.commit()

        cursor.execute("SELECT id, dto_column FROM #pytest_dto ORDER BY id;")
        
        for i, (sql_str, python_dt) in enumerate(datetimeoffset_test_cases):
            if sql_str == "invalid":
                continue

            row = cursor.fetchone()
            assert row is not None, f"No row fetched for test case {i}."
            
            fetched_id, fetched_dto = row
            assert fetched_dto.tzinfo is not None, "Fetched datetime object is naive."
            expected_utc = python_dt.astimezone(timezone.utc).replace(tzinfo=None)
            fetched_utc = fetched_dto.astimezone(timezone.utc).replace(tzinfo=None)
            expected_utc = expected_utc.replace(microsecond=int(expected_utc.microsecond / 1000) * 1000)
            fetched_utc = fetched_utc.replace(microsecond=int(fetched_utc.microsecond / 1000) * 1000)
            assert fetched_utc == expected_utc, (
                f"Value mismatch for test case {i}. "
                f"Expected UTC: {expected_utc}, Got UTC: {fetched_utc}"
            )
    finally:
        cursor.execute("IF OBJECT_ID('tempdb..#pytest_dto', 'U') IS NOT NULL DROP TABLE #pytest_dto;")
        db_connection.commit()

=======
def test_lowercase_attribute(cursor, db_connection):
    """Test that the lowercase attribute properly converts column names to lowercase"""
    
    # Store original value to restore after test
    original_lowercase = mssql_python.lowercase
    drop_cursor = None
    
    try:
        # Create a test table with mixed-case column names
        cursor.execute("""
        CREATE TABLE #pytest_lowercase_test (
            ID INT PRIMARY KEY,
            UserName VARCHAR(50),
            EMAIL_ADDRESS VARCHAR(100),
            PhoneNumber VARCHAR(20)
        )
        """)
        db_connection.commit()
        
        # Insert test data
        cursor.execute("""
        INSERT INTO #pytest_lowercase_test (ID, UserName, EMAIL_ADDRESS, PhoneNumber)
        VALUES (1, 'JohnDoe', 'john@example.com', '555-1234')
        """)
        db_connection.commit()
        
        # First test with lowercase=False (default)
        mssql_python.lowercase = False
        cursor1 = db_connection.cursor()
        cursor1.execute("SELECT * FROM #pytest_lowercase_test")
        
        # Description column names should preserve original case
        column_names1 = [desc[0] for desc in cursor1.description]
        assert "ID" in column_names1, "Column 'ID' should be present with original case"
        assert "UserName" in column_names1, "Column 'UserName' should be present with original case"  
        
        # Make sure to consume all results and close the cursor
        cursor1.fetchall()
        cursor1.close()
        
        # Now test with lowercase=True
        mssql_python.lowercase = True
        cursor2 = db_connection.cursor()
        cursor2.execute("SELECT * FROM #pytest_lowercase_test")
        
        # Description column names should be lowercase
        column_names2 = [desc[0] for desc in cursor2.description]
        assert "id" in column_names2, "Column names should be lowercase when lowercase=True"
        assert "username" in column_names2, "Column names should be lowercase when lowercase=True"
        
        # Make sure to consume all results and close the cursor
        cursor2.fetchall()
        cursor2.close()
        
        # Create a fresh cursor for cleanup
        drop_cursor = db_connection.cursor()
        
    finally:
        # Restore original value
        mssql_python.lowercase = original_lowercase
        
        try:
            # Use a separate cursor for cleanup
            if drop_cursor:
                drop_cursor.execute("DROP TABLE IF EXISTS #pytest_lowercase_test")
                db_connection.commit()
                drop_cursor.close()
        except Exception as e:
            print(f"Warning: Failed to drop test table: {e}")

def test_decimal_separator_function(cursor, db_connection):
    """Test decimal separator functionality with database operations"""
    # Store original value to restore after test
    original_separator = mssql_python.getDecimalSeparator()

    try:
        # Create test table
        cursor.execute("""
        CREATE TABLE #pytest_decimal_separator_test (
            id INT PRIMARY KEY,
            decimal_value DECIMAL(10, 2)
        )
        """)
        db_connection.commit()

        # Insert test values with default separator (.)
        test_value = decimal.Decimal('123.45')
        cursor.execute("""
        INSERT INTO #pytest_decimal_separator_test (id, decimal_value)
        VALUES (1, ?)
        """, [test_value])
        db_connection.commit()

        # First test with default decimal separator (.)
        cursor.execute("SELECT id, decimal_value FROM #pytest_decimal_separator_test")
        row = cursor.fetchone()
        default_str = str(row)
        assert '123.45' in default_str, "Default separator not found in string representation"

        # Now change to comma separator and test string representation
        mssql_python.setDecimalSeparator(',')
        cursor.execute("SELECT id, decimal_value FROM #pytest_decimal_separator_test")
        row = cursor.fetchone()
        
        # This should format the decimal with a comma in the string representation
        comma_str = str(row)
        assert '123,45' in comma_str, f"Expected comma in string representation but got: {comma_str}"
        
    finally:
        # Restore original decimal separator
        mssql_python.setDecimalSeparator(original_separator)
        
        # Cleanup
        cursor.execute("DROP TABLE IF EXISTS #pytest_decimal_separator_test")
        db_connection.commit()

def test_decimal_separator_basic_functionality():
    """Test basic decimal separator functionality without database operations"""
    # Store original value to restore after test
    original_separator = mssql_python.getDecimalSeparator()
    
    try:
        # Test default value
        assert mssql_python.getDecimalSeparator() == '.', "Default decimal separator should be '.'"
        
        # Test setting to comma
        mssql_python.setDecimalSeparator(',')
        assert mssql_python.getDecimalSeparator() == ',', "Decimal separator should be ',' after setting"
        
        # Test setting to other valid separators
        mssql_python.setDecimalSeparator(':')
        assert mssql_python.getDecimalSeparator() == ':', "Decimal separator should be ':' after setting"
        
        # Test invalid inputs
        with pytest.raises(ValueError):
            mssql_python.setDecimalSeparator('')  # Empty string
        
        with pytest.raises(ValueError):
            mssql_python.setDecimalSeparator('too_long')  # More than one character
        
        with pytest.raises(ValueError):
            mssql_python.setDecimalSeparator(123)  # Not a string
            
    finally:
        # Restore original separator
        mssql_python.setDecimalSeparator(original_separator)

def test_decimal_separator_with_multiple_values(cursor, db_connection):
    """Test decimal separator with multiple different decimal values"""
    original_separator = mssql_python.getDecimalSeparator()

    try:
        # Create test table
        cursor.execute("""
        CREATE TABLE #pytest_decimal_multi_test (
            id INT PRIMARY KEY,
            positive_value DECIMAL(10, 2),
            negative_value DECIMAL(10, 2),
            zero_value DECIMAL(10, 2),
            small_value DECIMAL(10, 4)
        )
        """)
        db_connection.commit()
        
        # Insert test data
        cursor.execute("""
        INSERT INTO #pytest_decimal_multi_test VALUES (1, 123.45, -67.89, 0.00, 0.0001)
        """)
        db_connection.commit()
        
        # Test with default separator first
        cursor.execute("SELECT * FROM #pytest_decimal_multi_test")
        row = cursor.fetchone()
        default_str = str(row)
        assert '123.45' in default_str, "Default positive value formatting incorrect"
        assert '-67.89' in default_str, "Default negative value formatting incorrect"
        
        # Change to comma separator
        mssql_python.setDecimalSeparator(',')
        cursor.execute("SELECT * FROM #pytest_decimal_multi_test")
        row = cursor.fetchone()
        comma_str = str(row)
        
        # Verify comma is used in all decimal values
        assert '123,45' in comma_str, "Positive value not formatted with comma"
        assert '-67,89' in comma_str, "Negative value not formatted with comma"
        assert '0,00' in comma_str, "Zero value not formatted with comma"
        assert '0,0001' in comma_str, "Small value not formatted with comma"
        
    finally:
        # Restore original separator
        mssql_python.setDecimalSeparator(original_separator)
        
        # Cleanup
        cursor.execute("DROP TABLE IF EXISTS #pytest_decimal_multi_test")
        db_connection.commit()

def test_decimal_separator_calculations(cursor, db_connection):
    """Test that decimal separator doesn't affect calculations"""
    original_separator = mssql_python.getDecimalSeparator()

    try:
        # Create test table
        cursor.execute("""
        CREATE TABLE #pytest_decimal_calc_test (
            id INT PRIMARY KEY,
            value1 DECIMAL(10, 2),
            value2 DECIMAL(10, 2)
        )
        """)
        db_connection.commit()
        
        # Insert test data
        cursor.execute("""
        INSERT INTO #pytest_decimal_calc_test VALUES (1, 10.25, 5.75)
        """)
        db_connection.commit()
        
        # Test with default separator
        cursor.execute("SELECT value1 + value2 AS sum_result FROM #pytest_decimal_calc_test")
        row = cursor.fetchone()
        assert row.sum_result == decimal.Decimal('16.00'), "Sum calculation incorrect with default separator"
        
        # Change to comma separator
        mssql_python.setDecimalSeparator(',')
        
        # Calculations should still work correctly
        cursor.execute("SELECT value1 + value2 AS sum_result FROM #pytest_decimal_calc_test")
        row = cursor.fetchone()
        assert row.sum_result == decimal.Decimal('16.00'), "Sum calculation affected by separator change"
        
        # But string representation should use comma
        assert '16,00' in str(row), "Sum result not formatted with comma in string representation"
        
    finally:
        # Restore original separator
        mssql_python.setDecimalSeparator(original_separator)
        
        # Cleanup
        cursor.execute("DROP TABLE IF EXISTS #pytest_decimal_calc_test")
        db_connection.commit()

def test_cursor_setinputsizes_basic(db_connection):
    """Test the basic functionality of setinputsizes"""
    
    cursor = db_connection.cursor()
    
    # Create a test table
    cursor.execute("DROP TABLE IF EXISTS #test_inputsizes")
    cursor.execute("""
    CREATE TABLE #test_inputsizes (
        string_col NVARCHAR(100),
        int_col INT
    )
    """)
    
    # Set input sizes for parameters
    cursor.setinputsizes([
        (mssql_python.SQL_WVARCHAR, 100, 0),
        (mssql_python.SQL_INTEGER, 0, 0)
    ])
    
    # Execute with parameters
    cursor.execute(
        "INSERT INTO #test_inputsizes VALUES (?, ?)",
        "Test String", 42
    )
    
    # Verify data was inserted correctly
    cursor.execute("SELECT * FROM #test_inputsizes")
    row = cursor.fetchone()
    
    assert row[0] == "Test String"
    assert row[1] == 42
    
    # Clean up
    cursor.execute("DROP TABLE IF EXISTS #test_inputsizes")

def test_cursor_setinputsizes_with_executemany_float(db_connection):
    """Test setinputsizes with executemany using float instead of Decimal"""
    
    cursor = db_connection.cursor()
    
    # Create a test table
    cursor.execute("DROP TABLE IF EXISTS #test_inputsizes_float")
    cursor.execute("""
    CREATE TABLE #test_inputsizes_float (
        id INT,
        name NVARCHAR(50),
        price REAL  /* Use REAL instead of DECIMAL */
    )
    """)
    
    # Prepare data with float values
    data = [
        (1, "Item 1", 10.99),
        (2, "Item 2", 20.50),
        (3, "Item 3", 30.75)
    ]
    
    # Set input sizes for parameters
    cursor.setinputsizes([
        (mssql_python.SQL_INTEGER, 0, 0),
        (mssql_python.SQL_WVARCHAR, 50, 0),
        (mssql_python.SQL_REAL, 0, 0)  
    ])
    
    # Execute with parameters
    cursor.executemany(
        "INSERT INTO #test_inputsizes_float VALUES (?, ?, ?)",
        data
    )
    
    # Verify all data was inserted correctly
    cursor.execute("SELECT * FROM #test_inputsizes_float ORDER BY id")
    rows = cursor.fetchall()
    
    assert len(rows) == 3
    assert rows[0][0] == 1
    assert rows[0][1] == "Item 1"
    assert abs(rows[0][2] - 10.99) < 0.001
    
    # Clean up
    cursor.execute("DROP TABLE IF EXISTS #test_inputsizes_float")

def test_cursor_setinputsizes_reset(db_connection):
    """Test that setinputsizes is reset after execution"""
    
    cursor = db_connection.cursor()
    
    # Create a test table
    cursor.execute("DROP TABLE IF EXISTS #test_inputsizes_reset")
    cursor.execute("""
    CREATE TABLE #test_inputsizes_reset (
        col1 NVARCHAR(100),
        col2 INT
    )
    """)
    
    # Set input sizes for parameters
    cursor.setinputsizes([
        (mssql_python.SQL_WVARCHAR, 100, 0),
        (mssql_python.SQL_INTEGER, 0, 0)
    ])
    
    # Execute with parameters
    cursor.execute(
        "INSERT INTO #test_inputsizes_reset VALUES (?, ?)",
        "Test String", 42
    )
    
    # Verify inputsizes was reset
    assert cursor._inputsizes is None
    
    # Now execute again without setting input sizes
    cursor.execute(
        "INSERT INTO #test_inputsizes_reset VALUES (?, ?)",
        "Another String", 84
    )
    
    # Verify both rows were inserted correctly
    cursor.execute("SELECT * FROM #test_inputsizes_reset ORDER BY col2")
    rows = cursor.fetchall()
    
    assert len(rows) == 2
    assert rows[0][0] == "Test String"
    assert rows[0][1] == 42
    assert rows[1][0] == "Another String"
    assert rows[1][1] == 84
    
    # Clean up
    cursor.execute("DROP TABLE IF EXISTS #test_inputsizes_reset")

def test_cursor_setinputsizes_override_inference(db_connection):
    """Test that setinputsizes overrides type inference"""
    
    cursor = db_connection.cursor()
    
    # Create a test table with specific types
    cursor.execute("DROP TABLE IF EXISTS #test_inputsizes_override")
    cursor.execute("""
    CREATE TABLE #test_inputsizes_override (
        small_int SMALLINT,
        big_text NVARCHAR(MAX)
    )
    """)
    
    # Set input sizes that override the default inference
    # For SMALLINT, use a valid precision value (5 is typical for SMALLINT)
    cursor.setinputsizes([
        (mssql_python.SQL_SMALLINT, 5, 0),  # Use valid precision for SMALLINT
        (mssql_python.SQL_WVARCHAR, 8000, 0)  # Force short string to NVARCHAR(MAX)
    ])
    
    # Test with values that would normally be inferred differently
    big_number = 30000  # Would normally be INTEGER or BIGINT
    short_text = "abc"  # Would normally be a regular NVARCHAR
    
    try:
        cursor.execute(
            "INSERT INTO #test_inputsizes_override VALUES (?, ?)",
            big_number, short_text
        )
        
        # Verify the row was inserted (may have been truncated by SQL Server)
        cursor.execute("SELECT * FROM #test_inputsizes_override")
        row = cursor.fetchone()
        
        # SQL Server would either truncate or round the value
        assert row[1] == short_text
        
    except Exception as e:
        # If an exception occurs, it should be related to the data type conversion
        # Add "invalid precision" to the expected error messages
        error_text = str(e).lower()
        assert any(text in error_text for text in ["overflow", "out of range", "convert", "invalid precision", "precision value"]), \
            f"Unexpected error: {e}"
    
    # Clean up
    cursor.execute("DROP TABLE IF EXISTS #test_inputsizes_override")

def test_setinputsizes_parameter_count_mismatch_fewer(db_connection):
    """Test setinputsizes with fewer sizes than parameters"""
    import warnings
    
    cursor = db_connection.cursor()
    
    # Create a test table
    cursor.execute("DROP TABLE IF EXISTS #test_inputsizes_mismatch")
    cursor.execute("""
    CREATE TABLE #test_inputsizes_mismatch (
        col1 INT,
        col2 NVARCHAR(100),
        col3 FLOAT
    )
    """)
    
    # Set fewer input sizes than parameters
    cursor.setinputsizes([
        (mssql_python.SQL_INTEGER, 0, 0),
        (mssql_python.SQL_WVARCHAR, 100, 0)
        # Missing third parameter type
    ])
    
    # Execute with more parameters than specified input sizes
    # This should use automatic type inference for the third parameter
    with warnings.catch_warnings(record=True) as w:
        cursor.execute(
            "INSERT INTO #test_inputsizes_mismatch VALUES (?, ?, ?)",
            1, "Test String", 3.14
        )
        assert len(w) > 0, "Warning should be issued for parameter count mismatch"
        assert "number of input sizes" in str(w[0].message).lower()
    
    # Verify data was inserted correctly
    cursor.execute("SELECT * FROM #test_inputsizes_mismatch")
    row = cursor.fetchone()
    
    assert row[0] == 1
    assert row[1] == "Test String"
    assert abs(row[2] - 3.14) < 0.0001
    
    # Clean up
    cursor.execute("DROP TABLE IF EXISTS #test_inputsizes_mismatch")

def test_setinputsizes_parameter_count_mismatch_more(db_connection):
    """Test setinputsizes with more sizes than parameters"""
    import warnings
    
    cursor = db_connection.cursor()
    
    # Create a test table
    cursor.execute("DROP TABLE IF EXISTS #test_inputsizes_mismatch")
    cursor.execute("""
    CREATE TABLE #test_inputsizes_mismatch (
        col1 INT,
        col2 NVARCHAR(100)
    )
    """)
    
    # Set more input sizes than parameters
    cursor.setinputsizes([
        (mssql_python.SQL_INTEGER, 0, 0),
        (mssql_python.SQL_WVARCHAR, 100, 0),
        (mssql_python.SQL_FLOAT, 0, 0)  # Extra parameter type
    ])
    
    # Execute with fewer parameters than specified input sizes
    with warnings.catch_warnings(record=True) as w:
        cursor.execute(
            "INSERT INTO #test_inputsizes_mismatch VALUES (?, ?)",
            1, "Test String"
        )
        assert len(w) > 0, "Warning should be issued for parameter count mismatch"
        assert "number of input sizes" in str(w[0].message).lower()
    
    # Verify data was inserted correctly
    cursor.execute("SELECT * FROM #test_inputsizes_mismatch")
    row = cursor.fetchone()
    
    assert row[0] == 1
    assert row[1] == "Test String"
    
    # Clean up
    cursor.execute("DROP TABLE IF EXISTS #test_inputsizes_mismatch")

def test_setinputsizes_with_null_values(db_connection):
    """Test setinputsizes with NULL values for various data types"""
    
    cursor = db_connection.cursor()
    
    # Create a test table with multiple data types
    cursor.execute("DROP TABLE IF EXISTS #test_inputsizes_null")
    cursor.execute("""
    CREATE TABLE #test_inputsizes_null (
        int_col INT,
        string_col NVARCHAR(100),
        float_col FLOAT,
        date_col DATE,
        binary_col VARBINARY(100)
    )
    """)
    
    # Set input sizes for all columns
    cursor.setinputsizes([
        (mssql_python.SQL_INTEGER, 0, 0),
        (mssql_python.SQL_WVARCHAR, 100, 0),
        (mssql_python.SQL_FLOAT, 0, 0),
        (mssql_python.SQL_DATE, 0, 0),
        (mssql_python.SQL_VARBINARY, 100, 0)
    ])
    
    # Insert row with all NULL values
    cursor.execute(
        "INSERT INTO #test_inputsizes_null VALUES (?, ?, ?, ?, ?)",
        None, None, None, None, None
    )
    
    # Insert row with mix of NULL and non-NULL values
    cursor.execute(
        "INSERT INTO #test_inputsizes_null VALUES (?, ?, ?, ?, ?)",
        42, None, 3.14, None, b'binary data'
    )
    
    # Verify data was inserted correctly
    cursor.execute("SELECT * FROM #test_inputsizes_null ORDER BY CASE WHEN int_col IS NULL THEN 0 ELSE 1 END")
    rows = cursor.fetchall()
    
    # First row should be all NULLs
    assert len(rows) == 2
    assert rows[0][0] is None
    assert rows[0][1] is None
    assert rows[0][2] is None
    assert rows[0][3] is None
    assert rows[0][4] is None
    
    # Second row should have mix of NULL and non-NULL
    assert rows[1][0] == 42
    assert rows[1][1] is None
    assert abs(rows[1][2] - 3.14) < 0.0001
    assert rows[1][3] is None
    assert rows[1][4] == b'binary data'
    
    # Clean up
    cursor.execute("DROP TABLE IF EXISTS #test_inputsizes_null")

def test_setinputsizes_sql_injection_protection(db_connection):
    """Test that setinputsizes doesn't allow SQL injection"""
    cursor = db_connection.cursor()

    # Create a test table
    cursor.execute("CREATE TABLE #test_sql_injection (id INT, name VARCHAR(100))")
    
    # Insert legitimate data
    cursor.execute("INSERT INTO #test_sql_injection VALUES (1, 'safe')")
    
    # Set input sizes with potentially malicious SQL types and sizes
    try:
        # This should fail with a validation error
        cursor.setinputsizes([(999999, 1000000, 1000000)])  # Invalid SQL type
    except ValueError:
        pass  # Expected
    
    # Test with valid types but attempt SQL injection in parameter
    cursor.setinputsizes([(mssql_python.SQL_VARCHAR, 100, 0)])
    injection_attempt = "x'; DROP TABLE #test_sql_injection; --"
    
    # This should safely parameterize without executing the injection
    cursor.execute("SELECT * FROM #test_sql_injection WHERE name = ?", injection_attempt)
    
    # Verify table still exists and injection didn't work
    cursor.execute("SELECT COUNT(*) FROM #test_sql_injection")
    count = cursor.fetchone()[0]
    assert count == 1, "SQL injection protection failed"
    
    # Clean up
    cursor.execute("DROP TABLE #test_sql_injection")

def test_gettypeinfo_all_types(cursor):
    """Test getTypeInfo with no arguments returns all data types"""
    # Get all type information
    type_info = cursor.getTypeInfo().fetchall()
    
    # Verify we got results
    assert type_info is not None, "getTypeInfo() should return results"
    assert len(type_info) > 0, "getTypeInfo() should return at least one data type"
    
    # Verify common data types are present
    type_names = [str(row.type_name).upper() for row in type_info]
    assert any('VARCHAR' in name for name in type_names), "VARCHAR type should be in results"
    assert any('INT' in name for name in type_names), "INTEGER type should be in results"
    
    # Verify first row has expected columns
    first_row = type_info[0]
    assert hasattr(first_row, 'type_name'), "Result should have type_name column"
    assert hasattr(first_row, 'data_type'), "Result should have data_type column"
    assert hasattr(first_row, 'column_size'), "Result should have column_size column"
    assert hasattr(first_row, 'nullable'), "Result should have nullable column"

def test_gettypeinfo_specific_type(cursor):
    """Test getTypeInfo with specific type argument"""
    from mssql_python.constants import ConstantsDDBC
    
    # Test with VARCHAR type (SQL_VARCHAR)
    varchar_info = cursor.getTypeInfo(ConstantsDDBC.SQL_VARCHAR.value).fetchall()
    
    # Verify we got results specific to VARCHAR
    assert varchar_info is not None, "getTypeInfo(SQL_VARCHAR) should return results"
    assert len(varchar_info) > 0, "getTypeInfo(SQL_VARCHAR) should return at least one row"
    
    # All rows should be related to VARCHAR type
    for row in varchar_info:
        assert 'varchar' in row.type_name or 'char' in row.type_name, \
            f"Expected VARCHAR type, got {row.type_name}"
        assert row.data_type == ConstantsDDBC.SQL_VARCHAR.value, \
            f"Expected data_type={ConstantsDDBC.SQL_VARCHAR.value}, got {row.data_type}"

def test_gettypeinfo_result_structure(cursor):
    """Test the structure of getTypeInfo result rows"""
    # Get info for a common type like INTEGER
    from mssql_python.constants import ConstantsDDBC
    
    int_info = cursor.getTypeInfo(ConstantsDDBC.SQL_INTEGER.value).fetchall()
    
    # Make sure we have at least one result
    assert len(int_info) > 0, "getTypeInfo for INTEGER should return results"
    
    # Check for all required columns in the result
    first_row = int_info[0]
    required_columns = [
        'type_name', 'data_type', 'column_size', 'literal_prefix', 
        'literal_suffix', 'create_params', 'nullable', 'case_sensitive',
        'searchable', 'unsigned_attribute', 'fixed_prec_scale', 
        'auto_unique_value', 'local_type_name', 'minimum_scale',
        'maximum_scale', 'sql_data_type', 'sql_datetime_sub',
        'num_prec_radix', 'interval_precision'
    ]
    
    for column in required_columns:
        assert hasattr(first_row, column), f"Result missing required column: {column}"

def test_gettypeinfo_numeric_type(cursor):
    """Test getTypeInfo for numeric data types"""
    from mssql_python.constants import ConstantsDDBC
    
    # Get information about DECIMAL type
    decimal_info = cursor.getTypeInfo(ConstantsDDBC.SQL_DECIMAL.value).fetchall()
    
    # Verify decimal-specific attributes
    assert len(decimal_info) > 0, "getTypeInfo for DECIMAL should return results"
    
    decimal_row = decimal_info[0]
    # DECIMAL should have precision and scale parameters
    assert decimal_row.create_params is not None, "DECIMAL should have create_params"
    assert "PRECISION" in decimal_row.create_params.upper() or \
           "SCALE" in decimal_row.create_params.upper(), \
           "DECIMAL create_params should mention precision/scale"
    
    # Numeric types typically use base 10 for the num_prec_radix
    assert decimal_row.num_prec_radix == 10, \
           f"Expected num_prec_radix=10 for DECIMAL, got {decimal_row.num_prec_radix}"

def test_gettypeinfo_datetime_types(cursor):
    """Test getTypeInfo for datetime types"""
    from mssql_python.constants import ConstantsDDBC
    
    # Get information about TIMESTAMP type instead of DATETIME
    # SQL_TYPE_TIMESTAMP (93) is more commonly used for datetime in ODBC
    datetime_info = cursor.getTypeInfo(ConstantsDDBC.SQL_TYPE_TIMESTAMP.value).fetchall()
    
    # Verify we got datetime-related results
    assert len(datetime_info) > 0, "getTypeInfo for TIMESTAMP should return results"
    
    # Check for datetime-specific attributes
    first_row = datetime_info[0]
    assert hasattr(first_row, 'type_name'), "Result should have type_name column"
    
    # Datetime type names often contain 'date', 'time', or 'datetime'
    type_name_lower = first_row.type_name.lower()
    assert any(term in type_name_lower for term in ['date', 'time', 'timestamp', 'datetime']), \
        f"Expected datetime-related type name, got {first_row.type_name}"
    
def test_gettypeinfo_multiple_calls(cursor):
    """Test calling getTypeInfo multiple times in succession"""
    from mssql_python.constants import ConstantsDDBC
    
    # First call - get all types
    all_types = cursor.getTypeInfo().fetchall()
    assert len(all_types) > 0, "First call to getTypeInfo should return results"
    
    # Second call - get VARCHAR type
    varchar_info = cursor.getTypeInfo(ConstantsDDBC.SQL_VARCHAR.value).fetchall()
    assert len(varchar_info) > 0, "Second call to getTypeInfo should return results"
    
    # Third call - get INTEGER type
    int_info = cursor.getTypeInfo(ConstantsDDBC.SQL_INTEGER.value).fetchall()
    assert len(int_info) > 0, "Third call to getTypeInfo should return results"
    
    # Verify the results are different between calls
    assert len(all_types) > len(varchar_info), "All types should return more rows than specific type"

def test_gettypeinfo_binary_types(cursor):
    """Test getTypeInfo for binary data types"""
    from mssql_python.constants import ConstantsDDBC
    
    # Get information about BINARY or VARBINARY type
    binary_info = cursor.getTypeInfo(ConstantsDDBC.SQL_BINARY.value).fetchall()
    
    # Verify we got binary-related results
    assert len(binary_info) > 0, "getTypeInfo for BINARY should return results"
    
    # Check for binary-specific attributes
    for row in binary_info:
        type_name_lower = row.type_name.lower()
        # Include 'timestamp' as SQL Server reports it as a binary type
        assert any(term in type_name_lower for term in ['binary', 'blob', 'image', 'timestamp']), \
            f"Expected binary-related type name, got {row.type_name}"
        
        # Binary types typically don't support case sensitivity
        assert row.case_sensitive == 0, f"Binary types should not be case sensitive, got {row.case_sensitive}"

def test_gettypeinfo_cached_results(cursor):
    """Test that multiple identical calls to getTypeInfo are efficient"""
    from mssql_python.constants import ConstantsDDBC
    import time
    
    # First call - might be slower
    start_time = time.time()
    first_result = cursor.getTypeInfo(ConstantsDDBC.SQL_VARCHAR.value).fetchall()
    first_duration = time.time() - start_time
    
    # Give the system a moment
    time.sleep(0.1)
    
    # Second call with same type - should be similar or faster
    start_time = time.time()
    second_result = cursor.getTypeInfo(ConstantsDDBC.SQL_VARCHAR.value).fetchall()
    second_duration = time.time() - start_time
    
    # Results should be consistent
    assert len(first_result) == len(second_result), "Multiple calls should return same number of results"
    
    # Both calls should return the correct type info
    for row in second_result:
        assert row.data_type == ConstantsDDBC.SQL_VARCHAR.value, \
            f"Expected SQL_VARCHAR type, got {row.data_type}"
        
def test_procedures_setup(cursor, db_connection):
    """Create a test schema and procedures for testing"""
    try:
        # Create a test schema for isolation
        cursor.execute("IF NOT EXISTS (SELECT * FROM sys.schemas WHERE name = 'pytest_proc_schema') EXEC('CREATE SCHEMA pytest_proc_schema')")
        
        # Create test stored procedures
        cursor.execute("""
        CREATE OR ALTER PROCEDURE pytest_proc_schema.test_proc1
        AS
        BEGIN
            SELECT 1 AS result
        END
        """)
        
        cursor.execute("""
        CREATE OR ALTER PROCEDURE pytest_proc_schema.test_proc2 
            @param1 INT, 
            @param2 VARCHAR(50) OUTPUT
        AS
        BEGIN
            SELECT @param2 = 'Output ' + CAST(@param1 AS VARCHAR(10))
            RETURN @param1
        END
        """)
        
        db_connection.commit()
    except Exception as e:
        pytest.fail(f"Test setup failed: {e}")

def test_procedures_all(cursor, db_connection):
    """Test getting information about all procedures"""
    # First set up our test procedures
    test_procedures_setup(cursor, db_connection)
    
    try:
        # Get all procedures
        procs = cursor.procedures().fetchall()
        
        # Verify we got results
        assert procs is not None, "procedures() should return results"
        assert len(procs) > 0, "procedures() should return at least one procedure"
        
        # Verify structure of results
        first_row = procs[0]
        assert hasattr(first_row, 'procedure_cat'), "Result should have procedure_cat column"
        assert hasattr(first_row, 'procedure_schem'), "Result should have procedure_schem column"
        assert hasattr(first_row, 'procedure_name'), "Result should have procedure_name column"
        assert hasattr(first_row, 'num_input_params'), "Result should have num_input_params column"
        assert hasattr(first_row, 'num_output_params'), "Result should have num_output_params column"
        assert hasattr(first_row, 'num_result_sets'), "Result should have num_result_sets column"
        assert hasattr(first_row, 'remarks'), "Result should have remarks column"
        assert hasattr(first_row, 'procedure_type'), "Result should have procedure_type column"
        
    finally:
        # Clean up happens in test_procedures_cleanup
        pass

def test_procedures_specific(cursor, db_connection):
    """Test getting information about a specific procedure"""
    try:
        # Get specific procedure
        procs = cursor.procedures(procedure='test_proc1', schema='pytest_proc_schema').fetchall()
        
        # Verify we got the correct procedure
        assert len(procs) == 1, "Should find exactly one procedure"
        proc = procs[0]
        assert proc.procedure_name == 'test_proc1;1', "Wrong procedure name returned"
        assert proc.procedure_schem == 'pytest_proc_schema', "Wrong schema returned"
        
    finally:
        # Clean up happens in test_procedures_cleanup
        pass

def test_procedures_with_schema(cursor, db_connection):
    """Test getting procedures with schema filter"""
    try:
        # Get procedures for our test schema
        procs = cursor.procedures(schema='pytest_proc_schema').fetchall()
        
        # Verify schema filter worked
        assert len(procs) >= 2, "Should find at least two procedures in schema"
        for proc in procs:
            assert proc.procedure_schem == 'pytest_proc_schema', f"Expected schema pytest_proc_schema, got {proc.procedure_schem}"
        
        # Verify our specific procedures are in the results
        proc_names = [p.procedure_name for p in procs]
        assert 'test_proc1;1' in proc_names, "test_proc1;1 should be in results"
        assert 'test_proc2;1' in proc_names, "test_proc2;1 should be in results"

    finally:
        # Clean up happens in test_procedures_cleanup
        pass

def test_procedures_nonexistent(cursor):
    """Test procedures() with non-existent procedure name"""
    # Use a procedure name that's highly unlikely to exist
    procs = cursor.procedures(procedure='nonexistent_procedure_xyz123').fetchall()
    
    # Should return empty list, not error
    assert isinstance(procs, list), "Should return a list for non-existent procedure"
    assert len(procs) == 0, "Should return empty list for non-existent procedure"

def test_procedures_catalog_filter(cursor, db_connection):
    """Test procedures() with catalog filter"""
    # Get current database name
    cursor.execute("SELECT DB_NAME() AS current_db")
    current_db = cursor.fetchone().current_db
    
    try:
        # Get procedures with current catalog
        procs = cursor.procedures(catalog=current_db, schema='pytest_proc_schema').fetchall()
        
        # Verify catalog filter worked
        assert len(procs) >= 2, "Should find procedures in current catalog"
        for proc in procs:
            assert proc.procedure_cat == current_db, f"Expected catalog {current_db}, got {proc.procedure_cat}"
            
        # Get procedures with non-existent catalog
        fake_procs = cursor.procedures(catalog='nonexistent_db_xyz123').fetchall()
        assert len(fake_procs) == 0, "Should return empty list for non-existent catalog"
        
    finally:
        # Clean up happens in test_procedures_cleanup
        pass

def test_procedures_with_parameters(cursor, db_connection):
    """Test that procedures() correctly reports parameter information"""
    try:
        # Create a simpler procedure with basic parameters
        cursor.execute("""
        CREATE OR ALTER PROCEDURE pytest_proc_schema.test_params_proc 
            @in1 INT, 
            @in2 VARCHAR(50)
        AS
        BEGIN
            SELECT @in1 AS value1, @in2 AS value2
        END
        """)
        db_connection.commit()
        
        # Get procedure info
        procs = cursor.procedures(procedure='test_params_proc', schema='pytest_proc_schema').fetchall()
        
        # Verify we found the procedure
        assert len(procs) == 1, "Should find exactly one procedure"
        proc = procs[0]
        
        # Just check if columns exist, don't check specific values
        assert hasattr(proc, 'num_input_params'), "Result should have num_input_params column"
        assert hasattr(proc, 'num_output_params'), "Result should have num_output_params column"
        
        # Test simple execution without output parameters
        cursor.execute("EXEC pytest_proc_schema.test_params_proc 10, 'Test'")
        
        # Verify the procedure returned expected values
        row = cursor.fetchone()
        assert row is not None, "Procedure should return results"
        assert row[0] == 10, "First parameter value incorrect"
        assert row[1] == 'Test', "Second parameter value incorrect"
            
    finally:
        cursor.execute("DROP PROCEDURE IF EXISTS pytest_proc_schema.test_params_proc")
        db_connection.commit()

def test_procedures_result_set_info(cursor, db_connection):
    """Test that procedures() reports information about result sets"""
    try:
        # Create procedures with different result set patterns
        cursor.execute("""
        CREATE OR ALTER PROCEDURE pytest_proc_schema.test_no_results
        AS
        BEGIN
            DECLARE @x INT = 1
        END
        """)
        
        cursor.execute("""
        CREATE OR ALTER PROCEDURE pytest_proc_schema.test_one_result
        AS
        BEGIN
            SELECT 1 AS col1, 'test' AS col2
        END
        """)
        
        cursor.execute("""
        CREATE OR ALTER PROCEDURE pytest_proc_schema.test_multiple_results
        AS
        BEGIN
            SELECT 1 AS result1
            SELECT 'test' AS result2
            SELECT GETDATE() AS result3
        END
        """)
        db_connection.commit()
        
        # Get procedure info for all test procedures
        procs = cursor.procedures(schema='pytest_proc_schema', procedure='test_%').fetchall()
        
        # Verify we found at least some procedures
        assert len(procs) > 0, "Should find at least some test procedures"

         # Get the procedure names we found
        result_proc_names = [p.procedure_name for p in procs 
                           if p.procedure_name.startswith('test_') and 'results' in p.procedure_name]
        print(f"Found result procedures: {result_proc_names}")
        
        # The num_result_sets column exists but might not have correct values
        for proc in procs:
            assert hasattr(proc, 'num_result_sets'), "Result should have num_result_sets column"
            
        # Test execution of the procedures to verify they work
        cursor.execute("EXEC pytest_proc_schema.test_no_results")
        assert cursor.fetchall() == [], "test_no_results should return no results"
        
        cursor.execute("EXEC pytest_proc_schema.test_one_result")
        rows = cursor.fetchall()
        assert len(rows) == 1, "test_one_result should return one row"
        assert len(rows[0]) == 2, "test_one_result row should have two columns"
        
        cursor.execute("EXEC pytest_proc_schema.test_multiple_results")
        rows1 = cursor.fetchall()
        assert len(rows1) == 1, "First result set should have one row"
        assert cursor.nextset(), "Should have a second result set"
        rows2 = cursor.fetchall()
        assert len(rows2) == 1, "Second result set should have one row"
        assert cursor.nextset(), "Should have a third result set"
        rows3 = cursor.fetchall()
        assert len(rows3) == 1, "Third result set should have one row"
            
    finally:
        cursor.execute("DROP PROCEDURE IF EXISTS pytest_proc_schema.test_no_results")
        cursor.execute("DROP PROCEDURE IF EXISTS pytest_proc_schema.test_one_result")
        cursor.execute("DROP PROCEDURE IF EXISTS pytest_proc_schema.test_multiple_results")
        db_connection.commit()

def test_procedures_cleanup(cursor, db_connection):
    """Clean up all test procedures and schema after testing"""
    try:
        # Drop all test procedures
        cursor.execute("DROP PROCEDURE IF EXISTS pytest_proc_schema.test_proc1")
        cursor.execute("DROP PROCEDURE IF EXISTS pytest_proc_schema.test_proc2")
        cursor.execute("DROP PROCEDURE IF EXISTS pytest_proc_schema.test_params_proc")
        cursor.execute("DROP PROCEDURE IF EXISTS pytest_proc_schema.test_no_results")
        cursor.execute("DROP PROCEDURE IF EXISTS pytest_proc_schema.test_one_result")
        cursor.execute("DROP PROCEDURE IF EXISTS pytest_proc_schema.test_multiple_results")
        
        # Drop the test schema
        cursor.execute("DROP SCHEMA IF EXISTS pytest_proc_schema")
        db_connection.commit()
    except Exception as e:
        pytest.fail(f"Test cleanup failed: {e}")

def test_foreignkeys_setup(cursor, db_connection):
    """Create tables with foreign key relationships for testing"""
    try:
        # Create a test schema for isolation
        cursor.execute("IF NOT EXISTS (SELECT * FROM sys.schemas WHERE name = 'pytest_fk_schema') EXEC('CREATE SCHEMA pytest_fk_schema')")
        
        # Drop tables if they exist (in reverse order to avoid constraint conflicts)
        cursor.execute("DROP TABLE IF EXISTS pytest_fk_schema.orders")
        cursor.execute("DROP TABLE IF EXISTS pytest_fk_schema.customers")
        
        # Create parent table
        cursor.execute("""
        CREATE TABLE pytest_fk_schema.customers (
            customer_id INT PRIMARY KEY,
            customer_name VARCHAR(100) NOT NULL
        )
        """)
        
        # Create child table with foreign key
        cursor.execute("""
        CREATE TABLE pytest_fk_schema.orders (
            order_id INT PRIMARY KEY,
            order_date DATETIME NOT NULL,
            customer_id INT NOT NULL,
            total_amount DECIMAL(10, 2) NOT NULL,
            CONSTRAINT FK_Orders_Customers FOREIGN KEY (customer_id)
                REFERENCES pytest_fk_schema.customers (customer_id)
        )
        """)
        
        # Insert test data
        cursor.execute("""
        INSERT INTO pytest_fk_schema.customers (customer_id, customer_name)
        VALUES (1, 'Test Customer 1'), (2, 'Test Customer 2')
        """)
        
        cursor.execute("""
        INSERT INTO pytest_fk_schema.orders (order_id, order_date, customer_id, total_amount)
        VALUES (101, GETDATE(), 1, 150.00), (102, GETDATE(), 2, 250.50)
        """)
        
        db_connection.commit()
    except Exception as e:
        pytest.fail(f"Test setup failed: {e}")

def test_foreignkeys_all(cursor, db_connection):
    """Test getting all foreign keys"""
    try:
        # First set up our test tables
        test_foreignkeys_setup(cursor, db_connection)
        
        # Get all foreign keys
        fks = cursor.foreignKeys(table='orders', schema='pytest_fk_schema').fetchall()
        
        # Verify we got results
        assert fks is not None, "foreignKeys() should return results"
        assert len(fks) > 0, "foreignKeys() should return at least one foreign key"
        
        # Verify our test FK is in the results
        # Search case-insensitively since the database might return different case
        found_test_fk = False
        for fk in fks:
            if (fk.fktable_name.lower() == 'orders' and
                fk.pktable_name.lower() == 'customers'):
                found_test_fk = True
                break
                
        assert found_test_fk, "Could not find the test foreign key in results"
        
    finally:
        # Clean up
        cursor.execute("DROP TABLE IF EXISTS pytest_fk_schema.orders")
        cursor.execute("DROP TABLE IF EXISTS pytest_fk_schema.customers")
        db_connection.commit()

def test_foreignkeys_specific_table(cursor, db_connection):
    """Test getting foreign keys for a specific table"""
    try:
        # First set up our test tables
        test_foreignkeys_setup(cursor, db_connection)
        
        # Get foreign keys for the orders table
        fks = cursor.foreignKeys(table='orders', schema='pytest_fk_schema').fetchall()
        
        # Verify we got results
        assert len(fks) == 1, "Should find exactly one foreign key for orders table"
        
        # Verify the foreign key details
        fk = fks[0]
        assert fk.fktable_name.lower() == 'orders', "Wrong foreign key table name"
        assert fk.pktable_name.lower() == 'customers', "Wrong primary key table name"
        assert fk.fkcolumn_name.lower() == 'customer_id', "Wrong foreign key column name"
        assert fk.pkcolumn_name.lower() == 'customer_id', "Wrong primary key column name"
        
    finally:
        # Clean up
        cursor.execute("DROP TABLE IF EXISTS pytest_fk_schema.orders")
        cursor.execute("DROP TABLE IF EXISTS pytest_fk_schema.customers")
        db_connection.commit()

def test_foreignkeys_specific_foreign_table(cursor, db_connection):
    """Test getting foreign keys that reference a specific table"""
    try:
        # First set up our test tables
        test_foreignkeys_setup(cursor, db_connection)
        
        # Get foreign keys that reference the customers table
        fks = cursor.foreignKeys(foreignTable='customers', foreignSchema='pytest_fk_schema').fetchall()
        
        # Verify we got results
        assert len(fks) > 0, "Should find at least one foreign key referencing customers table"
        
        # Verify our test FK is in the results
        found_test_fk = False
        for fk in fks:
            if (fk.fktable_name.lower() == 'orders' and
                fk.pktable_name.lower() == 'customers'):
                found_test_fk = True
                break
                
        assert found_test_fk, "Could not find the test foreign key in results"
        
    finally:
        # Clean up
        cursor.execute("DROP TABLE IF EXISTS pytest_fk_schema.orders")
        cursor.execute("DROP TABLE IF EXISTS pytest_fk_schema.customers")
        db_connection.commit()

def test_foreignkeys_both_tables(cursor, db_connection):
    """Test getting foreign keys with both table and foreignTable specified"""
    try:
        # First set up our test tables
        test_foreignkeys_setup(cursor, db_connection)
        
        # Get foreign keys between the two tables
        fks = cursor.foreignKeys(
            table='orders', schema='pytest_fk_schema',
            foreignTable='customers', foreignSchema='pytest_fk_schema'
        ).fetchall()
        
        # Verify we got results
        assert len(fks) == 1, "Should find exactly one foreign key between specified tables"
        
        # Verify the foreign key details
        fk = fks[0]
        assert fk.fktable_name.lower() == 'orders', "Wrong foreign key table name"
        assert fk.pktable_name.lower() == 'customers', "Wrong primary key table name"
        assert fk.fkcolumn_name.lower() == 'customer_id', "Wrong foreign key column name"
        assert fk.pkcolumn_name.lower() == 'customer_id', "Wrong primary key column name"
        
    finally:
        # Clean up
        cursor.execute("DROP TABLE IF EXISTS pytest_fk_schema.orders")
        cursor.execute("DROP TABLE IF EXISTS pytest_fk_schema.customers")
        db_connection.commit()

def test_foreignkeys_nonexistent(cursor):
    """Test foreignKeys() with non-existent table name"""
    # Use a table name that's highly unlikely to exist
    fks = cursor.foreignKeys(table='nonexistent_table_xyz123').fetchall()
    
    # Should return empty list, not error
    assert isinstance(fks, list), "Should return a list for non-existent table"
    assert len(fks) == 0, "Should return empty list for non-existent table"

def test_foreignkeys_catalog_schema(cursor, db_connection):
    """Test foreignKeys() with catalog and schema filters"""
    try:
        # First set up our test tables
        test_foreignkeys_setup(cursor, db_connection)
        
        # Get current database name
        cursor.execute("SELECT DB_NAME() AS current_db")
        row = cursor.fetchone()
        current_db = row.current_db
        
        # Get foreign keys with current catalog and pytest schema
        fks = cursor.foreignKeys(
            table='orders',
            catalog=current_db,
            schema='pytest_fk_schema'
        ).fetchall()
        
        # Verify we got results
        assert len(fks) > 0, "Should find foreign keys with correct catalog/schema"
        
        # Verify catalog/schema in results
        for fk in fks:
            assert fk.fktable_cat == current_db, "Wrong foreign key table catalog"
            assert fk.fktable_schem == 'pytest_fk_schema', "Wrong foreign key table schema"
                
    finally:
        # Clean up
        cursor.execute("DROP TABLE IF EXISTS pytest_fk_schema.orders")
        cursor.execute("DROP TABLE IF EXISTS pytest_fk_schema.customers")
        db_connection.commit()

def test_foreignkeys_result_structure(cursor, db_connection):
    """Test the structure of foreignKeys result rows"""
    try:
        # First set up our test tables
        test_foreignkeys_setup(cursor, db_connection)
        
        # Get foreign keys for the orders table
        fks = cursor.foreignKeys(table='orders', schema='pytest_fk_schema').fetchall()
        
        # Verify we got results
        assert len(fks) > 0, "Should find at least one foreign key"
        
        # Check for all required columns in the result
        first_row = fks[0]
        required_columns = [
            'pktable_cat', 'pktable_schem', 'pktable_name', 'pkcolumn_name',
            'fktable_cat', 'fktable_schem', 'fktable_name', 'fkcolumn_name',
            'key_seq', 'update_rule', 'delete_rule', 'fk_name', 'pk_name',
            'deferrability'
        ]
        
        for column in required_columns:
            assert hasattr(first_row, column), f"Result missing required column: {column}"
            
        # Verify specific values
        assert first_row.fktable_name.lower() == 'orders', "Wrong foreign key table name"
        assert first_row.pktable_name.lower() == 'customers', "Wrong primary key table name"
        assert first_row.fkcolumn_name.lower() == 'customer_id', "Wrong foreign key column name"
        assert first_row.pkcolumn_name.lower() == 'customer_id', "Wrong primary key column name"
        assert first_row.key_seq == 1, "Wrong key sequence number"
        assert first_row.fk_name is not None, "Foreign key name should not be None"
        assert first_row.pk_name is not None, "Primary key name should not be None"
        
    finally:
        # Clean up
        cursor.execute("DROP TABLE IF EXISTS pytest_fk_schema.orders")
        cursor.execute("DROP TABLE IF EXISTS pytest_fk_schema.customers")
        db_connection.commit()

def test_foreignkeys_multiple_column_fk(cursor, db_connection):
    """Test foreignKeys() with a multi-column foreign key"""
    try:
        # First create the schema if needed
        cursor.execute("IF NOT EXISTS (SELECT * FROM sys.schemas WHERE name = 'pytest_fk_schema') EXEC('CREATE SCHEMA pytest_fk_schema')")
        
        # Drop tables if they exist (in reverse order to avoid constraint conflicts)
        cursor.execute("DROP TABLE IF EXISTS pytest_fk_schema.order_details")
        cursor.execute("DROP TABLE IF EXISTS pytest_fk_schema.product_variants")
        
        # Create parent table with composite primary key
        cursor.execute("""
        CREATE TABLE pytest_fk_schema.product_variants (
            product_id INT NOT NULL,
            variant_id INT NOT NULL,
            variant_name VARCHAR(100) NOT NULL,
            PRIMARY KEY (product_id, variant_id)
        )
        """)
        
        # Create child table with composite foreign key
        cursor.execute("""
        CREATE TABLE pytest_fk_schema.order_details (
            order_id INT NOT NULL,
            product_id INT NOT NULL,
            variant_id INT NOT NULL,
            quantity INT NOT NULL,
            PRIMARY KEY (order_id, product_id, variant_id),
            CONSTRAINT FK_OrderDetails_ProductVariants FOREIGN KEY (product_id, variant_id)
                REFERENCES pytest_fk_schema.product_variants (product_id, variant_id)
        )
        """)
        
        db_connection.commit()
        
        # Get foreign keys for the order_details table
        fks = cursor.foreignKeys(table='order_details', schema='pytest_fk_schema').fetchall()

        # Verify we got results
        assert len(fks) == 2, "Should find two rows for the composite foreign key (one per column)"
        
        # Group by key_seq to verify both columns
        fk_columns = {}
        for fk in fks:
            fk_columns[fk.key_seq] = {
                'pkcolumn': fk.pkcolumn_name.lower(),
                'fkcolumn': fk.fkcolumn_name.lower()
            }
        
        # Verify both columns are present
        assert 1 in fk_columns, "First column of composite key missing"
        assert 2 in fk_columns, "Second column of composite key missing"
        
        # Verify column mappings
        assert fk_columns[1]['pkcolumn'] == 'product_id', "Wrong primary key column 1"
        assert fk_columns[1]['fkcolumn'] == 'product_id', "Wrong foreign key column 1"
        assert fk_columns[2]['pkcolumn'] == 'variant_id', "Wrong primary key column 2"
        assert fk_columns[2]['fkcolumn'] == 'variant_id', "Wrong foreign key column 2"
        
    finally:
        # Clean up
        cursor.execute("DROP TABLE IF EXISTS pytest_fk_schema.order_details")
        cursor.execute("DROP TABLE IF EXISTS pytest_fk_schema.product_variants")
        db_connection.commit()

def test_cleanup_schema(cursor, db_connection):
    """Clean up the test schema after all tests"""
    try:
        # Make sure no tables remain
        cursor.execute("DROP TABLE IF EXISTS pytest_fk_schema.orders")
        cursor.execute("DROP TABLE IF EXISTS pytest_fk_schema.customers")
        cursor.execute("DROP TABLE IF EXISTS pytest_fk_schema.order_details")
        cursor.execute("DROP TABLE IF EXISTS pytest_fk_schema.product_variants")
        db_connection.commit()
        
        # Drop the schema
        cursor.execute("DROP SCHEMA IF EXISTS pytest_fk_schema")
        db_connection.commit()
    except Exception as e:
        pytest.fail(f"Schema cleanup failed: {e}")

def test_primarykeys_setup(cursor, db_connection):
    """Create tables with primary keys for testing"""
    try:
        # Create a test schema for isolation
        cursor.execute("IF NOT EXISTS (SELECT * FROM sys.schemas WHERE name = 'pytest_pk_schema') EXEC('CREATE SCHEMA pytest_pk_schema')")
        
        # Drop tables if they exist
        cursor.execute("DROP TABLE IF EXISTS pytest_pk_schema.single_pk_test")
        cursor.execute("DROP TABLE IF EXISTS pytest_pk_schema.composite_pk_test")
        
        # Create table with simple primary key
        cursor.execute("""
        CREATE TABLE pytest_pk_schema.single_pk_test (
            id INT PRIMARY KEY,
            name VARCHAR(100) NOT NULL,
            description VARCHAR(200) NULL
        )
        """)
        
        # Create table with composite primary key
        cursor.execute("""
        CREATE TABLE pytest_pk_schema.composite_pk_test (
            dept_id INT NOT NULL,
            emp_id INT NOT NULL,
            hire_date DATE NOT NULL,
            CONSTRAINT PK_composite_test PRIMARY KEY (dept_id, emp_id)
        )
        """)
        
        db_connection.commit()
    except Exception as e:
        pytest.fail(f"Test setup failed: {e}")

def test_primarykeys_simple(cursor, db_connection):
    """Test primaryKeys returns information about a simple primary key"""
    try:
        # First set up our test tables
        test_primarykeys_setup(cursor, db_connection)
        
        # Get primary key information
        pks = cursor.primaryKeys('single_pk_test', schema='pytest_pk_schema').fetchall()
        
        # Verify we got results
        assert len(pks) == 1, "Should find exactly one primary key column"
        pk = pks[0]
        
        # Verify primary key details
        assert pk.table_name.lower() == 'single_pk_test', "Wrong table name"
        assert pk.column_name.lower() == 'id', "Wrong primary key column name"
        assert pk.key_seq == 1, "Wrong key sequence number"
        assert pk.pk_name is not None, "Primary key name should not be None"
        
    finally:
        # Clean up happens in test_primarykeys_cleanup
        pass

def test_primarykeys_composite(cursor, db_connection):
    """Test primaryKeys with a composite primary key"""
    try:
        # Get primary key information
        pks = cursor.primaryKeys('composite_pk_test', schema='pytest_pk_schema').fetchall()
        
        # Verify we got results for both columns
        assert len(pks) == 2, "Should find two primary key columns"
        
        # Sort by key_seq to ensure consistent order
        pks = sorted(pks, key=lambda row: row.key_seq)
        
        # Verify first column
        assert pks[0].table_name.lower() == 'composite_pk_test', "Wrong table name"
        assert pks[0].column_name.lower() == 'dept_id', "Wrong first primary key column name"
        assert pks[0].key_seq == 1, "Wrong key sequence number for first column"
        
        # Verify second column
        assert pks[1].table_name.lower() == 'composite_pk_test', "Wrong table name"
        assert pks[1].column_name.lower() == 'emp_id', "Wrong second primary key column name"
        assert pks[1].key_seq == 2, "Wrong key sequence number for second column"
        
        # Both should have the same PK name
        assert pks[0].pk_name == pks[1].pk_name, "Both columns should have the same primary key name"
        
    finally:
        # Clean up happens in test_primarykeys_cleanup
        pass

def test_primarykeys_column_info(cursor, db_connection):
    """Test that primaryKeys returns correct column information"""
    try:
        # Get primary key information
        pks = cursor.primaryKeys('single_pk_test', schema='pytest_pk_schema').fetchall()
        
        # Verify column information
        assert len(pks) == 1, "Should find exactly one primary key column"
        pk = pks[0]
        
        # Verify expected columns are present
        assert hasattr(pk, 'table_cat'), "Result should have table_cat column"
        assert hasattr(pk, 'table_schem'), "Result should have table_schem column"
        assert hasattr(pk, 'table_name'), "Result should have table_name column"
        assert hasattr(pk, 'column_name'), "Result should have column_name column"
        assert hasattr(pk, 'key_seq'), "Result should have key_seq column"
        assert hasattr(pk, 'pk_name'), "Result should have pk_name column"
        
        # Verify values are correct
        assert pk.table_schem.lower() == 'pytest_pk_schema', "Wrong schema name"
        assert pk.table_name.lower() == 'single_pk_test', "Wrong table name"
        assert pk.column_name.lower() == 'id', "Wrong column name"
        assert isinstance(pk.key_seq, int), "key_seq should be an integer"
        
    finally:
        # Clean up happens in test_primarykeys_cleanup
        pass

def test_primarykeys_nonexistent(cursor):
    """Test primaryKeys() with non-existent table name"""
    # Use a table name that's highly unlikely to exist
    pks = cursor.primaryKeys('nonexistent_table_xyz123').fetchall()

    # Should return empty list, not error
    assert isinstance(pks, list), "Should return a list for non-existent table"
    assert len(pks) == 0, "Should return empty list for non-existent table"

def test_primarykeys_catalog_filter(cursor, db_connection):
    """Test primaryKeys() with catalog filter"""
    try:
        # Get current database name
        cursor.execute("SELECT DB_NAME() AS current_db")
        current_db = cursor.fetchone().current_db
        
        # Get primary keys with current catalog
        pks = cursor.primaryKeys('single_pk_test', catalog=current_db, schema='pytest_pk_schema').fetchall()
        
        # Verify catalog filter worked
        assert len(pks) == 1, "Should find exactly one primary key column"
        pk = pks[0]
        assert pk.table_cat == current_db, f"Expected catalog {current_db}, got {pk.table_cat}"
            
        # Get primary keys with non-existent catalog
        fake_pks = cursor.primaryKeys('single_pk_test', catalog='nonexistent_db_xyz123').fetchall()
        assert len(fake_pks) == 0, "Should return empty list for non-existent catalog"
        
    finally:
        # Clean up happens in test_primarykeys_cleanup
        pass

def test_primarykeys_cleanup(cursor, db_connection):
    """Clean up test tables after testing"""
    try:
        # Drop all test tables
        cursor.execute("DROP TABLE IF EXISTS pytest_pk_schema.single_pk_test")
        cursor.execute("DROP TABLE IF EXISTS pytest_pk_schema.composite_pk_test")
        
        # Drop the test schema
        cursor.execute("DROP SCHEMA IF EXISTS pytest_pk_schema")
        db_connection.commit()
    except Exception as e:
        pytest.fail(f"Test cleanup failed: {e}")

def test_specialcolumns_setup(cursor, db_connection):
    """Create test tables for testing rowIdColumns and rowVerColumns"""
    try:
        # Create a test schema for isolation
        cursor.execute("IF NOT EXISTS (SELECT * FROM sys.schemas WHERE name = 'pytest_special_schema') EXEC('CREATE SCHEMA pytest_special_schema')")
        
        # Drop tables if they exist
        cursor.execute("DROP TABLE IF EXISTS pytest_special_schema.rowid_test")
        cursor.execute("DROP TABLE IF EXISTS pytest_special_schema.timestamp_test")
        cursor.execute("DROP TABLE IF EXISTS pytest_special_schema.multiple_unique_test")
        cursor.execute("DROP TABLE IF EXISTS pytest_special_schema.identity_test")
        
        # Create table with primary key (for rowIdColumns)
        cursor.execute("""
        CREATE TABLE pytest_special_schema.rowid_test (
            id INT PRIMARY KEY,
            name NVARCHAR(100) NOT NULL,
            unique_col NVARCHAR(100) UNIQUE,
            non_unique_col NVARCHAR(100)
        )
        """)
        
        # Create table with rowversion column (for rowVerColumns)
        cursor.execute("""
        CREATE TABLE pytest_special_schema.timestamp_test (
            id INT PRIMARY KEY,
            name NVARCHAR(100) NOT NULL,
            last_updated ROWVERSION
        )
        """)
        
        # Create table with multiple unique identifiers
        cursor.execute("""
        CREATE TABLE pytest_special_schema.multiple_unique_test (
            id INT NOT NULL,
            code VARCHAR(10) NOT NULL,
            email VARCHAR(100) UNIQUE,
            order_number VARCHAR(20) UNIQUE,
            CONSTRAINT PK_multiple_unique_test PRIMARY KEY (id, code)
        )
        """)
        
        # Create table with identity column
        cursor.execute("""
        CREATE TABLE pytest_special_schema.identity_test (
            id INT IDENTITY(1,1) PRIMARY KEY,
            name NVARCHAR(100) NOT NULL,
            last_modified DATETIME DEFAULT GETDATE()
        )
        """)
        
        db_connection.commit()
    except Exception as e:
        pytest.fail(f"Test setup failed: {e}")

def test_rowid_columns_basic(cursor, db_connection):
    """Test basic functionality of rowIdColumns"""
    try:
        # Get row identifier columns for simple table
        rowid_cols = cursor.rowIdColumns(
            table='rowid_test', 
            schema='pytest_special_schema'
        ).fetchall()

        # LIMITATION: Only returns first column of primary key
        assert len(rowid_cols) == 1, "Should find exactly one ROWID column (first column of PK)"
        
        # Verify column name in the results
        col = rowid_cols[0]
        assert col.column_name.lower() == 'id', "Primary key column should be included in ROWID results"
        
        # Verify result structure
        assert hasattr(col, 'scope'), "Result should have scope column"
        assert hasattr(col, 'column_name'), "Result should have column_name column"
        assert hasattr(col, 'data_type'), "Result should have data_type column"
        assert hasattr(col, 'type_name'), "Result should have type_name column"
        assert hasattr(col, 'column_size'), "Result should have column_size column"
        assert hasattr(col, 'buffer_length'), "Result should have buffer_length column"
        assert hasattr(col, 'decimal_digits'), "Result should have decimal_digits column"
        assert hasattr(col, 'pseudo_column'), "Result should have pseudo_column column"
        
        # The scope should be one of the valid values or NULL
        assert col.scope in [0, 1, 2, None], f"Invalid scope value: {col.scope}"
        
        # The pseudo_column should be one of the valid values
        assert col.pseudo_column in [0, 1, 2, None], f"Invalid pseudo_column value: {col.pseudo_column}"
            
    except Exception as e:
        pytest.fail(f"rowIdColumns basic test failed: {e}")
    finally:
        # Clean up happens in test_specialcolumns_cleanup
        pass

def test_rowid_columns_identity(cursor, db_connection):
    """Test rowIdColumns with identity column"""
    try:
        # Get row identifier columns for table with identity column
        rowid_cols = cursor.rowIdColumns(
            table='identity_test', 
            schema='pytest_special_schema'
        ).fetchall()

        # LIMITATION: Only returns the identity column if it's the primary key
        assert len(rowid_cols) == 1, "Should find exactly one ROWID column (identity column as PK)"
        
        # Verify it's the identity column
        col = rowid_cols[0]
        assert col.column_name.lower() == 'id', "Identity column should be included as it's the PK"
        
    except Exception as e:
        pytest.fail(f"rowIdColumns identity test failed: {e}")
    finally:
        # Clean up happens in test_specialcolumns_cleanup
        pass

def test_rowid_columns_composite(cursor, db_connection):
    """Test rowIdColumns with composite primary key"""
    try:
        # Get row identifier columns for table with composite primary key
        rowid_cols = cursor.rowIdColumns(
            table='multiple_unique_test', 
            schema='pytest_special_schema'
        ).fetchall()

        # LIMITATION: Only returns first column of composite primary key
        assert len(rowid_cols) >= 1, "Should find at least one ROWID column (first column of PK)"
        
        # Verify column names in the results - should be the first PK column
        col_names = [col.column_name.lower() for col in rowid_cols]
        assert 'id' in col_names, "First part of composite PK should be included"
        
        # LIMITATION: Other parts of the PK or unique constraints may not be included
        if len(rowid_cols) > 1:
            # If additional columns are returned, they should be valid
            for col in rowid_cols:
                assert col.column_name.lower() in ['id', 'code'], "Only PK columns should be returned"
            
    except Exception as e:
        pytest.fail(f"rowIdColumns composite test failed: {e}")
    finally:
        # Clean up happens in test_specialcolumns_cleanup
        pass

def test_rowid_columns_nonexistent(cursor):
    """Test rowIdColumns with non-existent table"""
    # Use a table name that's highly unlikely to exist
    rowid_cols = cursor.rowIdColumns('nonexistent_table_xyz123').fetchall()

    # Should return empty list, not error
    assert isinstance(rowid_cols, list), "Should return a list for non-existent table"
    assert len(rowid_cols) == 0, "Should return empty list for non-existent table"

def test_rowid_columns_nullable(cursor, db_connection):
    """Test rowIdColumns with nullable parameter"""
    try:
        # First create a table with nullable unique column and non-nullable PK
        cursor.execute("""
        CREATE TABLE pytest_special_schema.nullable_test (
            id INT PRIMARY KEY, -- PK can't be nullable in SQL Server
            data NVARCHAR(100) NULL
        )
        """)
        db_connection.commit()
        
        # Test with nullable=True (default)
        rowid_cols_with_nullable = cursor.rowIdColumns(
            table='nullable_test', 
            schema='pytest_special_schema'
        ).fetchall()

        # Verify PK column is included
        assert len(rowid_cols_with_nullable) == 1, "Should return exactly one column (PK)"
        assert rowid_cols_with_nullable[0].column_name.lower() == 'id', "PK column should be returned"
        
        # Test with nullable=False
        rowid_cols_no_nullable = cursor.rowIdColumns(
            table='nullable_test', 
            schema='pytest_special_schema',
            nullable=False
        ).fetchall()

        # The behavior of SQLSpecialColumns with SQL_NO_NULLS is to only return
        # non-nullable columns that uniquely identify a row, but SQL Server returns
        # an empty set in this case - this is expected behavior
        assert len(rowid_cols_no_nullable) == 0, "Should return empty list when nullable=False (ODBC API behavior)"
        
    except Exception as e:
        pytest.fail(f"rowIdColumns nullable test failed: {e}")
    finally:
        cursor.execute("DROP TABLE IF EXISTS pytest_special_schema.nullable_test")
        db_connection.commit()

def test_rowver_columns_basic(cursor, db_connection):
    """Test basic functionality of rowVerColumns"""
    try:
        # Get version columns from timestamp test table
        rowver_cols = cursor.rowVerColumns(
            table='timestamp_test', 
            schema='pytest_special_schema'
        ).fetchall()

        # Verify we got results
        assert len(rowver_cols) == 1, "Should find exactly one ROWVER column"
        
        # Verify the column is the rowversion column
        rowver_col = rowver_cols[0]
        assert rowver_col.column_name.lower() == 'last_updated', "ROWVER column should be 'last_updated'"
        assert rowver_col.type_name.lower() in ['rowversion', 'timestamp'], "ROWVER column should have rowversion or timestamp type"
        
        # Verify result structure - allowing for NULL values
        assert hasattr(rowver_col, 'scope'), "Result should have scope column"
        assert hasattr(rowver_col, 'column_name'), "Result should have column_name column"
        assert hasattr(rowver_col, 'data_type'), "Result should have data_type column"
        assert hasattr(rowver_col, 'type_name'), "Result should have type_name column"
        assert hasattr(rowver_col, 'column_size'), "Result should have column_size column"
        assert hasattr(rowver_col, 'buffer_length'), "Result should have buffer_length column"        
        assert hasattr(rowver_col, 'decimal_digits'), "Result should have decimal_digits column"      
        assert hasattr(rowver_col, 'pseudo_column'), "Result should have pseudo_column column"        
        
        # The scope should be one of the valid values or NULL
        assert rowver_col.scope in [0, 1, 2, None], f"Invalid scope value: {rowver_col.scope}"
        
    except Exception as e:
        pytest.fail(f"rowVerColumns basic test failed: {e}")
    finally:
        # Clean up happens in test_specialcolumns_cleanup
        pass

def test_rowver_columns_nonexistent(cursor):
    """Test rowVerColumns with non-existent table"""
    # Use a table name that's highly unlikely to exist
    rowver_cols = cursor.rowVerColumns('nonexistent_table_xyz123').fetchall()
    
    # Should return empty list, not error
    assert isinstance(rowver_cols, list), "Should return a list for non-existent table"
    assert len(rowver_cols) == 0, "Should return empty list for non-existent table"

def test_rowver_columns_nullable(cursor, db_connection):
    """Test rowVerColumns with nullable parameter (not expected to have effect)"""
    try:
        # First create a table with rowversion column
        cursor.execute("""
        CREATE TABLE pytest_special_schema.nullable_rowver_test (
            id INT PRIMARY KEY,
            ts ROWVERSION
        )
        """)
        db_connection.commit()
        
        # Test with nullable=True (default)
        rowver_cols_with_nullable = cursor.rowVerColumns(
            table='nullable_rowver_test', 
            schema='pytest_special_schema'
        ).fetchall()

        # Verify rowversion column is included (rowversion can't be nullable)
        assert len(rowver_cols_with_nullable) == 1, "Should find exactly one ROWVER column"
        assert rowver_cols_with_nullable[0].column_name.lower() == 'ts', "ROWVERSION column should be included"
        
        # Test with nullable=False
        rowver_cols_no_nullable = cursor.rowVerColumns(
            table='nullable_rowver_test', 
            schema='pytest_special_schema',
            nullable=False
        ).fetchall()

        # Verify rowversion column is still included
        assert len(rowver_cols_no_nullable) == 1, "Should find exactly one ROWVER column"
        assert rowver_cols_no_nullable[0].column_name.lower() == 'ts', "ROWVERSION column should be included even with nullable=False"
        
    except Exception as e:
        pytest.fail(f"rowVerColumns nullable test failed: {e}")
    finally:
        cursor.execute("DROP TABLE IF EXISTS pytest_special_schema.nullable_rowver_test")
        db_connection.commit()

def test_specialcolumns_catalog_filter(cursor, db_connection):
    """Test special columns with catalog filter"""
    try:
        # Get current database name
        cursor.execute("SELECT DB_NAME() AS current_db")
        current_db = cursor.fetchone().current_db
        
        # Test rowIdColumns with current catalog
        rowid_cols = cursor.rowIdColumns(
            table='rowid_test',
            catalog=current_db,
            schema='pytest_special_schema'
        ).fetchall()

        # Verify catalog filter worked
        assert len(rowid_cols) > 0, "Should find ROWID columns with correct catalog"
        
        # Test rowIdColumns with non-existent catalog
        fake_rowid_cols = cursor.rowIdColumns(
            table='rowid_test',
            catalog='nonexistent_db_xyz123',
            schema='pytest_special_schema'
        ).fetchall()
        assert len(fake_rowid_cols) == 0, "Should return empty list for non-existent catalog"
        
        # Test rowVerColumns with current catalog
        rowver_cols = cursor.rowVerColumns(
            table='timestamp_test',
            catalog=current_db,
            schema='pytest_special_schema'
        ).fetchall()
        
        # Verify catalog filter worked
        assert len(rowver_cols) > 0, "Should find ROWVER columns with correct catalog"
        
        # Test rowVerColumns with non-existent catalog
        fake_rowver_cols = cursor.rowVerColumns(
            table='timestamp_test',
            catalog='nonexistent_db_xyz123',
            schema='pytest_special_schema'
        ).fetchall()
        assert len(fake_rowver_cols) == 0, "Should return empty list for non-existent catalog"
        
    except Exception as e:
        pytest.fail(f"Special columns catalog filter test failed: {e}")
    finally:
        # Clean up happens in test_specialcolumns_cleanup
        pass

def test_specialcolumns_cleanup(cursor, db_connection):
    """Clean up test tables after testing"""
    try:
        # Drop all test tables
        cursor.execute("DROP TABLE IF EXISTS pytest_special_schema.rowid_test")
        cursor.execute("DROP TABLE IF EXISTS pytest_special_schema.timestamp_test")
        cursor.execute("DROP TABLE IF EXISTS pytest_special_schema.multiple_unique_test")
        cursor.execute("DROP TABLE IF EXISTS pytest_special_schema.identity_test")
        cursor.execute("DROP TABLE IF EXISTS pytest_special_schema.nullable_unique_test")
        cursor.execute("DROP TABLE IF EXISTS pytest_special_schema.nullable_timestamp_test")
        
        # Drop the test schema
        cursor.execute("DROP SCHEMA IF EXISTS pytest_special_schema")
        db_connection.commit()
    except Exception as e:
        pytest.fail(f"Test cleanup failed: {e}")

def test_statistics_setup(cursor, db_connection):
    """Create test tables and indexes for statistics testing"""
    try:
        # Create a test schema for isolation
        cursor.execute("IF NOT EXISTS (SELECT * FROM sys.schemas WHERE name = 'pytest_stats_schema') EXEC('CREATE SCHEMA pytest_stats_schema')")
        
        # Drop tables if they exist
        cursor.execute("DROP TABLE IF EXISTS pytest_stats_schema.stats_test")
        cursor.execute("DROP TABLE IF EXISTS pytest_stats_schema.empty_stats_test")
        
        # Create test table with various indexes
        cursor.execute("""
        CREATE TABLE pytest_stats_schema.stats_test (
            id INT PRIMARY KEY,
            name VARCHAR(100) NOT NULL,
            email VARCHAR(100) UNIQUE,
            department VARCHAR(50) NOT NULL,
            salary DECIMAL(10, 2) NULL,
            hire_date DATE NOT NULL
        )
        """)
        
        # Create a non-unique index
        cursor.execute("""
        CREATE INDEX IX_stats_test_dept_date ON pytest_stats_schema.stats_test (department, hire_date)
        """)
        
        # Create a unique index on multiple columns
        cursor.execute("""
        CREATE UNIQUE INDEX UX_stats_test_name_dept ON pytest_stats_schema.stats_test (name, department)
        """)
        
        # Create an empty table for testing
        cursor.execute("""
        CREATE TABLE pytest_stats_schema.empty_stats_test (
            id INT PRIMARY KEY,
            data VARCHAR(100) NULL
        )
        """)
        
        db_connection.commit()
    except Exception as e:
        pytest.fail(f"Test setup failed: {e}")

def test_statistics_basic(cursor, db_connection):
    """Test basic functionality of statistics method"""
    try:
        # First set up our test tables
        test_statistics_setup(cursor, db_connection)
        
        # Get statistics for the test table (all indexes)
        stats = cursor.statistics(
            table='stats_test', 
            schema='pytest_stats_schema'
        ).fetchall()
        
        # Verify we got results - should include PK, unique index on email, and non-unique index
        assert stats is not None, "statistics() should return results"
        assert len(stats) > 0, "statistics() should return at least one row"
        
        # Count different types of indexes
        table_stats = [s for s in stats if s.type == 0]  # TABLE_STAT
        indexes = [s for s in stats if s.type != 0]      # Actual indexes
        
        # We should have at least one table statistics row and multiple index rows
        assert len(table_stats) <= 1, "Should have at most one TABLE_STAT row"
        assert len(indexes) >= 3, "Should have at least 3 index entries (PK, unique email, non-unique dept+date)"
        
        # Verify column names in results
        first_row = stats[0]
        assert hasattr(first_row, 'table_name'), "Result should have table_name column"
        assert hasattr(first_row, 'non_unique'), "Result should have non_unique column"
        assert hasattr(first_row, 'index_name'), "Result should have index_name column"
        assert hasattr(first_row, 'type'), "Result should have type column"
        assert hasattr(first_row, 'column_name'), "Result should have column_name column"
        
        # Check that we can find the primary key
        pk_found = False
        for stat in stats:
            if (hasattr(stat, 'index_name') and 
                stat.index_name and 
                'pk' in stat.index_name.lower()):
                pk_found = True
                break
        
        assert pk_found, "Primary key should be included in statistics results"
        
        # Check that we can find the unique index on email
        email_index_found = False
        for stat in stats:
            if (hasattr(stat, 'column_name') and 
                stat.column_name and 
                stat.column_name.lower() == 'email' and
                hasattr(stat, 'non_unique') and 
                stat.non_unique == 0):  # 0 = unique
                email_index_found = True
                break
        
        assert email_index_found, "Unique index on email should be included in statistics results"
        
    finally:
        # Clean up happens in test_statistics_cleanup
        pass

def test_statistics_unique_only(cursor, db_connection):
    """Test statistics with unique=True to get only unique indexes"""
    try:
        # Get statistics for only unique indexes
        stats = cursor.statistics(
            table='stats_test', 
            schema='pytest_stats_schema',
            unique=True
        ).fetchall()
        
        # Verify we got results
        assert stats is not None, "statistics() with unique=True should return results"
        assert len(stats) > 0, "statistics() with unique=True should return at least one row"
        
        # All index entries should be for unique indexes (non_unique = 0)
        for stat in stats:
            if hasattr(stat, 'type') and stat.type != 0:  # Skip TABLE_STAT entries
                assert hasattr(stat, 'non_unique'), "Index entry should have non_unique column"
                assert stat.non_unique == 0, "With unique=True, all indexes should be unique"
        
        # Count different types of indexes
        indexes = [s for s in stats if hasattr(s, 'type') and s.type != 0]
        
        # We should have multiple unique indexes (PK, unique email, unique name+dept)
        assert len(indexes) >= 3, "Should have at least 3 unique index entries"
        
    finally:
        # Clean up happens in test_statistics_cleanup
        pass

def test_statistics_empty_table(cursor, db_connection):
    """Test statistics on a table with no data (just schema)"""
    try:
        # Get statistics for the empty table
        stats = cursor.statistics(
            table='empty_stats_test', 
            schema='pytest_stats_schema'
        ).fetchall()
        
        # Should still return metadata about the primary key
        assert stats is not None, "statistics() should return results even for empty table"
        assert len(stats) > 0, "statistics() should return at least one row for empty table"
        
        # Check for primary key
        pk_found = False
        for stat in stats:
            if (hasattr(stat, 'index_name') and 
                stat.index_name and 
                'pk' in stat.index_name.lower()):
                pk_found = True
                break
        
        assert pk_found, "Primary key should be included in statistics results for empty table"
        
    finally:
        # Clean up happens in test_statistics_cleanup
        pass

def test_statistics_nonexistent(cursor):
    """Test statistics with non-existent table name"""
    # Use a table name that's highly unlikely to exist
    stats = cursor.statistics('nonexistent_table_xyz123').fetchall()
    
    # Should return empty list, not error
    assert isinstance(stats, list), "Should return a list for non-existent table"
    assert len(stats) == 0, "Should return empty list for non-existent table"

def test_statistics_result_structure(cursor, db_connection):
    """Test the complete structure of statistics result rows"""
    try:
        # Get statistics for the test table
        stats = cursor.statistics(
            table='stats_test', 
            schema='pytest_stats_schema'
        ).fetchall()
        
        # Verify we have results
        assert len(stats) > 0, "Should have statistics results"
        
        # Find a row that's an actual index (not TABLE_STAT)
        index_row = None
        for stat in stats:
            if hasattr(stat, 'type') and stat.type != 0:
                index_row = stat
                break
                
        assert index_row is not None, "Should have at least one index row"
        
        # Check for all required columns
        required_columns = [
            'table_cat', 'table_schem', 'table_name', 'non_unique',
            'index_qualifier', 'index_name', 'type', 'ordinal_position',
            'column_name', 'asc_or_desc', 'cardinality', 'pages', 
            'filter_condition'
        ]
        
        for column in required_columns:
            assert hasattr(index_row, column), f"Result missing required column: {column}"
            
        # Check types of key columns
        assert isinstance(index_row.table_name, str), "table_name should be a string"
        assert isinstance(index_row.type, int), "type should be an integer"
        
        # Don't check the actual values of cardinality and pages as they may be NULL
        # or driver-dependent, especially for empty tables
        
    finally:
        # Clean up happens in test_statistics_cleanup
        pass

def test_statistics_catalog_filter(cursor, db_connection):
    """Test statistics with catalog filter"""
    try:
        # Get current database name
        cursor.execute("SELECT DB_NAME() AS current_db")
        current_db = cursor.fetchone().current_db
        
        # Get statistics with current catalog
        stats = cursor.statistics(
            table='stats_test',
            catalog=current_db,
            schema='pytest_stats_schema'
        ).fetchall()

        # Verify catalog filter worked
        assert len(stats) > 0, "Should find statistics with correct catalog"
        
        # Verify catalog in results
        for stat in stats:
            if hasattr(stat, 'table_cat'):
                assert stat.table_cat.lower() == current_db.lower(), "Wrong table catalog"
            
        # Get statistics with non-existent catalog
        fake_stats = cursor.statistics(
            table='stats_test',
            catalog='nonexistent_db_xyz123',
            schema='pytest_stats_schema'
        ).fetchall()
        assert len(fake_stats) == 0, "Should return empty list for non-existent catalog"
        
    finally:
        # Clean up happens in test_statistics_cleanup
        pass

def test_statistics_with_quick_parameter(cursor, db_connection):
    """Test statistics with quick parameter variations"""
    try:
        # Test with quick=True (default)
        quick_stats = cursor.statistics(
            table='stats_test', 
            schema='pytest_stats_schema',
            quick=True
        ).fetchall()
        
        # Test with quick=False
        thorough_stats = cursor.statistics(
            table='stats_test', 
            schema='pytest_stats_schema',
            quick=False
        ).fetchall()
        
        # Both should return results, but we can't guarantee behavior differences
        # since it depends on the ODBC driver and database system
        assert len(quick_stats) > 0, "quick=True should return results"
        assert len(thorough_stats) > 0, "quick=False should return results"
        
        # Just verify that changing the parameter didn't cause errors
        
    finally:
        # Clean up happens in test_statistics_cleanup
        pass

def test_statistics_cleanup(cursor, db_connection):
    """Clean up test tables after testing"""
    try:
        # Drop all test tables
        cursor.execute("DROP TABLE IF EXISTS pytest_stats_schema.stats_test")
        cursor.execute("DROP TABLE IF EXISTS pytest_stats_schema.empty_stats_test")
        
        # Drop the test schema
        cursor.execute("DROP SCHEMA IF EXISTS pytest_stats_schema")
        db_connection.commit()
    except Exception as e:
        pytest.fail(f"Test cleanup failed: {e}")

def test_columns_setup(cursor, db_connection):
    """Create test tables for columns method testing"""
    try:
        # Create a test schema for isolation
        cursor.execute("IF NOT EXISTS (SELECT * FROM sys.schemas WHERE name = 'pytest_cols_schema') EXEC('CREATE SCHEMA pytest_cols_schema')")

        # Drop tables if they exist
        cursor.execute("DROP TABLE IF EXISTS pytest_cols_schema.columns_test")
        cursor.execute("DROP TABLE IF EXISTS pytest_cols_schema.columns_special_test")
        
        # Create test table with various column types
        cursor.execute(""" 
        CREATE TABLE pytest_cols_schema.columns_test (
            id INT PRIMARY KEY,
            name NVARCHAR(100) NOT NULL,
            description NVARCHAR(MAX) NULL,
            price DECIMAL(10, 2) NULL,
            created_date DATETIME DEFAULT GETDATE(),
            is_active BIT NOT NULL DEFAULT 1,
            binary_data VARBINARY(MAX) NULL,
            notes TEXT NULL,
            [computed_col] AS (name + ' - ' + CAST(id AS VARCHAR(10)))
        )
        """)
        
        # Create table with special column names and edge cases - fix the problematic column name
        cursor.execute(""" 
        CREATE TABLE pytest_cols_schema.columns_special_test (
            [ID] INT PRIMARY KEY,
            [User Name] NVARCHAR(100) NULL,
            [Spaces  Multiple] VARCHAR(50) NULL,
            [123_numeric_start] INT NULL,
            [MAX] VARCHAR(20) NULL,        -- SQL keyword as column name
            [SELECT] INT NULL,             -- SQL keyword as column name
            [Column.With.Dots] VARCHAR(20) NULL,
            [Column/With/Slashes] VARCHAR(20) NULL,
            [Column_With_Underscores] VARCHAR(20) NULL  -- Changed from problematic nested brackets
        )
        """)
        
        db_connection.commit()
    except Exception as e:
        pytest.fail(f"Test setup failed: {e}")

def test_columns_all(cursor, db_connection):
    """Test columns returns information about all columns in all tables"""
    try:
        # First set up our test tables
        test_columns_setup(cursor, db_connection)
        
        # Get all columns (no filters)
        cols_cursor = cursor.columns()
        cols = cols_cursor.fetchall()
        
        # Verify we got results
        assert cols is not None, "columns() should return results"
        assert len(cols) > 0, "columns() should return at least one column"
        
        # Verify our test tables' columns are in the results
        # Use case-insensitive comparison to avoid driver case sensitivity issues
        found_test_table = False
        for col in cols:
            if (hasattr(col, 'table_name') and 
                col.table_name and 
                col.table_name.lower() == 'columns_test' and
                hasattr(col, 'table_schem') and 
                col.table_schem and 
                col.table_schem.lower() == 'pytest_cols_schema'):
                found_test_table = True
                break
                
        assert found_test_table, "Test table columns should be included in results"
        
        # Verify structure of results
        first_row = cols[0]
        assert hasattr(first_row, 'table_cat'), "Result should have table_cat column"
        assert hasattr(first_row, 'table_schem'), "Result should have table_schem column"
        assert hasattr(first_row, 'table_name'), "Result should have table_name column"
        assert hasattr(first_row, 'column_name'), "Result should have column_name column"
        assert hasattr(first_row, 'data_type'), "Result should have data_type column"
        assert hasattr(first_row, 'type_name'), "Result should have type_name column"
        assert hasattr(first_row, 'column_size'), "Result should have column_size column"
        assert hasattr(first_row, 'buffer_length'), "Result should have buffer_length column"
        assert hasattr(first_row, 'decimal_digits'), "Result should have decimal_digits column"
        assert hasattr(first_row, 'num_prec_radix'), "Result should have num_prec_radix column"
        assert hasattr(first_row, 'nullable'), "Result should have nullable column"
        assert hasattr(first_row, 'remarks'), "Result should have remarks column"
        assert hasattr(first_row, 'column_def'), "Result should have column_def column"
        assert hasattr(first_row, 'sql_data_type'), "Result should have sql_data_type column"
        assert hasattr(first_row, 'sql_datetime_sub'), "Result should have sql_datetime_sub column"
        assert hasattr(first_row, 'char_octet_length'), "Result should have char_octet_length column"
        assert hasattr(first_row, 'ordinal_position'), "Result should have ordinal_position column"
        assert hasattr(first_row, 'is_nullable'), "Result should have is_nullable column"
        
    finally:
        # Clean up happens in test_columns_cleanup
        pass

def test_columns_specific_table(cursor, db_connection):
    """Test columns returns information about a specific table"""
    try:
        # Get columns for the test table
        cols = cursor.columns(
            table='columns_test', 
            schema='pytest_cols_schema'
        ).fetchall()
        
        # Verify we got results
        assert len(cols) == 9, "Should find exactly 9 columns in columns_test"
        
        # Verify all column names are present (case insensitive)
        col_names = [col.column_name.lower() for col in cols]
        expected_names = ['id', 'name', 'description', 'price', 'created_date', 
                          'is_active', 'binary_data', 'notes', 'computed_col']
        
        for name in expected_names:
            assert name in col_names, f"Column {name} should be in results"
            
        # Verify details of a specific column (id)
        id_col = next(col for col in cols if col.column_name.lower() == 'id')
        assert id_col.nullable == 0, "id column should be non-nullable"
        assert id_col.ordinal_position == 1, "id should be the first column"
        assert id_col.is_nullable == "NO", "is_nullable should be NO for id column"
        
        # Check data types (but don't assume specific ODBC type codes since they vary by driver)
        # Instead check that the type_name is correct
        id_type = id_col.type_name.lower()
        assert 'int' in id_type, f"id column should be INTEGER type, got {id_type}"
        
        # Check a nullable column
        desc_col = next(col for col in cols if col.column_name.lower() == 'description')
        assert desc_col.nullable == 1, "description column should be nullable"
        assert desc_col.is_nullable == "YES", "is_nullable should be YES for description column"
        
    finally:
        # Clean up happens in test_columns_cleanup
        pass

def test_columns_special_chars(cursor, db_connection):
    """Test columns with special characters and edge cases"""
    try:
        # Get columns for the special table
        cols = cursor.columns(
            table='columns_special_test', 
            schema='pytest_cols_schema'
        ).fetchall()
        
        # Verify we got results
        assert len(cols) == 9, "Should find exactly 9 columns in columns_special_test"
        
        # Check that special column names are handled correctly
        col_names = [col.column_name for col in cols]
        
        # Create case-insensitive lookup
        col_names_lower = [name.lower() if name else None for name in col_names]
        
        # Check for columns with special characters - note that column names might be
        # returned with or without brackets/quotes depending on the driver
        assert any('user name' in name.lower() for name in col_names), "Column with spaces should be in results"
        assert any('id' == name.lower() for name in col_names), "ID column should be in results"
        assert any('123_numeric_start' in name.lower() for name in col_names), "Column starting with numbers should be in results"
        assert any('max' == name.lower() for name in col_names), "MAX column should be in results"
        assert any('select' == name.lower() for name in col_names), "SELECT column should be in results"
        assert any('column.with.dots' in name.lower() for name in col_names), "Column with dots should be in results"
        assert any('column/with/slashes' in name.lower() for name in col_names), "Column with slashes should be in results"
        assert any('column_with_underscores' in name.lower() for name in col_names), "Column with underscores should be in results"
        
    finally:
        # Clean up happens in test_columns_cleanup
        pass

def test_columns_specific_column(cursor, db_connection):
    """Test columns with specific column filter"""
    try:
        # Get specific column
        cols = cursor.columns(
            table='columns_test', 
            schema='pytest_cols_schema',
            column='name'
        ).fetchall()
        
        # Verify we got just one result
        assert len(cols) == 1, "Should find exactly 1 column named 'name'"
        
        # Verify column details
        col = cols[0]
        assert col.column_name.lower() == 'name', "Column name should be 'name'"
        assert col.table_name.lower() == 'columns_test', "Table name should be 'columns_test'"
        assert col.table_schem.lower() == 'pytest_cols_schema', "Schema should be 'pytest_cols_schema'"
        assert col.nullable == 0, "name column should be non-nullable"
        
        # Get column using pattern (% wildcard)
        pattern_cols = cursor.columns(
            table='columns_test', 
            schema='pytest_cols_schema',
            column='%date%'
        ).fetchall()
        
        # Should find created_date column
        assert len(pattern_cols) == 1, "Should find 1 column matching '%date%'"

        assert pattern_cols[0].column_name.lower() == 'created_date', "Should find created_date column"
        
        # Get multiple columns with pattern
        multi_cols = cursor.columns(
            table='columns_test', 
            schema='pytest_cols_schema',
            column='%d%'  # Should match id, description, created_date
        ).fetchall()
        
        # At least 3 columns should match this pattern
        assert len(multi_cols) >= 3, "Should find at least 3 columns matching '%d%'"
        match_names = [col.column_name.lower() for col in multi_cols]
        assert 'id' in match_names, "id should match '%d%'"
        assert 'description' in match_names, "description should match '%d%'"
        assert 'created_date' in match_names, "created_date should match '%d%'"
        
    finally:
        # Clean up happens in test_columns_cleanup
        pass

def test_columns_with_underscore_pattern(cursor):
    """Test columns with underscore wildcard pattern"""
    try:
        # Get columns with underscore pattern (one character wildcard)
        # Looking for 'id' (exactly 2 chars)
        cols = cursor.columns(
            table='columns_test', 
            schema='pytest_cols_schema',
            column='__'
        ).fetchall()
        
        # Should find 'id' column
        id_found = False
        for col in cols:
            if col.column_name.lower() == 'id' and col.table_name.lower() == 'columns_test':
                id_found = True
                break
                
        assert id_found, "Should find 'id' column with pattern '__'"
        
        # Try a more complex pattern with both % and _
        # For example: '%_d%' matches any column with 'd' as the second or later character
        pattern_cols = cursor.columns(
            table='columns_test', 
            schema='pytest_cols_schema',
            column='%_d%'
        ).fetchall()
        
        # Should match 'id' (if considering case-insensitive) and 'created_date'
        match_names = [col.column_name.lower() for col in pattern_cols 
                       if col.table_name.lower() == 'columns_test']
        
        # At least 'created_date' should match this pattern
        assert 'created_date' in match_names, "created_date should match '%_d%'"
        
    finally:
        # Clean up happens in test_columns_cleanup
        pass

def test_columns_nonexistent(cursor):
    """Test columns with non-existent table or column"""
    # Test with non-existent table
    table_cols = cursor.columns(table='nonexistent_table_xyz123')
    assert len(table_cols) == 0, "Should return empty list for non-existent table"
    
    # Test with non-existent column in existing table
    col_cols = cursor.columns(
        table='columns_test', 
        schema='pytest_cols_schema',
        column='nonexistent_column_xyz123'
    ).fetchall()
    assert len(col_cols) == 0, "Should return empty list for non-existent column"
    
    # Test with non-existent schema
    schema_cols = cursor.columns(
        table='columns_test', 
        schema='nonexistent_schema_xyz123'
    ).fetchall()
    assert len(schema_cols) == 0, "Should return empty list for non-existent schema"

def test_columns_data_types(cursor):
    """Test columns returns correct data type information"""
    try:
        # Get all columns from test table
        cols = cursor.columns(
            table='columns_test', 
            schema='pytest_cols_schema'
        ).fetchall()
        
        # Create a dictionary mapping column names to their details
        col_dict = {col.column_name.lower(): col for col in cols}
        
        # Check data types by name (case insensitive checks)
        # Note: We're checking type_name as a string to avoid SQL type code inconsistencies
        # between drivers
        
        # INT column
        assert 'int' in col_dict['id'].type_name.lower(), "id should be INT type"
        
        # NVARCHAR column
        assert any(name in col_dict['name'].type_name.lower() 
                  for name in ['nvarchar', 'varchar', 'char', 'wchar']), "name should be NVARCHAR type"
        
        # DECIMAL column
        assert any(name in col_dict['price'].type_name.lower() 
                  for name in ['decimal', 'numeric', 'money']), "price should be DECIMAL type"
        
        # BIT column
        assert any(name in col_dict['is_active'].type_name.lower() 
                  for name in ['bit', 'boolean']), "is_active should be BIT type"
        
        # TEXT column
        assert any(name in col_dict['notes'].type_name.lower() 
                  for name in ['text', 'char', 'varchar']), "notes should be TEXT type"
        
        # Check nullable flag
        assert col_dict['id'].nullable == 0, "id should be non-nullable"
        assert col_dict['description'].nullable == 1, "description should be nullable"
        
        # Check column size
        assert col_dict['name'].column_size == 100, "name should have size 100"
        
        # Check decimal digits for numeric type
        assert col_dict['price'].decimal_digits == 2, "price should have 2 decimal digits"
        
    finally:
        # Clean up happens in test_columns_cleanup
        pass

def test_columns_nonexistent(cursor):
    """Test columns with non-existent table or column"""
    # Test with non-existent table
    table_cols = cursor.columns(table='nonexistent_table_xyz123').fetchall()
    assert len(table_cols) == 0, "Should return empty list for non-existent table"
    
    # Test with non-existent column in existing table
    col_cols = cursor.columns(
        table='columns_test', 
        schema='pytest_cols_schema',
        column='nonexistent_column_xyz123'
    ).fetchall()
    assert len(col_cols) == 0, "Should return empty list for non-existent column"
    
    # Test with non-existent schema
    schema_cols = cursor.columns(
        table='columns_test', 
        schema='nonexistent_schema_xyz123'
    ).fetchall()
    assert len(schema_cols) == 0, "Should return empty list for non-existent schema"

def test_columns_catalog_filter(cursor):
    """Test columns with catalog filter"""
    try:
        # Get current database name
        cursor.execute("SELECT DB_NAME() AS current_db")
        current_db = cursor.fetchone().current_db
        
        # Get columns with current catalog
        cols = cursor.columns(
            table='columns_test',
            catalog=current_db,
            schema='pytest_cols_schema'
        ).fetchall()
        
        # Verify catalog filter worked
        assert len(cols) > 0, "Should find columns with correct catalog"
        
        # Check catalog in results
        for col in cols:
            # Some drivers might return None for catalog
            if col.table_cat is not None:
                assert col.table_cat.lower() == current_db.lower(), "Wrong table catalog"
            
        # Test with non-existent catalog
        fake_cols = cursor.columns(
            table='columns_test',
            catalog='nonexistent_db_xyz123',
            schema='pytest_cols_schema'
        ).fetchall()
        assert len(fake_cols) == 0, "Should return empty list for non-existent catalog"
        
    finally:
        # Clean up happens in test_columns_cleanup
        pass

def test_columns_schema_pattern(cursor):
    """Test columns with schema name pattern"""
    try:
        # Get columns with schema pattern
        cols = cursor.columns(
            table='columns_test',
            schema='pytest_%'
        ).fetchall()
        
        # Should find our test table columns
        test_cols = [col for col in cols if col.table_name.lower() == 'columns_test']
        assert len(test_cols) > 0, "Should find columns using schema pattern"
        
        # Try a more specific pattern
        specific_cols = cursor.columns(
            table='columns_test',
            schema='pytest_cols%'
        ).fetchall()
        
        # Should still find our test table columns
        test_cols = [col for col in specific_cols if col.table_name.lower() == 'columns_test']
        assert len(test_cols) > 0, "Should find columns using specific schema pattern"
        
    finally:
        # Clean up happens in test_columns_cleanup
        pass

def test_columns_table_pattern(cursor):
    """Test columns with table name pattern"""
    try:
        # Get columns with table pattern
        cols = cursor.columns(
            table='columns_%',
            schema='pytest_cols_schema'
        ).fetchall()
        
        # Should find columns from both test tables
        tables_found = set()
        for col in cols:
            if col.table_name:
                tables_found.add(col.table_name.lower())
        
        assert 'columns_test' in tables_found, "Should find columns_test with pattern columns_%"
        assert 'columns_special_test' in tables_found, "Should find columns_special_test with pattern columns_%"
        
    finally:
        # Clean up happens in test_columns_cleanup
        pass

def test_columns_ordinal_position(cursor):
    """Test ordinal_position is correct in columns results"""
    try:
        # Get columns for the test table
        cols = cursor.columns(
            table='columns_test', 
            schema='pytest_cols_schema'
        ).fetchall()
        
        # Sort by ordinal position
        sorted_cols = sorted(cols, key=lambda col: col.ordinal_position)
        
        # Verify positions are consecutive starting from 1
        for i, col in enumerate(sorted_cols, 1):
            assert col.ordinal_position == i, f"Column {col.column_name} should have ordinal_position {i}"
            
        # First column should be id (primary key)
        assert sorted_cols[0].column_name.lower() == 'id', "First column should be id"
        
    finally:
        # Clean up happens in test_columns_cleanup
        pass

def test_columns_cleanup(cursor, db_connection):
    """Clean up test tables after testing"""
    try:
        # Drop all test tables
        cursor.execute("DROP TABLE IF EXISTS pytest_cols_schema.columns_test")
        cursor.execute("DROP TABLE IF EXISTS pytest_cols_schema.columns_special_test")
        
        # Drop the test schema
        cursor.execute("DROP SCHEMA IF EXISTS pytest_cols_schema")
        db_connection.commit()
    except Exception as e:
        pytest.fail(f"Test cleanup failed: {e}")

def test_lowercase_attribute(cursor, db_connection):
    """Test that the lowercase attribute properly converts column names to lowercase"""
    
    # Store original value to restore after test
    original_lowercase = mssql_python.lowercase
    drop_cursor = None
    
    try:
        # Create a test table with mixed-case column names
        cursor.execute("""
        CREATE TABLE #pytest_lowercase_test (
            ID INT PRIMARY KEY,
            UserName VARCHAR(50),
            EMAIL_ADDRESS VARCHAR(100),
            PhoneNumber VARCHAR(20)
        )
        """)
        db_connection.commit()
        
        # Insert test data
        cursor.execute("""
        INSERT INTO #pytest_lowercase_test (ID, UserName, EMAIL_ADDRESS, PhoneNumber)
        VALUES (1, 'JohnDoe', 'john@example.com', '555-1234')
        """)
        db_connection.commit()
        
        # First test with lowercase=False (default)
        mssql_python.lowercase = False
        cursor1 = db_connection.cursor()
        cursor1.execute("SELECT * FROM #pytest_lowercase_test")
        
        # Description column names should preserve original case
        column_names1 = [desc[0] for desc in cursor1.description]
        assert "ID" in column_names1, "Column 'ID' should be present with original case"
        assert "UserName" in column_names1, "Column 'UserName' should be present with original case"  
        
        # Make sure to consume all results and close the cursor
        cursor1.fetchall()
        cursor1.close()
        
        # Now test with lowercase=True
        mssql_python.lowercase = True
        cursor2 = db_connection.cursor()
        cursor2.execute("SELECT * FROM #pytest_lowercase_test")
        
        # Description column names should be lowercase
        column_names2 = [desc[0] for desc in cursor2.description]
        assert "id" in column_names2, "Column names should be lowercase when lowercase=True"
        assert "username" in column_names2, "Column names should be lowercase when lowercase=True"
        
        # Make sure to consume all results and close the cursor
        cursor2.fetchall()
        cursor2.close()
        
        # Create a fresh cursor for cleanup
        drop_cursor = db_connection.cursor()
        
    finally:
        # Restore original value
        mssql_python.lowercase = original_lowercase
        
        try:
            # Use a separate cursor for cleanup
            if drop_cursor:
                drop_cursor.execute("DROP TABLE IF EXISTS #pytest_lowercase_test")
                db_connection.commit()
                drop_cursor.close()
        except Exception as e:
            print(f"Warning: Failed to drop test table: {e}")

def test_decimal_separator_function(cursor, db_connection):
    """Test decimal separator functionality with database operations"""
    # Store original value to restore after test
    original_separator = mssql_python.getDecimalSeparator()

    try:
        # Create test table
        cursor.execute("""
        CREATE TABLE #pytest_decimal_separator_test (
            id INT PRIMARY KEY,
            decimal_value DECIMAL(10, 2)
        )
        """)
        db_connection.commit()

        # Insert test values with default separator (.)
        test_value = decimal.Decimal('123.45')
        cursor.execute("""
        INSERT INTO #pytest_decimal_separator_test (id, decimal_value)
        VALUES (1, ?)
        """, [test_value])
        db_connection.commit()

        # First test with default decimal separator (.)
        cursor.execute("SELECT id, decimal_value FROM #pytest_decimal_separator_test")
        row = cursor.fetchone()
        default_str = str(row)
        assert '123.45' in default_str, "Default separator not found in string representation"

        # Now change to comma separator and test string representation
        mssql_python.setDecimalSeparator(',')
        cursor.execute("SELECT id, decimal_value FROM #pytest_decimal_separator_test")
        row = cursor.fetchone()
        
        # This should format the decimal with a comma in the string representation
        comma_str = str(row)
        assert '123,45' in comma_str, f"Expected comma in string representation but got: {comma_str}"
        
    finally:
        # Restore original decimal separator
        mssql_python.setDecimalSeparator(original_separator)
        
        # Cleanup
        cursor.execute("DROP TABLE IF EXISTS #pytest_decimal_separator_test")
        db_connection.commit()

def test_decimal_separator_basic_functionality():
    """Test basic decimal separator functionality without database operations"""
    # Store original value to restore after test
    original_separator = mssql_python.getDecimalSeparator()
    
    try:
        # Test default value
        assert mssql_python.getDecimalSeparator() == '.', "Default decimal separator should be '.'"
        
        # Test setting to comma
        mssql_python.setDecimalSeparator(',')
        assert mssql_python.getDecimalSeparator() == ',', "Decimal separator should be ',' after setting"
        
        # Test setting to other valid separators
        mssql_python.setDecimalSeparator(':')
        assert mssql_python.getDecimalSeparator() == ':', "Decimal separator should be ':' after setting"
        
        # Test invalid inputs
        with pytest.raises(ValueError):
            mssql_python.setDecimalSeparator('')  # Empty string
        
        with pytest.raises(ValueError):
            mssql_python.setDecimalSeparator('too_long')  # More than one character
        
        with pytest.raises(ValueError):
            mssql_python.setDecimalSeparator(123)  # Not a string
            
    finally:
        # Restore original separator
        mssql_python.setDecimalSeparator(original_separator)

def test_decimal_separator_with_multiple_values(cursor, db_connection):
    """Test decimal separator with multiple different decimal values"""
    original_separator = mssql_python.getDecimalSeparator()

    try:
        # Create test table
        cursor.execute("""
        CREATE TABLE #pytest_decimal_multi_test (
            id INT PRIMARY KEY,
            positive_value DECIMAL(10, 2),
            negative_value DECIMAL(10, 2),
            zero_value DECIMAL(10, 2),
            small_value DECIMAL(10, 4)
        )
        """)
        db_connection.commit()
        
        # Insert test data
        cursor.execute("""
        INSERT INTO #pytest_decimal_multi_test VALUES (1, 123.45, -67.89, 0.00, 0.0001)
        """)
        db_connection.commit()
        
        # Test with default separator first
        cursor.execute("SELECT * FROM #pytest_decimal_multi_test")
        row = cursor.fetchone()
        default_str = str(row)
        assert '123.45' in default_str, "Default positive value formatting incorrect"
        assert '-67.89' in default_str, "Default negative value formatting incorrect"
        
        # Change to comma separator
        mssql_python.setDecimalSeparator(',')
        cursor.execute("SELECT * FROM #pytest_decimal_multi_test")
        row = cursor.fetchone()
        comma_str = str(row)
        
        # Verify comma is used in all decimal values
        assert '123,45' in comma_str, "Positive value not formatted with comma"
        assert '-67,89' in comma_str, "Negative value not formatted with comma"
        assert '0,00' in comma_str, "Zero value not formatted with comma"
        assert '0,0001' in comma_str, "Small value not formatted with comma"
        
    finally:
        # Restore original separator
        mssql_python.setDecimalSeparator(original_separator)
        
        # Cleanup
        cursor.execute("DROP TABLE IF EXISTS #pytest_decimal_multi_test")
        db_connection.commit()

def test_decimal_separator_calculations(cursor, db_connection):
    """Test that decimal separator doesn't affect calculations"""
    original_separator = mssql_python.getDecimalSeparator()

    try:
        # Create test table
        cursor.execute("""
        CREATE TABLE #pytest_decimal_calc_test (
            id INT PRIMARY KEY,
            value1 DECIMAL(10, 2),
            value2 DECIMAL(10, 2)
        )
        """)
        db_connection.commit()
        
        # Insert test data
        cursor.execute("""
        INSERT INTO #pytest_decimal_calc_test VALUES (1, 10.25, 5.75)
        """)
        db_connection.commit()
        
        # Test with default separator
        cursor.execute("SELECT value1 + value2 AS sum_result FROM #pytest_decimal_calc_test")
        row = cursor.fetchone()
        assert row.sum_result == decimal.Decimal('16.00'), "Sum calculation incorrect with default separator"
        
        # Change to comma separator
        mssql_python.setDecimalSeparator(',')
        
        # Calculations should still work correctly
        cursor.execute("SELECT value1 + value2 AS sum_result FROM #pytest_decimal_calc_test")
        row = cursor.fetchone()
        assert row.sum_result == decimal.Decimal('16.00'), "Sum calculation affected by separator change"
        
        # But string representation should use comma
        assert '16,00' in str(row), "Sum result not formatted with comma in string representation"
        
    finally:
        # Restore original separator
        mssql_python.setDecimalSeparator(original_separator)
        
        # Cleanup
        cursor.execute("DROP TABLE IF EXISTS #pytest_decimal_calc_test")
        db_connection.commit()
>>>>>>> d94b5180

def test_close(db_connection):
    """Test closing the cursor"""
    try:
        cursor = db_connection.cursor()
        cursor.close()
        assert cursor.closed, "Cursor should be closed after calling close()"
    except Exception as e:
        pytest.fail(f"Cursor close test failed: {e}")
    finally:
        cursor = db_connection.cursor()<|MERGE_RESOLUTION|>--- conflicted
+++ resolved
@@ -9,13 +9,8 @@
 """
 
 import pytest
-<<<<<<< HEAD
-import sys
 from datetime import datetime, date, time, timedelta, timezone
-=======
-from datetime import datetime, date, time
 import time as time_module
->>>>>>> d94b5180
 import decimal
 from contextlib import closing
 import mssql_python
@@ -7361,7 +7356,6 @@
         cursor.execute("DROP TABLE IF EXISTS #pytest_decimal_calc_test")
         db_connection.commit()
 
-<<<<<<< HEAD
 def test_datetimeoffset_read_write(cursor, db_connection):
     """
     Test the driver's ability to correctly read and write DATETIMEOFFSET data,
@@ -7421,7 +7415,6 @@
         cursor.execute("IF OBJECT_ID('tempdb..#pytest_dto', 'U') IS NOT NULL DROP TABLE #pytest_dto;")
         db_connection.commit()
 
-=======
 def test_lowercase_attribute(cursor, db_connection):
     """Test that the lowercase attribute properly converts column names to lowercase"""
     
@@ -10260,7 +10253,6 @@
         # Cleanup
         cursor.execute("DROP TABLE IF EXISTS #pytest_decimal_calc_test")
         db_connection.commit()
->>>>>>> d94b5180
 
 def test_close(db_connection):
     """Test closing the cursor"""
