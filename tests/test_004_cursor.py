"""
This file contains tests for the Cursor class.
Functions:
- test_cursor: Check if the cursor is created.
- test_execute: Ensure test_cursor passed and execute a query to fetch database names and IDs.
- test_fetch_data: Ensure test_cursor passed and fetch data from a query.
- test_execute_invalid_query: Ensure test_cursor passed and check if executing an invalid query raises an exception.
Note: The cursor function is not yet implemented, so related tests are commented out.
"""

import pytest
from datetime import datetime, date, time
import decimal
from mssql_python import Connection
import mssql_python

# Setup test table
TEST_TABLE = """
CREATE TABLE #pytest_all_data_types (
    id INTEGER PRIMARY KEY,
    bit_column BIT,
    tinyint_column TINYINT,
    smallint_column SMALLINT,
    bigint_column BIGINT,
    integer_column INTEGER,
    float_column FLOAT,
    wvarchar_column NVARCHAR(255),
    time_column TIME,
    datetime_column DATETIME,
    date_column DATE,
    real_column REAL
);
"""

# Test data
TEST_DATA = (
    1,
    1,
    127,
    32767,
    9223372036854775807,
    2147483647,
    1.23456789,
    "nvarchar data",
    time(12, 34, 56),
    datetime(2024, 5, 20, 12, 34, 56, 123000),
    date(2024, 5, 20),
    1.23456789
)

# Parameterized test data with different primary keys
PARAM_TEST_DATA = [
    TEST_DATA,
    (2, 0, 0, 0, 0, 0, 0.0, "test1", time(0, 0, 0), datetime(2024, 1, 1, 0, 0, 0), date(2024, 1, 1), 0.0),
    (3, 1, 1, 1, 1, 1, 1.1, "test2", time(1, 1, 1), datetime(2024, 2, 2, 1, 1, 1), date(2024, 2, 2), 1.1),
    (4, 0, 127, 32767, 9223372036854775807, 2147483647, 1.23456789, "test3", time(12, 34, 56), datetime(2024, 5, 20, 12, 34, 56, 123000), date(2024, 5, 20), 1.23456789)
]

def drop_table_if_exists(cursor, table_name):
    """Drop the table if it exists"""
    try:
        cursor.execute(f"DROP TABLE IF EXISTS {table_name}")
    except Exception as e:
        pytest.fail(f"Failed to drop table {table_name}: {e}")

def test_cursor(cursor):
    """Check if the cursor is created"""
    assert cursor is not None, "Cursor should not be None"

def test_insert_id_column(cursor, db_connection):
    """Test inserting data into the id column"""
    try:
        drop_table_if_exists(cursor, "#pytest_single_column")
        cursor.execute("CREATE TABLE #pytest_single_column (id INTEGER PRIMARY KEY)")
        db_connection.commit()
        cursor.execute("INSERT INTO #pytest_single_column (id) VALUES (?)", [1])
        db_connection.commit()
        cursor.execute("SELECT id FROM #pytest_single_column")
        row = cursor.fetchone()
        assert row[0] == 1, "ID column insertion/fetch failed"
    except Exception as e:
        pytest.fail(f"ID column insertion/fetch failed: {e}")
    finally:
        cursor.execute("DROP TABLE #pytest_single_column")
        db_connection.commit()

def test_insert_bit_column(cursor, db_connection):
    """Test inserting data into the bit_column"""
    try:
        cursor.execute("CREATE TABLE #pytest_single_column (bit_column BIT)")
        db_connection.commit()
        cursor.execute("INSERT INTO #pytest_single_column (bit_column) VALUES (?)", [1])
        db_connection.commit()
        cursor.execute("SELECT bit_column FROM #pytest_single_column")
        row = cursor.fetchone()
        assert row[0] == 1, "Bit column insertion/fetch failed"
    except Exception as e:
        pytest.fail(f"Bit column insertion/fetch failed: {e}")
    finally:
        cursor.execute("DROP TABLE #pytest_single_column")
        db_connection.commit()

def test_insert_nvarchar_column(cursor, db_connection):
    """Test inserting data into the nvarchar_column"""
    try:
        cursor.execute("CREATE TABLE #pytest_single_column (nvarchar_column NVARCHAR(255))")
        db_connection.commit()
        cursor.execute("INSERT INTO #pytest_single_column (nvarchar_column) VALUES (?)", ["test"])
        db_connection.commit()
        cursor.execute("SELECT nvarchar_column FROM #pytest_single_column")
        row = cursor.fetchone()
        assert row[0] == "test", "Nvarchar column insertion/fetch failed"
    except Exception as e:
        pytest.fail(f"Nvarchar column insertion/fetch failed: {e}")
    finally:
        cursor.execute("DROP TABLE #pytest_single_column")
        db_connection.commit()

def test_insert_time_column(cursor, db_connection):
    """Test inserting data into the time_column"""
    try:
        drop_table_if_exists(cursor, "#pytest_single_column")
        cursor.execute("CREATE TABLE #pytest_single_column (time_column TIME)")
        db_connection.commit()
        cursor.execute("INSERT INTO #pytest_single_column (time_column) VALUES (?)", [time(12, 34, 56)])
        db_connection.commit()
        cursor.execute("SELECT time_column FROM #pytest_single_column")
        row = cursor.fetchone()
        assert row[0] == time(12, 34, 56), "Time column insertion/fetch failed"
    except Exception as e:
        pytest.fail(f"Time column insertion/fetch failed: {e}")
    finally:
        cursor.execute("DROP TABLE #pytest_single_column")
        db_connection.commit()

def test_insert_datetime_column(cursor, db_connection):
    """Test inserting data into the datetime_column"""
    try:
        drop_table_if_exists(cursor, "#pytest_single_column")
        cursor.execute("CREATE TABLE #pytest_single_column (datetime_column DATETIME)")
        db_connection.commit()
        cursor.execute("INSERT INTO #pytest_single_column (datetime_column) VALUES (?)", [datetime(2024, 5, 20, 12, 34, 56, 123000)])
        db_connection.commit()
        cursor.execute("SELECT datetime_column FROM #pytest_single_column")
        row = cursor.fetchone()
        assert row[0] == datetime(2024, 5, 20, 12, 34, 56, 123000), "Datetime column insertion/fetch failed"
    except Exception as e:
        pytest.fail(f"Datetime column insertion/fetch failed: {e}")
    finally:
        cursor.execute("DROP TABLE #pytest_single_column")
        db_connection.commit()

def test_insert_datetime2_column(cursor, db_connection):
    """Test inserting data into the datetime2_column"""
    try:
        drop_table_if_exists(cursor, "#pytest_single_column")
        cursor.execute("CREATE TABLE #pytest_single_column (datetime2_column DATETIME2)")
        db_connection.commit()
        cursor.execute("INSERT INTO #pytest_single_column (datetime2_column) VALUES (?)", [datetime(2024, 5, 20, 12, 34, 56, 123456)])
        db_connection.commit()
        cursor.execute("SELECT datetime2_column FROM #pytest_single_column")
        row = cursor.fetchone()
        assert row[0] == datetime(2024, 5, 20, 12, 34, 56, 123456), "Datetime2 column insertion/fetch failed"
    except Exception as e:
        pytest.fail(f"Datetime2 column insertion/fetch failed: {e}")
    finally:
        cursor.execute("DROP TABLE #pytest_single_column")
        db_connection.commit()

def test_insert_smalldatetime_column(cursor, db_connection):
    """Test inserting data into the smalldatetime_column"""
    try:
        drop_table_if_exists(cursor, "#pytest_single_column")
        cursor.execute("CREATE TABLE #pytest_single_column (smalldatetime_column SMALLDATETIME)")
        db_connection.commit()
        cursor.execute("INSERT INTO #pytest_single_column (smalldatetime_column) VALUES (?)", [datetime(2024, 5, 20, 12, 34)])
        db_connection.commit()
        cursor.execute("SELECT smalldatetime_column FROM #pytest_single_column")
        row = cursor.fetchone()
        assert row[0] == datetime(2024, 5, 20, 12, 34), "Smalldatetime column insertion/fetch failed"
    except Exception as e:
        pytest.fail(f"Smalldatetime column insertion/fetch failed: {e}")
    finally:
        cursor.execute("DROP TABLE #pytest_single_column")
        db_connection.commit()

def test_insert_date_column(cursor, db_connection):
    """Test inserting data into the date_column"""
    try:
        drop_table_if_exists(cursor, "#pytest_single_column")
        cursor.execute("CREATE TABLE #pytest_single_column (date_column DATE)")
        db_connection.commit()
        cursor.execute("INSERT INTO #pytest_single_column (date_column) VALUES (?)", [date(2024, 5, 20)])
        db_connection.commit()
        cursor.execute("SELECT date_column FROM #pytest_single_column")
        row = cursor.fetchone()
        assert row[0] == date(2024, 5, 20), "Date column insertion/fetch failed"
    except Exception as e:
        pytest.fail(f"Date column insertion/fetch failed: {e}")
    finally:
        cursor.execute("DROP TABLE #pytest_single_column")
        db_connection.commit()

def test_insert_real_column(cursor, db_connection):
    """Test inserting data into the real_column"""
    try:
        drop_table_if_exists(cursor, "#pytest_single_column")
        cursor.execute("CREATE TABLE #pytest_single_column (real_column REAL)")
        db_connection.commit()
        cursor.execute("INSERT INTO #pytest_single_column (real_column) VALUES (?)", [1.23456789])
        db_connection.commit()
        cursor.execute("SELECT real_column FROM #pytest_single_column")
        row = cursor.fetchone()
        assert abs(row[0] - 1.23456789) < 1e-8, "Real column insertion/fetch failed"
    except Exception as e:
        pytest.fail(f"Real column insertion/fetch failed: {e}")
    finally:
        cursor.execute("DROP TABLE #pytest_single_column")
        db_connection.commit()

def test_insert_decimal_column(cursor, db_connection):
    """Test inserting data into the decimal_column"""
    try:
        cursor.execute("CREATE TABLE #pytest_single_column (decimal_column DECIMAL(10, 2))")
        db_connection.commit()
        cursor.execute("INSERT INTO #pytest_single_column (decimal_column) VALUES (?)", [decimal.Decimal(123.45).quantize(decimal.Decimal('0.00'))])
        db_connection.commit()
        cursor.execute("SELECT decimal_column FROM #pytest_single_column")
        row = cursor.fetchone()
        assert row[0] == decimal.Decimal(123.45).quantize(decimal.Decimal('0.00')), "Decimal column insertion/fetch failed"
        cursor.execute("TRUNCATE TABLE #pytest_single_column")
        cursor.execute("INSERT INTO #pytest_single_column (decimal_column) VALUES (?)", [decimal.Decimal(-123.45).quantize(decimal.Decimal('0.00'))])
        db_connection.commit()
        cursor.execute("SELECT decimal_column FROM #pytest_single_column")
        row = cursor.fetchone()
        assert row[0] == decimal.Decimal(-123.45).quantize(decimal.Decimal('0.00')), "Negative Decimal insertion/fetch failed"
    except Exception as e:
        pytest.fail(f"Decimal column insertion/fetch failed: {e}")
    finally:
        cursor.execute("DROP TABLE #pytest_single_column")
        db_connection.commit()

def test_insert_tinyint_column(cursor, db_connection):
    """Test inserting data into the tinyint_column"""
    try:
        cursor.execute("CREATE TABLE #pytest_single_column (tinyint_column TINYINT)")
        db_connection.commit()
        cursor.execute("INSERT INTO #pytest_single_column (tinyint_column) VALUES (?)", [127])
        db_connection.commit()
        cursor.execute("SELECT tinyint_column FROM #pytest_single_column")
        row = cursor.fetchone()
        assert row[0] == 127, "Tinyint column insertion/fetch failed"
    except Exception as e:
        pytest.fail(f"Tinyint column insertion/fetch failed: {e}")
    finally:
        cursor.execute("DROP TABLE #pytest_single_column")
        db_connection.commit()

def test_insert_smallint_column(cursor, db_connection):
    """Test inserting data into the smallint_column"""
    try:
        cursor.execute("CREATE TABLE #pytest_single_column (smallint_column SMALLINT)")
        db_connection.commit()
        cursor.execute("INSERT INTO #pytest_single_column (smallint_column) VALUES (?)", [32767])
        db_connection.commit()
        cursor.execute("SELECT smallint_column FROM #pytest_single_column")
        row = cursor.fetchone()
        assert row[0] == 32767, "Smallint column insertion/fetch failed"
    except Exception as e:
        pytest.fail(f"Smallint column insertion/fetch failed: {e}")
    finally:
        cursor.execute("DROP TABLE #pytest_single_column")
        db_connection.commit()

def test_insert_bigint_column(cursor, db_connection):
    """Test inserting data into the bigint_column"""
    try:
        cursor.execute("CREATE TABLE #pytest_single_column (bigint_column BIGINT)")
        db_connection.commit()
        cursor.execute("INSERT INTO #pytest_single_column (bigint_column) VALUES (?)", [9223372036854775807])
        db_connection.commit()
        cursor.execute("SELECT bigint_column FROM #pytest_single_column")
        row = cursor.fetchone()
        assert row[0] == 9223372036854775807, "Bigint column insertion/fetch failed"
    except Exception as e:
        pytest.fail(f"Bigint column insertion/fetch failed: {e}")
    finally:
        cursor.execute("DROP TABLE #pytest_single_column")
        db_connection.commit()

def test_insert_integer_column(cursor, db_connection):
    """Test inserting data into the integer_column"""
    try:
        cursor.execute("CREATE TABLE #pytest_single_column (integer_column INTEGER)")
        db_connection.commit()
        cursor.execute("INSERT INTO #pytest_single_column (integer_column) VALUES (?)", [2147483647])
        db_connection.commit()
        cursor.execute("SELECT integer_column FROM #pytest_single_column")
        row = cursor.fetchone()
        assert row[0] == 2147483647, "Integer column insertion/fetch failed"
    except Exception as e:
        pytest.fail(f"Integer column insertion/fetch failed: {e}")
    finally:
        cursor.execute("DROP TABLE #pytest_single_column")
        db_connection.commit()

def test_insert_float_column(cursor, db_connection):
    """Test inserting data into the float_column"""
    try:
        cursor.execute("CREATE TABLE #pytest_single_column (float_column FLOAT)")
        db_connection.commit()
        cursor.execute("INSERT INTO #pytest_single_column (float_column) VALUES (?)", [1.23456789])
        db_connection.commit()
        cursor.execute("SELECT float_column FROM #pytest_single_column")
        row = cursor.fetchone()
        assert row[0] == 1.23456789, "Float column insertion/fetch failed"
    except Exception as e:
        pytest.fail(f"Float column insertion/fetch failed: {e}")
    finally:
        cursor.execute("DROP TABLE #pytest_single_column")
        db_connection.commit()

# Test that VARCHAR(n) can accomodate values of size n
def test_varchar_full_capacity(cursor, db_connection):
    """Test SQL_VARCHAR"""
    try:
        cursor.execute("CREATE TABLE #pytest_varchar_test (varchar_column VARCHAR(9))")
        db_connection.commit()
        cursor.execute("INSERT INTO #pytest_varchar_test (varchar_column) VALUES (?)", ['123456789'])
        db_connection.commit()
        # fetchone test
        cursor.execute("SELECT varchar_column FROM #pytest_varchar_test")
        row = cursor.fetchone()
        assert row[0] == '123456789', "SQL_VARCHAR parsing failed for fetchone"
        # fetchall test
        cursor.execute("SELECT varchar_column FROM #pytest_varchar_test")
        rows = cursor.fetchall()
        assert rows[0] == ['123456789'], "SQL_VARCHAR parsing failed for fetchall"
    except Exception as e:
        pytest.fail(f"SQL_VARCHAR parsing test failed: {e}")
    finally:
        cursor.execute("DROP TABLE #pytest_varchar_test")
        db_connection.commit()

# Test that NVARCHAR(n) can accomodate values of size n
def test_wvarchar_full_capacity(cursor, db_connection):
    """Test SQL_WVARCHAR"""
    try:
        cursor.execute("CREATE TABLE #pytest_wvarchar_test (wvarchar_column NVARCHAR(6))")
        db_connection.commit()
        cursor.execute("INSERT INTO #pytest_wvarchar_test (wvarchar_column) VALUES (?)", ['123456'])
        db_connection.commit()
        # fetchone test
        cursor.execute("SELECT wvarchar_column FROM #pytest_wvarchar_test")
        row = cursor.fetchone()
        assert row[0] == '123456', "SQL_WVARCHAR parsing failed for fetchone"
        # fetchall test
        cursor.execute("SELECT wvarchar_column FROM #pytest_wvarchar_test")
        rows = cursor.fetchall()
        assert rows[0] == ['123456'], "SQL_WVARCHAR parsing failed for fetchall"
    except Exception as e:
        pytest.fail(f"SQL_WVARCHAR parsing test failed: {e}")
    finally:
        cursor.execute("DROP TABLE #pytest_wvarchar_test")
        db_connection.commit()

# Test that VARBINARY(n) can accomodate values of size n
def test_varbinary_full_capacity(cursor, db_connection):
    """Test SQL_VARBINARY"""
    try:
        cursor.execute("CREATE TABLE #pytest_varbinary_test (varbinary_column VARBINARY(8))")
        db_connection.commit()
        # Try inserting binary using both bytes & bytearray
        cursor.execute("INSERT INTO #pytest_varbinary_test (varbinary_column) VALUES (?)", bytearray("12345", 'utf-8'))
        cursor.execute("INSERT INTO #pytest_varbinary_test (varbinary_column) VALUES (?)", bytes("12345678", 'utf-8')) # Full capacity
        db_connection.commit()
        expectedRows = 2
        # fetchone test
        cursor.execute("SELECT varbinary_column FROM #pytest_varbinary_test")
        rows = []
        for i in range(0, expectedRows):
            rows.append(cursor.fetchone())
        assert cursor.fetchone() == None, "varbinary_column is expected to have only {} rows".format(expectedRows)
        assert rows[0] == [bytes("12345", 'utf-8')], "SQL_VARBINARY parsing failed for fetchone - row 0"
        assert rows[1] == [bytes("12345678", 'utf-8')], "SQL_VARBINARY parsing failed for fetchone - row 1"
        # fetchall test
        cursor.execute("SELECT varbinary_column FROM #pytest_varbinary_test")
        rows = cursor.fetchall()
        assert rows[0] == [bytes("12345", 'utf-8')], "SQL_VARBINARY parsing failed for fetchall - row 0"
        assert rows[1] == [bytes("12345678", 'utf-8')], "SQL_VARBINARY parsing failed for fetchall - row 1"
    except Exception as e:
        pytest.fail(f"SQL_VARBINARY parsing test failed: {e}")
    finally:
        cursor.execute("DROP TABLE #pytest_varbinary_test")
        db_connection.commit()

def test_varchar_max(cursor, db_connection):
    """Test SQL_VARCHAR with MAX length"""
    try:
        cursor.execute("CREATE TABLE #pytest_varchar_test (varchar_column VARCHAR(MAX))")
        db_connection.commit()
        cursor.execute("INSERT INTO #pytest_varchar_test (varchar_column) VALUES (?), (?)", ["ABCDEFGHI", None])
        db_connection.commit()
        expectedRows = 2
        # fetchone test
        cursor.execute("SELECT varchar_column FROM #pytest_varchar_test")
        rows = []
        for i in range(0, expectedRows):
            rows.append(cursor.fetchone())
        assert cursor.fetchone() == None, "varchar_column is expected to have only {} rows".format(expectedRows)
        assert rows[0] == ["ABCDEFGHI"], "SQL_VARCHAR parsing failed for fetchone - row 0"
        assert rows[1] == [None], "SQL_VARCHAR parsing failed for fetchone - row 1"
        # fetchall test
        cursor.execute("SELECT varchar_column FROM #pytest_varchar_test")
        rows = cursor.fetchall()
        assert rows[0] == ["ABCDEFGHI"], "SQL_VARCHAR parsing failed for fetchall - row 0"
        assert rows[1] == [None], "SQL_VARCHAR parsing failed for fetchall - row 1"
    except Exception as e:
        pytest.fail(f"SQL_VARCHAR parsing test failed: {e}")
    finally:
        cursor.execute("DROP TABLE #pytest_varchar_test")
        db_connection.commit()

def test_wvarchar_max(cursor, db_connection):
    """Test SQL_WVARCHAR with MAX length"""
    try:
        cursor.execute("CREATE TABLE #pytest_wvarchar_test (wvarchar_column NVARCHAR(MAX))")
        db_connection.commit()
        cursor.execute("INSERT INTO #pytest_wvarchar_test (wvarchar_column) VALUES (?), (?)", ["!@#$%^&*()_+", None])
        db_connection.commit()
        expectedRows = 2
        # fetchone test
        cursor.execute("SELECT wvarchar_column FROM #pytest_wvarchar_test")
        rows = []
        for i in range(0, expectedRows):
            rows.append(cursor.fetchone())
        assert cursor.fetchone() == None, "wvarchar_column is expected to have only {} rows".format(expectedRows)
        assert rows[0] == ["!@#$%^&*()_+"], "SQL_WVARCHAR parsing failed for fetchone - row 0"
        assert rows[1] == [None], "SQL_WVARCHAR parsing failed for fetchone - row 1"
        # fetchall test
        cursor.execute("SELECT wvarchar_column FROM #pytest_wvarchar_test")
        rows = cursor.fetchall()
        assert rows[0] == ["!@#$%^&*()_+"], "SQL_WVARCHAR parsing failed for fetchall - row 0"
        assert rows[1] == [None], "SQL_WVARCHAR parsing failed for fetchall - row 1"
    except Exception as e:
        pytest.fail(f"SQL_WVARCHAR parsing test failed: {e}")
    finally:
        cursor.execute("DROP TABLE #pytest_wvarchar_test")
        db_connection.commit()

def test_varbinary_max(cursor, db_connection):
    """Test SQL_VARBINARY with MAX length"""
    try:
        cursor.execute("CREATE TABLE #pytest_varbinary_test (varbinary_column VARBINARY(MAX))")
        db_connection.commit()
        # TODO: Uncomment this execute after adding null binary support
        # cursor.execute("INSERT INTO #pytest_varbinary_test (varbinary_column) VALUES (?)", [None])
        cursor.execute("INSERT INTO #pytest_varbinary_test (varbinary_column) VALUES (?), (?)", [bytearray("ABCDEF", 'utf-8'), bytes("123!@#", 'utf-8')])
        db_connection.commit()
        expectedRows = 2
        # fetchone test
        cursor.execute("SELECT varbinary_column FROM #pytest_varbinary_test")
        rows = []
        for i in range(0, expectedRows):
            rows.append(cursor.fetchone())
        assert cursor.fetchone() == None, "varbinary_column is expected to have only {} rows".format(expectedRows)
        assert rows[0] == [bytearray("ABCDEF", 'utf-8')], "SQL_VARBINARY parsing failed for fetchone - row 0"
        assert rows[1] == [bytes("123!@#", 'utf-8')], "SQL_VARBINARY parsing failed for fetchone - row 1"
        # fetchall test
        cursor.execute("SELECT varbinary_column FROM #pytest_varbinary_test")
        rows = cursor.fetchall()
        assert rows[0] == [bytearray("ABCDEF", 'utf-8')], "SQL_VARBINARY parsing failed for fetchall - row 0"
        assert rows[1] == [bytes("123!@#", 'utf-8')], "SQL_VARBINARY parsing failed for fetchall - row 1"
    except Exception as e:
        pytest.fail(f"SQL_VARBINARY parsing test failed: {e}")
    finally:
        cursor.execute("DROP TABLE #pytest_varbinary_test")
        db_connection.commit()

def test_longvarchar(cursor, db_connection):
    """Test SQL_LONGVARCHAR"""
    try:
        cursor.execute("CREATE TABLE #pytest_longvarchar_test (longvarchar_column TEXT)")
        db_connection.commit()
        cursor.execute("INSERT INTO #pytest_longvarchar_test (longvarchar_column) VALUES (?), (?)", ["ABCDEFGHI", None])
        db_connection.commit()
        expectedRows = 2
        # fetchone test
        cursor.execute("SELECT longvarchar_column FROM #pytest_longvarchar_test")
        rows = []
        for i in range(0, expectedRows):
            rows.append(cursor.fetchone())
        assert cursor.fetchone() == None, "longvarchar_column is expected to have only {} rows".format(expectedRows)
        assert rows[0] == ["ABCDEFGHI"], "SQL_LONGVARCHAR parsing failed for fetchone - row 0"
        assert rows[1] == [None], "SQL_LONGVARCHAR parsing failed for fetchone - row 1"
        # fetchall test
        cursor.execute("SELECT longvarchar_column FROM #pytest_longvarchar_test")
        rows = cursor.fetchall()
        assert rows[0] == ["ABCDEFGHI"], "SQL_LONGVARCHAR parsing failed for fetchall - row 0"
        assert rows[1] == [None], "SQL_LONGVARCHAR parsing failed for fetchall - row 1"
    except Exception as e:
        pytest.fail(f"SQL_LONGVARCHAR parsing test failed: {e}")
    finally:
        cursor.execute("DROP TABLE #pytest_longvarchar_test")
        db_connection.commit()

def test_longwvarchar(cursor, db_connection):
    """Test SQL_LONGWVARCHAR"""
    try:
        cursor.execute("CREATE TABLE #pytest_longwvarchar_test (longwvarchar_column NTEXT)")
        db_connection.commit()
        cursor.execute("INSERT INTO #pytest_longwvarchar_test (longwvarchar_column) VALUES (?), (?)", ["ABCDEFGHI", None])
        db_connection.commit()
        expectedRows = 2
        # fetchone test
        cursor.execute("SELECT longwvarchar_column FROM #pytest_longwvarchar_test")
        rows = []
        for i in range(0, expectedRows):
            rows.append(cursor.fetchone())
        assert cursor.fetchone() == None, "longwvarchar_column is expected to have only {} rows".format(expectedRows)
        assert rows[0] == ["ABCDEFGHI"], "SQL_LONGWVARCHAR parsing failed for fetchone - row 0"
        assert rows[1] == [None], "SQL_LONGWVARCHAR parsing failed for fetchone - row 1"
        # fetchall test
        cursor.execute("SELECT longwvarchar_column FROM #pytest_longwvarchar_test")
        rows = cursor.fetchall()
        assert rows[0] == ["ABCDEFGHI"], "SQL_LONGWVARCHAR parsing failed for fetchall - row 0"
        assert rows[1] == [None], "SQL_LONGWVARCHAR parsing failed for fetchall - row 1"
    except Exception as e:
        pytest.fail(f"SQL_LONGWVARCHAR parsing test failed: {e}")
    finally:
        cursor.execute("DROP TABLE #pytest_longwvarchar_test")
        db_connection.commit()

def test_longvarbinary(cursor, db_connection):
    """Test SQL_LONGVARBINARY"""
    try:
        cursor.execute("CREATE TABLE #pytest_longvarbinary_test (longvarbinary_column IMAGE)")
        db_connection.commit()
        cursor.execute("INSERT INTO #pytest_longvarbinary_test (longvarbinary_column) VALUES (?), (?)", [bytearray("ABCDEFGHI", 'utf-8'), bytes("123!@#", 'utf-8')])
        db_connection.commit()
        expectedRows = 3
        # fetchone test
        cursor.execute("SELECT longvarbinary_column FROM #pytest_longvarbinary_test")
        rows = []
        for i in range(0, expectedRows):
            rows.append(cursor.fetchone())
        assert cursor.fetchone() == None, "longvarbinary_column is expected to have only {} rows".format(expectedRows)
        assert rows[0] == [bytearray("ABCDEFGHI", 'utf-8')], "SQL_LONGVARBINARY parsing failed for fetchone - row 0"
        assert rows[1] == [bytes("123!@#\0\0\0", 'utf-8')], "SQL_LONGVARBINARY parsing failed for fetchone - row 1"
        # fetchall test
        cursor.execute("SELECT longvarbinary_column FROM #pytest_longvarbinary_test")
        rows = cursor.fetchall()
        assert rows[0] == [bytearray("ABCDEFGHI", 'utf-8')], "SQL_LONGVARBINARY parsing failed for fetchall - row 0"
        assert rows[1] == [bytes("123!@#\0\0\0", 'utf-8')], "SQL_LONGVARBINARY parsing failed for fetchall - row 1"
    except Exception as e:
        pytest.fail(f"SQL_LONGVARBINARY parsing test failed: {e}")
    finally:
        cursor.execute("DROP TABLE #pytest_longvarbinary_test")
        db_connection.commit()

def test_create_table(cursor, db_connection):
    # Drop the table if it exists
    drop_table_if_exists(cursor, "#pytest_all_data_types")
    
    # Create test table
    try:
        cursor.execute(TEST_TABLE)
        db_connection.commit()
    except Exception as e:
        pytest.fail(f"Table creation failed: {e}")

def test_insert_args(cursor, db_connection):
    """Test parameterized insert using qmark parameters"""
    try:
        cursor.execute("""
            INSERT INTO #pytest_all_data_types VALUES (
                ?, ?, ?, ?, ?, ?, ?, ?, ?, ?, ?, ?
            )
        """, 
            TEST_DATA[0], 
            TEST_DATA[1],
            TEST_DATA[2],
            TEST_DATA[3],
            TEST_DATA[4],
            TEST_DATA[5],
            TEST_DATA[6],
            TEST_DATA[7],
            TEST_DATA[8],
            TEST_DATA[9],
            TEST_DATA[10],
            TEST_DATA[11]
        )
        db_connection.commit()
        cursor.execute("SELECT * FROM #pytest_all_data_types WHERE id = 1")
        row = cursor.fetchone()
        assert row[0] == TEST_DATA[0], "Insertion using args failed"
    except Exception as e:
        pytest.fail(f"Parameterized data insertion/fetch failed: {e}")    
    finally:
        cursor.execute("DELETE FROM #pytest_all_data_types")
        db_connection.commit()                   

@pytest.mark.parametrize("data", PARAM_TEST_DATA)
def test_parametrized_insert(cursor, db_connection, data):
    """Test parameterized insert using qmark parameters"""
    try:
        cursor.execute("""
            INSERT INTO #pytest_all_data_types VALUES (
                ?, ?, ?, ?, ?, ?, ?, ?, ?, ?, ?, ?
            )
        """, [None if v is None else v for v in data])
        db_connection.commit()
    except Exception as e:
        pytest.fail(f"Parameterized data insertion/fetch failed: {e}")

def test_rowcount(cursor, db_connection):
    """Test rowcount after insert operations"""
    try:
        cursor.execute("CREATE TABLE #pytest_test_rowcount (id INT IDENTITY(1,1) PRIMARY KEY, name NVARCHAR(100))")
        db_connection.commit()

        cursor.execute("INSERT INTO #pytest_test_rowcount (name) VALUES ('JohnDoe1');")
        assert cursor.rowcount == 1, "Rowcount should be 1 after first insert"

        cursor.execute("INSERT INTO #pytest_test_rowcount (name) VALUES ('JohnDoe2');")
        assert cursor.rowcount == 1, "Rowcount should be 1 after second insert"

        cursor.execute("INSERT INTO #pytest_test_rowcount (name) VALUES ('JohnDoe3');")
        assert cursor.rowcount == 1, "Rowcount should be 1 after third insert"

        cursor.execute("""
            INSERT INTO #pytest_test_rowcount (name) 
            VALUES 
            ('JohnDoe4'), 
            ('JohnDoe5'), 
            ('JohnDoe6');
        """)
        assert cursor.rowcount == 3, "Rowcount should be 3 after inserting multiple rows"

        cursor.execute("SELECT * FROM #pytest_test_rowcount;")
        assert cursor.rowcount == -1, "Rowcount should be -1 after a SELECT statement"

        db_connection.commit()
    except Exception as e:
        pytest.fail(f"Rowcount test failed: {e}")
    finally:
        cursor.execute("DROP TABLE #pytest_test_rowcount")
        db_connection.commit()

def test_rowcount_executemany(cursor, db_connection):
    """Test rowcount after executemany operations"""
    try:
        cursor.execute("CREATE TABLE #pytest_test_rowcount (id INT IDENTITY(1,1) PRIMARY KEY, name NVARCHAR(100))")
        db_connection.commit()

        data = [
            ('JohnDoe1',),
            ('JohnDoe2',),
            ('JohnDoe3',)
        ]

        cursor.executemany("INSERT INTO #pytest_test_rowcount (name) VALUES (?)", data)
        assert cursor.rowcount == 3, "Rowcount should be 3 after executemany insert"

        cursor.execute("SELECT * FROM #pytest_test_rowcount;")
        assert cursor.rowcount == -1, "Rowcount should be -1 after a SELECT statement"

        db_connection.commit()
    except Exception as e:
        pytest.fail(f"Rowcount executemany test failed: {e}")
    finally:
        cursor.execute("DROP TABLE #pytest_test_rowcount")
        db_connection.commit()

def test_fetchone(cursor):
    """Test fetching a single row"""
    cursor.execute("SELECT * FROM #pytest_all_data_types WHERE id = 1")
    row = cursor.fetchone()
    assert row is not None, "No row returned"
    assert len(row) == 12, "Incorrect number of columns"

def test_fetchmany(cursor):
    """Test fetching multiple rows"""
    cursor.execute("SELECT * FROM #pytest_all_data_types")
    rows = cursor.fetchmany(2)
    assert isinstance(rows, list), "fetchmany should return a list"
    assert len(rows) == 2, "Incorrect number of rows returned"

def test_fetchmany_with_arraysize(cursor, db_connection):
    """Test fetchmany with arraysize"""
    cursor.arraysize = 3
    cursor.execute("SELECT * FROM #pytest_all_data_types")
    rows = cursor.fetchmany()
    assert len(rows) == 3, "fetchmany with arraysize returned incorrect number of rows"

def test_fetchall(cursor):
    """Test fetching all rows"""
    cursor.execute("SELECT * FROM #pytest_all_data_types")
    rows = cursor.fetchall()
    assert isinstance(rows, list), "fetchall should return a list"
    assert len(rows) == len(PARAM_TEST_DATA), "Incorrect number of rows returned"

def test_execute_invalid_query(cursor):
    """Test executing an invalid query"""
    with pytest.raises(Exception):
        cursor.execute("SELECT * FROM invalid_table")

# def test_fetch_data_types(cursor):
#     """Test data types"""
#     cursor.execute("SELECT * FROM all_data_types WHERE id = 1")
#     row = cursor.fetchall()[0]
    
#     print("ROW!!!", row)
#     assert row[0] == TEST_DATA[0], "Integer mismatch"
#     assert row[1] == TEST_DATA[1], "Bit mismatch"
#     assert row[2] == TEST_DATA[2], "Tinyint mismatch"
#     assert row[3] == TEST_DATA[3], "Smallint mismatch"
#     assert row[4] == TEST_DATA[4], "Bigint mismatch"
#     assert row[5] == TEST_DATA[5], "Integer mismatch"
#     assert round(row[6], 5) == round(TEST_DATA[6], 5), "Float mismatch"
#     assert row[7] == TEST_DATA[7], "Nvarchar mismatch"
#     assert row[8] == TEST_DATA[8], "Time mismatch"
#     assert row[9] == TEST_DATA[9], "Datetime mismatch"
#     assert row[10] == TEST_DATA[10], "Date mismatch"
#     assert round(row[11], 5) == round(TEST_DATA[11], 5), "Real mismatch"

def test_arraysize(cursor):
    """Test arraysize"""
    cursor.arraysize = 10
    assert cursor.arraysize == 10, "Arraysize mismatch"
    cursor.arraysize = 5
    assert cursor.arraysize == 5, "Arraysize mismatch after change"

def test_description(cursor):
    """Test description"""
    cursor.execute("SELECT * FROM #pytest_all_data_types WHERE id = 1")
    desc = cursor.description
    assert len(desc) == 12, "Description length mismatch"
    assert desc[0][0] == "id", "Description column name mismatch"

# def test_setinputsizes(cursor):
#     """Test setinputsizes"""
#     sizes = [(mssql_python.ConstantsDDBC.SQL_INTEGER, 10), (mssql_python.ConstantsDDBC.SQL_VARCHAR, 255)]
#     cursor.setinputsizes(sizes)

# def test_setoutputsize(cursor):
#     """Test setoutputsize"""
#     cursor.setoutputsize(10, mssql_python.ConstantsDDBC.SQL_INTEGER)

def test_execute_many(cursor, db_connection):
    """Test executemany"""
    # Start fresh
    cursor.execute("DELETE FROM #pytest_all_data_types")
    db_connection.commit()
    data = [(i,) for i in range(1, 12)]
    cursor.executemany("INSERT INTO #pytest_all_data_types (id) VALUES (?)", data)
    cursor.execute("SELECT COUNT(*) FROM #pytest_all_data_types")
    count = cursor.fetchone()[0]
    assert count == 11, "Executemany failed"

def test_nextset(cursor):
    """Test nextset"""
    cursor.execute("SELECT * FROM #pytest_all_data_types WHERE id = 1;")
    assert cursor.nextset() is False, "Nextset should return False"
    cursor.execute("SELECT * FROM #pytest_all_data_types WHERE id = 2; SELECT * FROM #pytest_all_data_types WHERE id = 3;")
    assert cursor.nextset() is True, "Nextset should return True"

def test_delete_table(cursor, db_connection):
    """Test deleting the table"""
    drop_table_if_exists(cursor, "#pytest_all_data_types")
    db_connection.commit()

# Setup tables for join operations
CREATE_TABLES_FOR_JOIN = [
    """
    CREATE TABLE #pytest_employees (
        employee_id INTEGER PRIMARY KEY,
        name NVARCHAR(255),
        department_id INTEGER
    );
    """,
    """
    CREATE TABLE #pytest_departments (
        department_id INTEGER PRIMARY KEY,
        department_name NVARCHAR(255)
    );
    """,
    """
    CREATE TABLE #pytest_projects (
        project_id INTEGER PRIMARY KEY,
        project_name NVARCHAR(255),
        employee_id INTEGER
    );
    """
]

# Insert data for join operations
INSERT_DATA_FOR_JOIN = [
    """
    INSERT INTO #pytest_employees (employee_id, name, department_id) VALUES
    (1, 'Alice', 1),
    (2, 'Bob', 2),
    (3, 'Charlie', 1);
    """,
    """
    INSERT INTO #pytest_departments (department_id, department_name) VALUES
    (1, 'HR'),
    (2, 'Engineering');
    """,
    """
    INSERT INTO #pytest_projects (project_id, project_name, employee_id) VALUES
    (1, 'Project A', 1),
    (2, 'Project B', 2),
    (3, 'Project C', 3);
    """
]

def test_create_tables_for_join(cursor, db_connection):
    """Create tables for join operations"""
    try:
        for create_table in CREATE_TABLES_FOR_JOIN:
            cursor.execute(create_table)
        db_connection.commit()
    except Exception as e:
        pytest.fail(f"Table creation for join operations failed: {e}")

def test_insert_data_for_join(cursor, db_connection):
    """Insert data for join operations"""
    try:
        for insert_data in INSERT_DATA_FOR_JOIN:
            cursor.execute(insert_data)
        db_connection.commit()
    except Exception as e:
        pytest.fail(f"Data insertion for join operations failed: {e}")

def test_join_operations(cursor):
    """Test join operations"""
    try:
        cursor.execute("""
            SELECT e.name, d.department_name, p.project_name
            FROM #pytest_employees e
            JOIN #pytest_departments d ON e.department_id = d.department_id
            JOIN #pytest_projects p ON e.employee_id = p.employee_id
        """)
        rows = cursor.fetchall()
        assert len(rows) == 3, "Join operation returned incorrect number of rows"
        assert rows[0] == ['Alice', 'HR', 'Project A'], "Join operation returned incorrect data for row 1"
        assert rows[1] == ['Bob', 'Engineering', 'Project B'], "Join operation returned incorrect data for row 2"
        assert rows[2] == ['Charlie', 'HR', 'Project C'], "Join operation returned incorrect data for row 3"
    except Exception as e:
        pytest.fail(f"Join operation failed: {e}")

def test_join_operations_with_parameters(cursor):
    """Test join operations with parameters"""
    try:
        employee_ids = [1, 2]
        query = """
            SELECT e.name, d.department_name, p.project_name
            FROM #pytest_employees e
            JOIN #pytest_departments d ON e.department_id = d.department_id
            JOIN #pytest_projects p ON e.employee_id = p.employee_id
            WHERE e.employee_id IN (?, ?)
        """
        cursor.execute(query, employee_ids)
        rows = cursor.fetchall()
        assert len(rows) == 2, "Join operation with parameters returned incorrect number of rows"
        assert rows[0] == ['Alice', 'HR', 'Project A'], "Join operation with parameters returned incorrect data for row 1"
        assert rows[1] == ['Bob', 'Engineering', 'Project B'], "Join operation with parameters returned incorrect data for row 2"
    except Exception as e:
        pytest.fail(f"Join operation with parameters failed: {e}")

# Setup stored procedure
CREATE_STORED_PROCEDURE = """
CREATE PROCEDURE dbo.GetEmployeeProjects
    @EmployeeID INT
AS
BEGIN
    SELECT e.name, p.project_name
    FROM #pytest_employees e
    JOIN #pytest_projects p ON e.employee_id = p.employee_id
    WHERE e.employee_id = @EmployeeID
END
"""

def test_create_stored_procedure(cursor, db_connection):
    """Create stored procedure"""
    try:
        cursor.execute(CREATE_STORED_PROCEDURE)
        db_connection.commit()
    except Exception as e:
        pytest.fail(f"Stored procedure creation failed: {e}")

def test_execute_stored_procedure_with_parameters(cursor):
    """Test executing stored procedure with parameters"""
    try:
        cursor.execute("{CALL dbo.GetEmployeeProjects(?)}", [1])
        rows = cursor.fetchall()
        assert len(rows) == 1, "Stored procedure with parameters returned incorrect number of rows"
        assert rows[0] == ['Alice', 'Project A'], "Stored procedure with parameters returned incorrect data"
    except Exception as e:
        pytest.fail(f"Stored procedure execution with parameters failed: {e}")

def test_execute_stored_procedure_without_parameters(cursor):
    """Test executing stored procedure without parameters"""
    try:
        cursor.execute("""
            DECLARE @EmployeeID INT = 2
            EXEC dbo.GetEmployeeProjects @EmployeeID
        """)
        rows = cursor.fetchall()
        assert len(rows) == 1, "Stored procedure without parameters returned incorrect number of rows"
        assert rows[0] == ['Bob', 'Project B'], "Stored procedure without parameters returned incorrect data"
    except Exception as e:
        pytest.fail(f"Stored procedure execution without parameters failed: {e}")

def test_drop_stored_procedure(cursor, db_connection):
    """Drop stored procedure"""
    try:
        cursor.execute("DROP PROCEDURE IF EXISTS dbo.GetEmployeeProjects")
        db_connection.commit()
    except Exception as e:
        pytest.fail(f"Failed to drop stored procedure: {e}")

def test_drop_tables_for_join(cursor, db_connection):
    """Drop tables for join operations"""
    try:
        cursor.execute("DROP TABLE IF EXISTS #pytest_employees")
        cursor.execute("DROP TABLE IF EXISTS #pytest_departments")
        cursor.execute("DROP TABLE IF EXISTS #pytest_projects")
        db_connection.commit()
    except Exception as e:
        pytest.fail(f"Failed to drop tables for join operations: {e}")

def test_cursor_description(cursor):
    """Test cursor description"""
    cursor.execute("SELECT database_id, name FROM sys.databases;")
    description = cursor.description
    expected_description = [
        ('database_id', int, None, 10, 10, 0, False),
        ('name', str, None, 128, 128, 0, False)
    ]
    assert len(description) == len(expected_description), "Description length mismatch"
    for desc, expected in zip(description, expected_description):
        assert desc == expected, f"Description mismatch: {desc} != {expected}"

def test_parse_datetime(cursor, db_connection):
    """Test _parse_datetime"""
    try:
        cursor.execute("CREATE TABLE #pytest_datetime_test (datetime_column DATETIME)")
        db_connection.commit()
        cursor.execute("INSERT INTO #pytest_datetime_test (datetime_column) VALUES (?)", ['2024-05-20T12:34:56.123'])
        db_connection.commit()
        cursor.execute("SELECT datetime_column FROM #pytest_datetime_test")
        row = cursor.fetchone()
        assert row[0] == datetime(2024, 5, 20, 12, 34, 56, 123000), "Datetime parsing failed"
    except Exception as e:
        pytest.fail(f"Datetime parsing test failed: {e}")
    finally:
        cursor.execute("DROP TABLE #pytest_datetime_test")
        db_connection.commit()

def test_parse_date(cursor, db_connection):
    """Test _parse_date"""
    try:
        cursor.execute("CREATE TABLE #pytest_date_test (date_column DATE)")
        db_connection.commit()
        cursor.execute("INSERT INTO #pytest_date_test (date_column) VALUES (?)", ['2024-05-20'])
        db_connection.commit()
        cursor.execute("SELECT date_column FROM #pytest_date_test")
        row = cursor.fetchone()
        assert row[0] == date(2024, 5, 20), "Date parsing failed"
    except Exception as e:
        pytest.fail(f"Date parsing test failed: {e}")
    finally:
        cursor.execute("DROP TABLE #pytest_date_test")
        db_connection.commit()

def test_parse_time(cursor, db_connection):
    """Test _parse_time"""
    try:
        cursor.execute("CREATE TABLE #pytest_time_test (time_column TIME)")
        db_connection.commit()
        cursor.execute("INSERT INTO #pytest_time_test (time_column) VALUES (?)", ['12:34:56'])
        db_connection.commit()
        cursor.execute("SELECT time_column FROM #pytest_time_test")
        row = cursor.fetchone()
        assert row[0] == time(12, 34, 56), "Time parsing failed"
    except Exception as e:
        pytest.fail(f"Time parsing test failed: {e}")
    finally:
        cursor.execute("DROP TABLE #pytest_time_test")
        db_connection.commit()

def test_parse_smalldatetime(cursor, db_connection):
    """Test _parse_smalldatetime"""
    try:
        cursor.execute("CREATE TABLE #pytest_smalldatetime_test (smalldatetime_column SMALLDATETIME)")
        db_connection.commit()
        cursor.execute("INSERT INTO #pytest_smalldatetime_test (smalldatetime_column) VALUES (?)", ['2024-05-20 12:34'])
        db_connection.commit()
        cursor.execute("SELECT smalldatetime_column FROM #pytest_smalldatetime_test")
        row = cursor.fetchone()
        assert row[0] == datetime(2024, 5, 20, 12, 34), "Smalldatetime parsing failed"
    except Exception as e:
        pytest.fail(f"Smalldatetime parsing test failed: {e}")
    finally:
        cursor.execute("DROP TABLE #pytest_smalldatetime_test")
        db_connection.commit()

def test_parse_datetime2(cursor, db_connection):
    """Test _parse_datetime2"""
    try:
        cursor.execute("CREATE TABLE #pytest_datetime2_test (datetime2_column DATETIME2)")
        db_connection.commit()
        cursor.execute("INSERT INTO #pytest_datetime2_test (datetime2_column) VALUES (?)", ['2024-05-20 12:34:56.123456'])
        db_connection.commit()
        cursor.execute("SELECT datetime2_column FROM #pytest_datetime2_test")
        row = cursor.fetchone()
        assert row[0] == datetime(2024, 5, 20, 12, 34, 56, 123456), "Datetime2 parsing failed"
    except Exception as e:
        pytest.fail(f"Datetime2 parsing test failed: {e}")
    finally:
        cursor.execute("DROP TABLE #pytest_datetime2_test")
        db_connection.commit()

def test_get_numeric_data(cursor, db_connection):
    """Test _get_numeric_data"""
    try:
        cursor.execute("CREATE TABLE #pytest_numeric_test (numeric_column DECIMAL(10, 2))")
        db_connection.commit()
        cursor.execute("INSERT INTO #pytest_numeric_test (numeric_column) VALUES (?)", [decimal.Decimal('123.45')])
        db_connection.commit()
        cursor.execute("SELECT numeric_column FROM #pytest_numeric_test")
        row = cursor.fetchone()
        assert row[0] == decimal.Decimal('123.45'), "Numeric data parsing failed"
    except Exception as e:
        pytest.fail(f"Numeric data parsing test failed: {e}")
    finally:
        cursor.execute("DROP TABLE #pytest_numeric_test")
        db_connection.commit()

def test_none(cursor, db_connection):
    """Test None"""
    try:
        cursor.execute("CREATE TABLE #pytest_none_test (none_column NVARCHAR(255))")
        db_connection.commit()
        cursor.execute("INSERT INTO #pytest_none_test (none_column) VALUES (?)", [None])
        db_connection.commit()
        cursor.execute("SELECT none_column FROM #pytest_none_test")
        row = cursor.fetchone()
        assert row[0] is None, "None parsing failed"
    except Exception as e:
        pytest.fail(f"None parsing test failed: {e}")
    finally:
        cursor.execute("DROP TABLE #pytest_none_test")
        db_connection.commit()

def test_boolean(cursor, db_connection):
    """Test boolean"""
    try:
        cursor.execute("CREATE TABLE #pytest_boolean_test (boolean_column BIT)")
        db_connection.commit()
        cursor.execute("INSERT INTO #pytest_boolean_test (boolean_column) VALUES (?)", [True])
        db_connection.commit()
        cursor.execute("SELECT boolean_column FROM #pytest_boolean_test")
        row = cursor.fetchone()
        assert row[0] is True, "Boolean parsing failed"
    except Exception as e:
        pytest.fail(f"Boolean parsing test failed: {e}")
    finally:
        cursor.execute("DROP TABLE #pytest_boolean_test")
        db_connection.commit()


def test_sql_wvarchar(cursor, db_connection):
    """Test SQL_WVARCHAR"""
    try:
        cursor.execute("CREATE TABLE #pytest_wvarchar_test (wvarchar_column NVARCHAR(255))")
        db_connection.commit()
        cursor.execute("INSERT INTO #pytest_wvarchar_test (wvarchar_column) VALUES (?)", ['nvarchar data'])
        db_connection.commit()
        cursor.execute("SELECT wvarchar_column FROM #pytest_wvarchar_test")
        row = cursor.fetchone()
        assert row[0] == 'nvarchar data', "SQL_WVARCHAR parsing failed"
    except Exception as e:
        pytest.fail(f"SQL_WVARCHAR parsing test failed: {e}")
    finally:
        cursor.execute("DROP TABLE #pytest_wvarchar_test")
        db_connection.commit()

def test_sql_varchar(cursor, db_connection):
    """Test SQL_VARCHAR"""
    try:
        cursor.execute("CREATE TABLE #pytest_varchar_test (varchar_column VARCHAR(255))")
        db_connection.commit()
        cursor.execute("INSERT INTO #pytest_varchar_test (varchar_column) VALUES (?)", ['varchar data'])
        db_connection.commit()
        cursor.execute("SELECT varchar_column FROM #pytest_varchar_test")
        row = cursor.fetchone()
        assert row[0] == 'varchar data', "SQL_VARCHAR parsing failed"
    except Exception as e:
        pytest.fail(f"SQL_VARCHAR parsing test failed: {e}")
    finally:
        cursor.execute("DROP TABLE #pytest_varchar_test")
        db_connection.commit()

def test_numeric_precision_scale_positive_exponent(cursor, db_connection):
    """Test precision and scale for numeric values with positive exponent"""
    try:
        cursor.execute("CREATE TABLE #pytest_numeric_test (numeric_column DECIMAL(10, 2))")
        db_connection.commit()
        cursor.execute("INSERT INTO #pytest_numeric_test (numeric_column) VALUES (?)", [decimal.Decimal('31400')])
        db_connection.commit()
        cursor.execute("SELECT numeric_column FROM #pytest_numeric_test")
        row = cursor.fetchone()
        assert row[0] == decimal.Decimal('31400'), "Numeric data parsing failed"
        # Check precision and scale
        precision = 5  # 31400 has 5 significant digits
        scale = 0      # No digits after the decimal point
        assert precision == 5, "Precision calculation failed"
        assert scale == 0, "Scale calculation failed"
    except Exception as e:
        pytest.fail(f"Numeric precision and scale test failed: {e}")
    finally:
        cursor.execute("DROP TABLE #pytest_numeric_test")
        db_connection.commit()

def test_numeric_precision_scale_negative_exponent(cursor, db_connection):
    """Test precision and scale for numeric values with negative exponent"""
    try:
        cursor.execute("CREATE TABLE #pytest_numeric_test (numeric_column DECIMAL(10, 5))")
        db_connection.commit()
        cursor.execute("INSERT INTO #pytest_numeric_test (numeric_column) VALUES (?)", [decimal.Decimal('0.03140')])
        db_connection.commit()
        cursor.execute("SELECT numeric_column FROM #pytest_numeric_test")
        row = cursor.fetchone()
        assert row[0] == decimal.Decimal('0.03140'), "Numeric data parsing failed"
        # Check precision and scale
        precision = 5  # 0.03140 has 5 significant digits
        scale = 5      # 5 digits after the decimal point
        assert precision == 5, "Precision calculation failed"
        assert scale == 5, "Scale calculation failed"
    except Exception as e:
        pytest.fail(f"Numeric precision and scale test failed: {e}")
    finally:
        cursor.execute("DROP TABLE #pytest_numeric_test")
        db_connection.commit()

def test_row_attribute_access(cursor, db_connection):
    """Test accessing row values by column name as attributes"""
    try:
        # Create test table with multiple columns
        cursor.execute("""
            CREATE TABLE #pytest_row_attr_test (
                id INT PRIMARY KEY,
                name VARCHAR(50),
                email VARCHAR(100),
                age INT
            )
        """)
        db_connection.commit()
        
        # Insert test data
        cursor.execute("""
            INSERT INTO #pytest_row_attr_test (id, name, email, age)
            VALUES (1, 'John Doe', 'john@example.com', 30)
        """)
        db_connection.commit()
        
        # Test attribute access
        cursor.execute("SELECT * FROM #pytest_row_attr_test")
        row = cursor.fetchone()
        
        # Access by attribute
        assert row.id == 1, "Failed to access 'id' by attribute"
        assert row.name == 'John Doe', "Failed to access 'name' by attribute"
        assert row.email == 'john@example.com', "Failed to access 'email' by attribute"
        assert row.age == 30, "Failed to access 'age' by attribute"
        
        # Compare attribute access with index access
        assert row.id == row[0], "Attribute access for 'id' doesn't match index access"
        assert row.name == row[1], "Attribute access for 'name' doesn't match index access"
        assert row.email == row[2], "Attribute access for 'email' doesn't match index access"
        assert row.age == row[3], "Attribute access for 'age' doesn't match index access"
        
        # Test attribute that doesn't exist
        with pytest.raises(AttributeError):
            value = row.nonexistent_column
            
    except Exception as e:
        pytest.fail(f"Row attribute access test failed: {e}")
    finally:
        cursor.execute("DROP TABLE #pytest_row_attr_test")
        db_connection.commit()

def test_row_comparison_with_list(cursor, db_connection):
    """Test comparing Row objects with lists (__eq__ method)"""
    try:
        # Create test table
        cursor.execute("CREATE TABLE #pytest_row_comparison_test (col1 INT, col2 VARCHAR(20), col3 FLOAT)")
        db_connection.commit()
        
        # Insert test data
        cursor.execute("INSERT INTO #pytest_row_comparison_test VALUES (10, 'test_string', 3.14)")
        db_connection.commit()
        
        # Test fetchone comparison with list
        cursor.execute("SELECT * FROM #pytest_row_comparison_test")
        row = cursor.fetchone()
        assert row == [10, 'test_string', 3.14], "Row did not compare equal to matching list"
        assert row != [10, 'different', 3.14], "Row compared equal to non-matching list"
        
        # Test full row equality
        cursor.execute("SELECT * FROM #pytest_row_comparison_test")
        row1 = cursor.fetchone()
        cursor.execute("SELECT * FROM #pytest_row_comparison_test")
        row2 = cursor.fetchone()
        assert row1 == row2, "Identical rows should be equal"
        
        # Insert different data
        cursor.execute("INSERT INTO #pytest_row_comparison_test VALUES (20, 'other_string', 2.71)")
        db_connection.commit()
        
        # Test different rows are not equal
        cursor.execute("SELECT * FROM #pytest_row_comparison_test WHERE col1 = 10")
        row1 = cursor.fetchone()
        cursor.execute("SELECT * FROM #pytest_row_comparison_test WHERE col1 = 20")
        row2 = cursor.fetchone()
        assert row1 != row2, "Different rows should not be equal"
        
        # Test fetchmany row comparison with lists
        cursor.execute("SELECT * FROM #pytest_row_comparison_test ORDER BY col1")
        rows = cursor.fetchmany(2)
        assert len(rows) == 2, "Should have fetched 2 rows"
        assert rows[0] == [10, 'test_string', 3.14], "First row didn't match expected list"
        assert rows[1] == [20, 'other_string', 2.71], "Second row didn't match expected list"
        
    except Exception as e:
        pytest.fail(f"Row comparison test failed: {e}")
    finally:
        cursor.execute("DROP TABLE #pytest_row_comparison_test")
        db_connection.commit()

def test_row_string_representation(cursor, db_connection):
    """Test Row string and repr representations"""
    try:
        cursor.execute("""
        CREATE TABLE #pytest_row_test (
            id INT PRIMARY KEY,
            text_col NVARCHAR(50),
            null_col INT
        )
        """)
        db_connection.commit()

        cursor.execute("""
        INSERT INTO #pytest_row_test (id, text_col, null_col)
        VALUES (?, ?, ?)
        """, [1, "test", None])
        db_connection.commit()

        cursor.execute("SELECT * FROM #pytest_row_test")
        row = cursor.fetchone()
        
        # Test str()
        str_representation = str(row)
        assert str_representation == "(1, 'test', None)", "Row str() representation incorrect"
        
        # Test repr()
        repr_representation = repr(row)
        assert repr_representation == "(1, 'test', None)", "Row repr() representation incorrect"

    except Exception as e:
        pytest.fail(f"Row string representation test failed: {e}")
    finally:
        cursor.execute("DROP TABLE #pytest_row_test")
        db_connection.commit()

def test_row_column_mapping(cursor, db_connection):
    """Test Row column name mapping"""
    try:
        cursor.execute("""
        CREATE TABLE #pytest_row_test (
            FirstColumn INT PRIMARY KEY,
            Second_Column NVARCHAR(50),
            [Complex Name!] INT
        )
        """)
        db_connection.commit()

        cursor.execute("""
        INSERT INTO #pytest_row_test ([FirstColumn], [Second_Column], [Complex Name!])
        VALUES (?, ?, ?)
        """, [1, "test", 42])
        db_connection.commit()

        cursor.execute("SELECT * FROM #pytest_row_test")
        row = cursor.fetchone()
        
        # Test different column name styles
        assert row.FirstColumn == 1, "CamelCase column access failed"
        assert row.Second_Column == "test", "Snake_case column access failed"
        assert getattr(row, "Complex Name!") == 42, "Complex column name access failed"

        # Test column map completeness
        assert len(row._column_map) == 3, "Column map size incorrect"
        assert "FirstColumn" in row._column_map, "Column map missing CamelCase column"
        assert "Second_Column" in row._column_map, "Column map missing snake_case column"
        assert "Complex Name!" in row._column_map, "Column map missing complex name column"

    except Exception as e:
        pytest.fail(f"Row column mapping test failed: {e}")
    finally:
        cursor.execute("DROP TABLE #pytest_row_test")
        db_connection.commit()

def test_lowercase_attribute(cursor, db_connection):
    """Test that the lowercase attribute properly converts column names to lowercase"""
    
    # Store original value to restore after test
    original_lowercase = mssql_python.lowercase
    drop_cursor = None
    
    try:
        # Create a test table with mixed-case column names
        cursor.execute("""
        CREATE TABLE #pytest_lowercase_test (
            ID INT PRIMARY KEY,
            UserName VARCHAR(50),
            EMAIL_ADDRESS VARCHAR(100),
            PhoneNumber VARCHAR(20)
        )
        """)
        db_connection.commit()
        
        # Insert test data
        cursor.execute("""
        INSERT INTO #pytest_lowercase_test (ID, UserName, EMAIL_ADDRESS, PhoneNumber)
        VALUES (1, 'JohnDoe', 'john@example.com', '555-1234')
        """)
        db_connection.commit()
        
        # First test with lowercase=False (default)
        mssql_python.lowercase = False
        cursor1 = db_connection.cursor()
        cursor1.execute("SELECT * FROM #pytest_lowercase_test")
        
        # Description column names should preserve original case
        column_names1 = [desc[0] for desc in cursor1.description]
        assert "ID" in column_names1, "Column 'ID' should be present with original case"
        assert "UserName" in column_names1, "Column 'UserName' should be present with original case"  
        
        # Make sure to consume all results and close the cursor
        cursor1.fetchall()
        cursor1.close()
        
        # Now test with lowercase=True
        mssql_python.lowercase = True
        cursor2 = db_connection.cursor()
        cursor2.execute("SELECT * FROM #pytest_lowercase_test")
        
        # Description column names should be lowercase
        column_names2 = [desc[0] for desc in cursor2.description]
        assert "id" in column_names2, "Column names should be lowercase when lowercase=True"
        assert "username" in column_names2, "Column names should be lowercase when lowercase=True"
        
        # Make sure to consume all results and close the cursor
        cursor2.fetchall()
        cursor2.close()
        
        # Create a fresh cursor for cleanup
        drop_cursor = db_connection.cursor()
        
    finally:
        # Restore original value
        mssql_python.lowercase = original_lowercase
        
        try:
            # Use a separate cursor for cleanup
            if drop_cursor:
                drop_cursor.execute("DROP TABLE IF EXISTS #pytest_lowercase_test")
                db_connection.commit()
                drop_cursor.close()
        except Exception as e:
            print(f"Warning: Failed to drop test table: {e}")

def test_decimal_separator_function(cursor, db_connection):
    """Test decimal separator functionality with database operations"""
    # Store original value to restore after test
    original_separator = mssql_python.getDecimalSeparator()

    try:
        # Create test table
        cursor.execute("""
        CREATE TABLE #pytest_decimal_separator_test (
            id INT PRIMARY KEY,
            decimal_value DECIMAL(10, 2)
        )
        """)
        db_connection.commit()

        # Insert test values with default separator (.)
        test_value = decimal.Decimal('123.45')
        cursor.execute("""
        INSERT INTO #pytest_decimal_separator_test (id, decimal_value)
        VALUES (1, ?)
        """, [test_value])
        db_connection.commit()

        # First test with default decimal separator (.)
        cursor.execute("SELECT id, decimal_value FROM #pytest_decimal_separator_test")
        row = cursor.fetchone()
        default_str = str(row)
        assert '123.45' in default_str, "Default separator not found in string representation"

        # Now change to comma separator and test string representation
        mssql_python.setDecimalSeparator(',')
        cursor.execute("SELECT id, decimal_value FROM #pytest_decimal_separator_test")
        row = cursor.fetchone()
        
        # This should format the decimal with a comma in the string representation
        comma_str = str(row)
        assert '123,45' in comma_str, f"Expected comma in string representation but got: {comma_str}"
        
    finally:
        # Restore original decimal separator
        mssql_python.setDecimalSeparator(original_separator)
        
        # Cleanup
        cursor.execute("DROP TABLE IF EXISTS #pytest_decimal_separator_test")
        db_connection.commit()

def test_decimal_separator_basic_functionality():
    """Test basic decimal separator functionality without database operations"""
    # Store original value to restore after test
    original_separator = mssql_python.getDecimalSeparator()
    
    try:
        # Test default value
        assert mssql_python.getDecimalSeparator() == '.', "Default decimal separator should be '.'"
        
        # Test setting to comma
        mssql_python.setDecimalSeparator(',')
        assert mssql_python.getDecimalSeparator() == ',', "Decimal separator should be ',' after setting"
        
        # Test setting to other valid separators
        mssql_python.setDecimalSeparator(':')
        assert mssql_python.getDecimalSeparator() == ':', "Decimal separator should be ':' after setting"
        
        # Test invalid inputs
        with pytest.raises(ValueError):
            mssql_python.setDecimalSeparator('')  # Empty string
        
        with pytest.raises(ValueError):
            mssql_python.setDecimalSeparator('too_long')  # More than one character
        
        with pytest.raises(ValueError):
            mssql_python.setDecimalSeparator(123)  # Not a string
            
    finally:
        # Restore original separator
        mssql_python.setDecimalSeparator(original_separator)

def test_decimal_separator_with_multiple_values(cursor, db_connection):
    """Test decimal separator with multiple different decimal values"""
    original_separator = mssql_python.getDecimalSeparator()

    try:
        # Create test table
        cursor.execute("""
        CREATE TABLE #pytest_decimal_multi_test (
            id INT PRIMARY KEY,
            positive_value DECIMAL(10, 2),
            negative_value DECIMAL(10, 2),
            zero_value DECIMAL(10, 2),
            small_value DECIMAL(10, 4)
        )
        """)
        db_connection.commit()
        
        # Insert test data
        cursor.execute("""
        INSERT INTO #pytest_decimal_multi_test VALUES (1, 123.45, -67.89, 0.00, 0.0001)
        """)
        db_connection.commit()
        
        # Test with default separator first
        cursor.execute("SELECT * FROM #pytest_decimal_multi_test")
        row = cursor.fetchone()
        default_str = str(row)
        assert '123.45' in default_str, "Default positive value formatting incorrect"
        assert '-67.89' in default_str, "Default negative value formatting incorrect"
        
        # Change to comma separator
        mssql_python.setDecimalSeparator(',')
        cursor.execute("SELECT * FROM #pytest_decimal_multi_test")
        row = cursor.fetchone()
        comma_str = str(row)
        
        # Verify comma is used in all decimal values
        assert '123,45' in comma_str, "Positive value not formatted with comma"
        assert '-67,89' in comma_str, "Negative value not formatted with comma"
        assert '0,00' in comma_str, "Zero value not formatted with comma"
        assert '0,0001' in comma_str, "Small value not formatted with comma"
        
    finally:
        # Restore original separator
        mssql_python.setDecimalSeparator(original_separator)
        
        # Cleanup
        cursor.execute("DROP TABLE IF EXISTS #pytest_decimal_multi_test")
        db_connection.commit()

def test_decimal_separator_calculations(cursor, db_connection):
    """Test that decimal separator doesn't affect calculations"""
    original_separator = mssql_python.getDecimalSeparator()

    try:
        # Create test table
        cursor.execute("""
        CREATE TABLE #pytest_decimal_calc_test (
            id INT PRIMARY KEY,
            value1 DECIMAL(10, 2),
            value2 DECIMAL(10, 2)
        )
        """)
        db_connection.commit()
        
        # Insert test data
        cursor.execute("""
        INSERT INTO #pytest_decimal_calc_test VALUES (1, 10.25, 5.75)
        """)
        db_connection.commit()
        
        # Test with default separator
        cursor.execute("SELECT value1 + value2 AS sum_result FROM #pytest_decimal_calc_test")
        row = cursor.fetchone()
        assert row.sum_result == decimal.Decimal('16.00'), "Sum calculation incorrect with default separator"
        
        # Change to comma separator
        mssql_python.setDecimalSeparator(',')
        
        # Calculations should still work correctly
        cursor.execute("SELECT value1 + value2 AS sum_result FROM #pytest_decimal_calc_test")
        row = cursor.fetchone()
        assert row.sum_result == decimal.Decimal('16.00'), "Sum calculation affected by separator change"
        
        # But string representation should use comma
        assert '16,00' in str(row), "Sum result not formatted with comma in string representation"
        
    finally:
        # Restore original separator
        mssql_python.setDecimalSeparator(original_separator)
        
        # Cleanup
        cursor.execute("DROP TABLE IF EXISTS #pytest_decimal_calc_test")
        db_connection.commit()

def test_cursor_setinputsizes_basic(db_connection):
    """Test the basic functionality of setinputsizes"""
    from mssql_python.constants import ConstantsDDBC
    
    cursor = db_connection.cursor()
    
    # Create a test table
    cursor.execute("DROP TABLE IF EXISTS #test_inputsizes")
    cursor.execute("""
    CREATE TABLE #test_inputsizes (
        string_col NVARCHAR(100),
        int_col INT
    )
    """)
    
    # Set input sizes for parameters
    cursor.setinputsizes([
        (ConstantsDDBC.SQL_WVARCHAR.value, 100, 0),
        (ConstantsDDBC.SQL_INTEGER.value, 0, 0)
    ])
    
    # Execute with parameters
    cursor.execute(
        "INSERT INTO #test_inputsizes VALUES (?, ?)",
        "Test String", 42
    )
    
    # Verify data was inserted correctly
    cursor.execute("SELECT * FROM #test_inputsizes")
    row = cursor.fetchone()
    
    assert row[0] == "Test String"
    assert row[1] == 42
    
    # Clean up
    cursor.execute("DROP TABLE IF EXISTS #test_inputsizes")

def test_cursor_setinputsizes_with_executemany_float(db_connection):
    """Test setinputsizes with executemany using float instead of Decimal"""
    from mssql_python.constants import ConstantsDDBC
    
    cursor = db_connection.cursor()
    
    # Create a test table
    cursor.execute("DROP TABLE IF EXISTS #test_inputsizes_float")
    cursor.execute("""
    CREATE TABLE #test_inputsizes_float (
        id INT,
        name NVARCHAR(50),
        price REAL  /* Use REAL instead of DECIMAL */
    )
    """)
    
    # Prepare data with float values
    data = [
        (1, "Item 1", 10.99),
        (2, "Item 2", 20.50),
        (3, "Item 3", 30.75)
    ]
    
    # Set input sizes for parameters
    cursor.setinputsizes([
        (ConstantsDDBC.SQL_INTEGER.value, 0, 0),
        (ConstantsDDBC.SQL_WVARCHAR.value, 50, 0),
        (ConstantsDDBC.SQL_REAL.value, 0, 0)  
    ])
    
    # Execute with parameters
    cursor.executemany(
        "INSERT INTO #test_inputsizes_float VALUES (?, ?, ?)",
        data
    )
    
    # Verify all data was inserted correctly
    cursor.execute("SELECT * FROM #test_inputsizes_float ORDER BY id")
    rows = cursor.fetchall()
    
    assert len(rows) == 3
    assert rows[0][0] == 1
    assert rows[0][1] == "Item 1"
    assert abs(rows[0][2] - 10.99) < 0.001
    
    # Clean up
    cursor.execute("DROP TABLE IF EXISTS #test_inputsizes_float")

def test_cursor_setinputsizes_reset(db_connection):
    """Test that setinputsizes is reset after execution"""
    from mssql_python.constants import ConstantsDDBC
    
    cursor = db_connection.cursor()
    
    # Create a test table
    cursor.execute("DROP TABLE IF EXISTS #test_inputsizes_reset")
    cursor.execute("""
    CREATE TABLE #test_inputsizes_reset (
        col1 NVARCHAR(100),
        col2 INT
    )
    """)
    
    # Set input sizes for parameters
    cursor.setinputsizes([
        (ConstantsDDBC.SQL_WVARCHAR.value, 100, 0),
        (ConstantsDDBC.SQL_INTEGER.value, 0, 0)
    ])
    
    # Execute with parameters
    cursor.execute(
        "INSERT INTO #test_inputsizes_reset VALUES (?, ?)",
        "Test String", 42
    )
    
    # Verify inputsizes was reset
    assert cursor._inputsizes is None
    
    # Now execute again without setting input sizes
    cursor.execute(
        "INSERT INTO #test_inputsizes_reset VALUES (?, ?)",
        "Another String", 84
    )
    
    # Verify both rows were inserted correctly
    cursor.execute("SELECT * FROM #test_inputsizes_reset ORDER BY col2")
    rows = cursor.fetchall()
    
    assert len(rows) == 2
    assert rows[0][0] == "Test String"
    assert rows[0][1] == 42
    assert rows[1][0] == "Another String"
    assert rows[1][1] == 84
    
    # Clean up
    cursor.execute("DROP TABLE IF EXISTS #test_inputsizes_reset")

def test_cursor_setinputsizes_override_inference(db_connection):
    """Test that setinputsizes overrides type inference"""
    from mssql_python.constants import ConstantsDDBC
    
    cursor = db_connection.cursor()
    
    # Create a test table with specific types
    cursor.execute("DROP TABLE IF EXISTS #test_inputsizes_override")
    cursor.execute("""
    CREATE TABLE #test_inputsizes_override (
        small_int SMALLINT,
        big_text NVARCHAR(MAX)
    )
    """)
    
    # Set input sizes that override the default inference
    # For SMALLINT, use a valid precision value (5 is typical for SMALLINT)
    cursor.setinputsizes([
        (ConstantsDDBC.SQL_SMALLINT.value, 5, 0),  # Use valid precision for SMALLINT
        (ConstantsDDBC.SQL_WVARCHAR.value, 8000, 0)  # Force short string to NVARCHAR(MAX)
    ])
    
    # Test with values that would normally be inferred differently
    big_number = 30000  # Would normally be INTEGER or BIGINT
    short_text = "abc"  # Would normally be a regular NVARCHAR
    
    try:
        cursor.execute(
            "INSERT INTO #test_inputsizes_override VALUES (?, ?)",
            big_number, short_text
        )
        
        # Verify the row was inserted (may have been truncated by SQL Server)
        cursor.execute("SELECT * FROM #test_inputsizes_override")
        row = cursor.fetchone()
        
        # SQL Server would either truncate or round the value
        assert row[1] == short_text
        
    except Exception as e:
        # If an exception occurs, it should be related to the data type conversion
        # Add "invalid precision" to the expected error messages
        error_text = str(e).lower()
        assert any(text in error_text for text in ["overflow", "out of range", "convert", "invalid precision", "precision value"]), \
            f"Unexpected error: {e}"
    
    # Clean up
    cursor.execute("DROP TABLE IF EXISTS #test_inputsizes_override")

def test_gettypeinfo_all_types(cursor):
    """Test getTypeInfo with no arguments returns all data types"""
    # Get all type information
    type_info = cursor.getTypeInfo()
    
    # Verify we got results
    assert type_info is not None, "getTypeInfo() should return results"
    assert len(type_info) > 0, "getTypeInfo() should return at least one data type"
    
    # Verify common data types are present
    type_names = [str(row.type_name).upper() for row in type_info]
    assert any('VARCHAR' in name for name in type_names), "VARCHAR type should be in results"
    assert any('INT' in name for name in type_names), "INTEGER type should be in results"
    
    # Verify first row has expected columns
    first_row = type_info[0]
    assert hasattr(first_row, 'type_name'), "Result should have type_name column"
    assert hasattr(first_row, 'data_type'), "Result should have data_type column"
    assert hasattr(first_row, 'column_size'), "Result should have column_size column"
    assert hasattr(first_row, 'nullable'), "Result should have nullable column"

def test_gettypeinfo_specific_type(cursor):
    """Test getTypeInfo with specific type argument"""
    from mssql_python.constants import ConstantsDDBC
    
    # Test with VARCHAR type (SQL_VARCHAR)
    varchar_info = cursor.getTypeInfo(ConstantsDDBC.SQL_VARCHAR.value)
    
    # Verify we got results specific to VARCHAR
    assert varchar_info is not None, "getTypeInfo(SQL_VARCHAR) should return results"
    assert len(varchar_info) > 0, "getTypeInfo(SQL_VARCHAR) should return at least one row"
    
    # All rows should be related to VARCHAR type
    for row in varchar_info:
        assert 'varchar' in row.type_name or 'char' in row.type_name, \
            f"Expected VARCHAR type, got {row.type_name}"
        assert row.data_type == ConstantsDDBC.SQL_VARCHAR.value, \
            f"Expected data_type={ConstantsDDBC.SQL_VARCHAR.value}, got {row.data_type}"

def test_gettypeinfo_result_structure(cursor):
    """Test the structure of getTypeInfo result rows"""
    # Get info for a common type like INTEGER
    from mssql_python.constants import ConstantsDDBC
    
    int_info = cursor.getTypeInfo(ConstantsDDBC.SQL_INTEGER.value)
    
    # Make sure we have at least one result
    assert len(int_info) > 0, "getTypeInfo for INTEGER should return results"
    
    # Check for all required columns in the result
    first_row = int_info[0]
    required_columns = [
        'type_name', 'data_type', 'column_size', 'literal_prefix', 
        'literal_suffix', 'create_params', 'nullable', 'case_sensitive',
        'searchable', 'unsigned_attribute', 'fixed_prec_scale', 
        'auto_unique_value', 'local_type_name', 'minimum_scale',
        'maximum_scale', 'sql_data_type', 'sql_datetime_sub',
        'num_prec_radix', 'interval_precision'
    ]
    
    for column in required_columns:
        assert hasattr(first_row, column), f"Result missing required column: {column}"

def test_gettypeinfo_numeric_type(cursor):
    """Test getTypeInfo for numeric data types"""
    from mssql_python.constants import ConstantsDDBC
    
    # Get information about DECIMAL type
    decimal_info = cursor.getTypeInfo(ConstantsDDBC.SQL_DECIMAL.value)
    
    # Verify decimal-specific attributes
    assert len(decimal_info) > 0, "getTypeInfo for DECIMAL should return results"
    
    decimal_row = decimal_info[0]
    # DECIMAL should have precision and scale parameters
    assert decimal_row.create_params is not None, "DECIMAL should have create_params"
    assert "PRECISION" in decimal_row.create_params.upper() or \
           "SCALE" in decimal_row.create_params.upper(), \
           "DECIMAL create_params should mention precision/scale"
    
    # Numeric types typically use base 10 for the num_prec_radix
    assert decimal_row.num_prec_radix == 10, \
           f"Expected num_prec_radix=10 for DECIMAL, got {decimal_row.num_prec_radix}"

def test_gettypeinfo_datetime_types(cursor):
    """Test getTypeInfo for datetime types"""
    from mssql_python.constants import ConstantsDDBC
    
    # Get information about TIMESTAMP type instead of DATETIME
    # SQL_TYPE_TIMESTAMP (93) is more commonly used for datetime in ODBC
    datetime_info = cursor.getTypeInfo(ConstantsDDBC.SQL_TYPE_TIMESTAMP.value)
    
    # Verify we got datetime-related results
    assert len(datetime_info) > 0, "getTypeInfo for TIMESTAMP should return results"
    
    # Check for datetime-specific attributes
    first_row = datetime_info[0]
    assert hasattr(first_row, 'type_name'), "Result should have type_name column"
    
    # Datetime type names often contain 'date', 'time', or 'datetime'
    type_name_lower = first_row.type_name.lower()
    assert any(term in type_name_lower for term in ['date', 'time', 'timestamp', 'datetime']), \
        f"Expected datetime-related type name, got {first_row.type_name}"
    
def test_gettypeinfo_multiple_calls(cursor):
    """Test calling getTypeInfo multiple times in succession"""
    from mssql_python.constants import ConstantsDDBC
    
    # First call - get all types
    all_types = cursor.getTypeInfo()
    assert len(all_types) > 0, "First call to getTypeInfo should return results"
    
    # Second call - get VARCHAR type
    varchar_info = cursor.getTypeInfo(ConstantsDDBC.SQL_VARCHAR.value)
    assert len(varchar_info) > 0, "Second call to getTypeInfo should return results"
    
    # Third call - get INTEGER type
    int_info = cursor.getTypeInfo(ConstantsDDBC.SQL_INTEGER.value)
    assert len(int_info) > 0, "Third call to getTypeInfo should return results"
    
    # Verify the results are different between calls
    assert len(all_types) > len(varchar_info), "All types should return more rows than specific type"

def test_gettypeinfo_binary_types(cursor):
    """Test getTypeInfo for binary data types"""
    from mssql_python.constants import ConstantsDDBC
    
    # Get information about BINARY or VARBINARY type
    binary_info = cursor.getTypeInfo(ConstantsDDBC.SQL_BINARY.value)
    
    # Verify we got binary-related results
    assert len(binary_info) > 0, "getTypeInfo for BINARY should return results"
    
    # Check for binary-specific attributes
    for row in binary_info:
        type_name_lower = row.type_name.lower()
        # Include 'timestamp' as SQL Server reports it as a binary type
        assert any(term in type_name_lower for term in ['binary', 'blob', 'image', 'timestamp']), \
            f"Expected binary-related type name, got {row.type_name}"
        
        # Binary types typically don't support case sensitivity
        assert row.case_sensitive == 0, f"Binary types should not be case sensitive, got {row.case_sensitive}"

def test_gettypeinfo_cached_results(cursor):
    """Test that multiple identical calls to getTypeInfo are efficient"""
    from mssql_python.constants import ConstantsDDBC
    import time
    
    # First call - might be slower
    start_time = time.time()
    first_result = cursor.getTypeInfo(ConstantsDDBC.SQL_VARCHAR.value)
    first_duration = time.time() - start_time
    
    # Give the system a moment
    time.sleep(0.1)
    
    # Second call with same type - should be similar or faster
    start_time = time.time()
    second_result = cursor.getTypeInfo(ConstantsDDBC.SQL_VARCHAR.value)
    second_duration = time.time() - start_time
    
    # Results should be consistent
    assert len(first_result) == len(second_result), "Multiple calls should return same number of results"
    
    # Both calls should return the correct type info
    for row in second_result:
        assert row.data_type == ConstantsDDBC.SQL_VARCHAR.value, \
            f"Expected SQL_VARCHAR type, got {row.data_type}"
        
def test_procedures_setup(cursor, db_connection):
    """Create a test schema and procedures for testing"""
    try:
        # Create a test schema for isolation
        cursor.execute("IF NOT EXISTS (SELECT * FROM sys.schemas WHERE name = 'pytest_proc_schema') EXEC('CREATE SCHEMA pytest_proc_schema')")
        
        # Create test stored procedures
        cursor.execute("""
        CREATE OR ALTER PROCEDURE pytest_proc_schema.test_proc1
        AS
        BEGIN
            SELECT 1 AS result
        END
        """)
        
        cursor.execute("""
        CREATE OR ALTER PROCEDURE pytest_proc_schema.test_proc2 
            @param1 INT, 
            @param2 VARCHAR(50) OUTPUT
        AS
        BEGIN
            SELECT @param2 = 'Output ' + CAST(@param1 AS VARCHAR(10))
            RETURN @param1
        END
        """)
        
        db_connection.commit()
    except Exception as e:
        pytest.fail(f"Test setup failed: {e}")

def test_procedures_all(cursor, db_connection):
    """Test getting information about all procedures"""
    # First set up our test procedures
    test_procedures_setup(cursor, db_connection)
    
    try:
        # Get all procedures
        procs = cursor.procedures()
        
        # Verify we got results
        assert procs is not None, "procedures() should return results"
        assert len(procs) > 0, "procedures() should return at least one procedure"
        
        # Verify structure of results
        first_row = procs[0]
        assert hasattr(first_row, 'procedure_cat'), "Result should have procedure_cat column"
        assert hasattr(first_row, 'procedure_schem'), "Result should have procedure_schem column"
        assert hasattr(first_row, 'procedure_name'), "Result should have procedure_name column"
        assert hasattr(first_row, 'num_input_params'), "Result should have num_input_params column"
        assert hasattr(first_row, 'num_output_params'), "Result should have num_output_params column"
        assert hasattr(first_row, 'num_result_sets'), "Result should have num_result_sets column"
        assert hasattr(first_row, 'remarks'), "Result should have remarks column"
        assert hasattr(first_row, 'procedure_type'), "Result should have procedure_type column"
        
    finally:
        # Clean up happens in test_procedures_cleanup
        pass

def test_procedures_specific(cursor, db_connection):
    """Test getting information about a specific procedure"""
    try:
        # Get specific procedure
        procs = cursor.procedures(procedure='test_proc1', schema='pytest_proc_schema')
        
        # Verify we got the correct procedure
        assert len(procs) == 1, "Should find exactly one procedure"
        proc = procs[0]
        assert proc.procedure_name == 'test_proc1', "Wrong procedure name returned"
        assert proc.procedure_schem == 'pytest_proc_schema', "Wrong schema returned"
        
    finally:
        # Clean up happens in test_procedures_cleanup
        pass

def test_procedures_with_schema(cursor, db_connection):
    """Test getting procedures with schema filter"""
    try:
        # Get procedures for our test schema
        procs = cursor.procedures(schema='pytest_proc_schema')
        
        # Verify schema filter worked
        assert len(procs) >= 2, "Should find at least two procedures in schema"
        for proc in procs:
            assert proc.procedure_schem == 'pytest_proc_schema', f"Expected schema pytest_proc_schema, got {proc.procedure_schem}"
        
        # Verify our specific procedures are in the results
        proc_names = [p.procedure_name for p in procs]
        assert 'test_proc1' in proc_names, "test_proc1 should be in results"
        assert 'test_proc2' in proc_names, "test_proc2 should be in results"
        
    finally:
        # Clean up happens in test_procedures_cleanup
        pass

def test_procedures_nonexistent(cursor):
    """Test procedures() with non-existent procedure name"""
    # Use a procedure name that's highly unlikely to exist
    procs = cursor.procedures(procedure='nonexistent_procedure_xyz123')
    
    # Should return empty list, not error
    assert isinstance(procs, list), "Should return a list for non-existent procedure"
    assert len(procs) == 0, "Should return empty list for non-existent procedure"

def test_procedures_catalog_filter(cursor, db_connection):
    """Test procedures() with catalog filter"""
    # Get current database name
    cursor.execute("SELECT DB_NAME() AS current_db")
    current_db = cursor.fetchone().current_db
    
    try:
        # Get procedures with current catalog
        procs = cursor.procedures(catalog=current_db, schema='pytest_proc_schema')
        
        # Verify catalog filter worked
        assert len(procs) >= 2, "Should find procedures in current catalog"
        for proc in procs:
            assert proc.procedure_cat == current_db, f"Expected catalog {current_db}, got {proc.procedure_cat}"
            
        # Get procedures with non-existent catalog
        fake_procs = cursor.procedures(catalog='nonexistent_db_xyz123')
        assert len(fake_procs) == 0, "Should return empty list for non-existent catalog"
        
    finally:
        # Clean up happens in test_procedures_cleanup
        pass

def test_procedures_with_parameters(cursor, db_connection):
    """Test that procedures() correctly reports parameter information"""
    try:
        # Create a simpler procedure with basic parameters
        cursor.execute("""
        CREATE OR ALTER PROCEDURE pytest_proc_schema.test_params_proc 
            @in1 INT, 
            @in2 VARCHAR(50)
        AS
        BEGIN
            SELECT @in1 AS value1, @in2 AS value2
        END
        """)
        db_connection.commit()
        
        # Get procedure info
        procs = cursor.procedures(procedure='test_params_proc', schema='pytest_proc_schema')
        
        # Verify we found the procedure
        assert len(procs) == 1, "Should find exactly one procedure"
        proc = procs[0]
        
        # Just check if columns exist, don't check specific values
        assert hasattr(proc, 'num_input_params'), "Result should have num_input_params column"
        assert hasattr(proc, 'num_output_params'), "Result should have num_output_params column"
        
        # Test simple execution without output parameters
        cursor.execute("EXEC pytest_proc_schema.test_params_proc 10, 'Test'")
        
        # Verify the procedure returned expected values
        row = cursor.fetchone()
        assert row is not None, "Procedure should return results"
        assert row[0] == 10, "First parameter value incorrect"
        assert row[1] == 'Test', "Second parameter value incorrect"
            
    finally:
        cursor.execute("DROP PROCEDURE IF EXISTS pytest_proc_schema.test_params_proc")
        db_connection.commit()

def test_procedures_result_set_info(cursor, db_connection):
    """Test that procedures() reports information about result sets"""
    try:
        # Create procedures with different result set patterns
        cursor.execute("""
        CREATE OR ALTER PROCEDURE pytest_proc_schema.test_no_results
        AS
        BEGIN
            DECLARE @x INT = 1
        END
        """)
        
        cursor.execute("""
        CREATE OR ALTER PROCEDURE pytest_proc_schema.test_one_result
        AS
        BEGIN
            SELECT 1 AS col1, 'test' AS col2
        END
        """)
        
        cursor.execute("""
        CREATE OR ALTER PROCEDURE pytest_proc_schema.test_multiple_results
        AS
        BEGIN
            SELECT 1 AS result1
            SELECT 'test' AS result2
            SELECT GETDATE() AS result3
        END
        """)
        db_connection.commit()
        
        # Get procedure info for all test procedures
        procs = cursor.procedures(schema='pytest_proc_schema', procedure='test_%')
        
        # Verify we found at least some procedures
        assert len(procs) > 0, "Should find at least some test procedures"

         # Get the procedure names we found
        result_proc_names = [p.procedure_name for p in procs 
                           if p.procedure_name.startswith('test_') and 'results' in p.procedure_name]
        print(f"Found result procedures: {result_proc_names}")
        
        # The num_result_sets column exists but might not have correct values
        for proc in procs:
            assert hasattr(proc, 'num_result_sets'), "Result should have num_result_sets column"
            
        # Test execution of the procedures to verify they work
        cursor.execute("EXEC pytest_proc_schema.test_no_results")
        assert cursor.fetchall() == [], "test_no_results should return no results"
        
        cursor.execute("EXEC pytest_proc_schema.test_one_result")
        rows = cursor.fetchall()
        assert len(rows) == 1, "test_one_result should return one row"
        assert len(rows[0]) == 2, "test_one_result row should have two columns"
        
        cursor.execute("EXEC pytest_proc_schema.test_multiple_results")
        rows1 = cursor.fetchall()
        assert len(rows1) == 1, "First result set should have one row"
        assert cursor.nextset(), "Should have a second result set"
        rows2 = cursor.fetchall()
        assert len(rows2) == 1, "Second result set should have one row"
        assert cursor.nextset(), "Should have a third result set"
        rows3 = cursor.fetchall()
        assert len(rows3) == 1, "Third result set should have one row"
            
    finally:
        cursor.execute("DROP PROCEDURE IF EXISTS pytest_proc_schema.test_no_results")
        cursor.execute("DROP PROCEDURE IF EXISTS pytest_proc_schema.test_one_result")
        cursor.execute("DROP PROCEDURE IF EXISTS pytest_proc_schema.test_multiple_results")
        db_connection.commit()

<<<<<<< HEAD
def test_foreignkeys_setup(cursor, db_connection):
    """Create tables with foreign key relationships for testing"""
    try:
        # Create a test schema for isolation
        cursor.execute("IF NOT EXISTS (SELECT * FROM sys.schemas WHERE name = 'pytest_fk_schema') EXEC('CREATE SCHEMA pytest_fk_schema')")
        
        # Drop tables if they exist (in reverse order to avoid constraint conflicts)
        cursor.execute("DROP TABLE IF EXISTS pytest_fk_schema.orders")
        cursor.execute("DROP TABLE IF EXISTS pytest_fk_schema.customers")
        
        # Create parent table
        cursor.execute("""
        CREATE TABLE pytest_fk_schema.customers (
            customer_id INT PRIMARY KEY,
            customer_name VARCHAR(100) NOT NULL
        )
        """)
        
        # Create child table with foreign key
        cursor.execute("""
        CREATE TABLE pytest_fk_schema.orders (
            order_id INT PRIMARY KEY,
            order_date DATETIME NOT NULL,
            customer_id INT NOT NULL,
            total_amount DECIMAL(10, 2) NOT NULL,
            CONSTRAINT FK_Orders_Customers FOREIGN KEY (customer_id)
                REFERENCES pytest_fk_schema.customers (customer_id)
        )
        """)
        
        # Insert test data
        cursor.execute("""
        INSERT INTO pytest_fk_schema.customers (customer_id, customer_name)
        VALUES (1, 'Test Customer 1'), (2, 'Test Customer 2')
        """)
        
        cursor.execute("""
        INSERT INTO pytest_fk_schema.orders (order_id, order_date, customer_id, total_amount)
        VALUES (101, GETDATE(), 1, 150.00), (102, GETDATE(), 2, 250.50)
        """)
        
        db_connection.commit()
    except Exception as e:
        pytest.fail(f"Test setup failed: {e}")

def test_foreignkeys_all(cursor, db_connection):
    """Test getting all foreign keys"""
    try:
        # First set up our test tables
        test_foreignkeys_setup(cursor, db_connection)
        
        # Get all foreign keys
        fks = cursor.foreignKeys(table='orders', schema='pytest_fk_schema')
        
        # Verify we got results
        assert fks is not None, "foreignKeys() should return results"
        assert len(fks) > 0, "foreignKeys() should return at least one foreign key"
        
        # Verify our test FK is in the results
        # Search case-insensitively since the database might return different case
        found_test_fk = False
        for fk in fks:
            if (fk.fktable_name.lower() == 'orders' and
                fk.pktable_name.lower() == 'customers'):
                found_test_fk = True
                break
                
        assert found_test_fk, "Could not find the test foreign key in results"
        
    finally:
        # Clean up
        cursor.execute("DROP TABLE IF EXISTS pytest_fk_schema.orders")
        cursor.execute("DROP TABLE IF EXISTS pytest_fk_schema.customers")
        db_connection.commit()

def test_foreignkeys_specific_table(cursor, db_connection):
    """Test getting foreign keys for a specific table"""
    try:
        # First set up our test tables
        test_foreignkeys_setup(cursor, db_connection)
        
        # Get foreign keys for the orders table
        fks = cursor.foreignKeys(table='orders', schema='pytest_fk_schema')
        
        # Verify we got results
        assert len(fks) == 1, "Should find exactly one foreign key for orders table"
        
        # Verify the foreign key details
        fk = fks[0]
        assert fk.fktable_name.lower() == 'orders', "Wrong foreign key table name"
        assert fk.pktable_name.lower() == 'customers', "Wrong primary key table name"
        assert fk.fkcolumn_name.lower() == 'customer_id', "Wrong foreign key column name"
        assert fk.pkcolumn_name.lower() == 'customer_id', "Wrong primary key column name"
        
    finally:
        # Clean up
        cursor.execute("DROP TABLE IF EXISTS pytest_fk_schema.orders")
        cursor.execute("DROP TABLE IF EXISTS pytest_fk_schema.customers")
        db_connection.commit()

def test_foreignkeys_specific_foreign_table(cursor, db_connection):
    """Test getting foreign keys that reference a specific table"""
    try:
        # First set up our test tables
        test_foreignkeys_setup(cursor, db_connection)
        
        # Get foreign keys that reference the customers table
        fks = cursor.foreignKeys(foreignTable='customers', foreignSchema='pytest_fk_schema')
        
        # Verify we got results
        assert len(fks) > 0, "Should find at least one foreign key referencing customers table"
        
        # Verify our test FK is in the results
        found_test_fk = False
        for fk in fks:
            if (fk.fktable_name.lower() == 'orders' and
                fk.pktable_name.lower() == 'customers'):
                found_test_fk = True
                break
                
        assert found_test_fk, "Could not find the test foreign key in results"
        
    finally:
        # Clean up
        cursor.execute("DROP TABLE IF EXISTS pytest_fk_schema.orders")
        cursor.execute("DROP TABLE IF EXISTS pytest_fk_schema.customers")
        db_connection.commit()

def test_foreignkeys_both_tables(cursor, db_connection):
    """Test getting foreign keys with both table and foreignTable specified"""
    try:
        # First set up our test tables
        test_foreignkeys_setup(cursor, db_connection)
        
        # Get foreign keys between the two tables
        fks = cursor.foreignKeys(
            table='orders', schema='pytest_fk_schema',
            foreignTable='customers', foreignSchema='pytest_fk_schema'
        )
        
        # Verify we got results
        assert len(fks) == 1, "Should find exactly one foreign key between specified tables"
        
        # Verify the foreign key details
        fk = fks[0]
        assert fk.fktable_name.lower() == 'orders', "Wrong foreign key table name"
        assert fk.pktable_name.lower() == 'customers', "Wrong primary key table name"
        assert fk.fkcolumn_name.lower() == 'customer_id', "Wrong foreign key column name"
        assert fk.pkcolumn_name.lower() == 'customer_id', "Wrong primary key column name"
        
    finally:
        # Clean up
        cursor.execute("DROP TABLE IF EXISTS pytest_fk_schema.orders")
        cursor.execute("DROP TABLE IF EXISTS pytest_fk_schema.customers")
        db_connection.commit()

def test_foreignkeys_nonexistent(cursor):
    """Test foreignKeys() with non-existent table name"""
    # Use a table name that's highly unlikely to exist
    fks = cursor.foreignKeys(table='nonexistent_table_xyz123')
    
    # Should return empty list, not error
    assert isinstance(fks, list), "Should return a list for non-existent table"
    assert len(fks) == 0, "Should return empty list for non-existent table"

def test_foreignkeys_catalog_schema(cursor, db_connection):
    """Test foreignKeys() with catalog and schema filters"""
    try:
        # First set up our test tables
        test_foreignkeys_setup(cursor, db_connection)
        
        # Get current database name
        cursor.execute("SELECT DB_NAME() AS current_db")
        row = cursor.fetchone()
        current_db = row.current_db
        
        # Get foreign keys with current catalog and pytest schema
        fks = cursor.foreignKeys(
            table='orders',
            catalog=current_db,
            schema='pytest_fk_schema'
        )
        
        # Verify we got results
        assert len(fks) > 0, "Should find foreign keys with correct catalog/schema"
        
        # Verify catalog/schema in results
        for fk in fks:
            assert fk.fktable_cat == current_db, "Wrong foreign key table catalog"
            assert fk.fktable_schem == 'pytest_fk_schema', "Wrong foreign key table schema"
                
    finally:
        # Clean up
        cursor.execute("DROP TABLE IF EXISTS pytest_fk_schema.orders")
        cursor.execute("DROP TABLE IF EXISTS pytest_fk_schema.customers")
        db_connection.commit()

def test_foreignkeys_result_structure(cursor, db_connection):
    """Test the structure of foreignKeys result rows"""
    try:
        # First set up our test tables
        test_foreignkeys_setup(cursor, db_connection)
        
        # Get foreign keys for the orders table
        fks = cursor.foreignKeys(table='orders', schema='pytest_fk_schema')
        
        # Verify we got results
        assert len(fks) > 0, "Should find at least one foreign key"
        
        # Check for all required columns in the result
        first_row = fks[0]
        required_columns = [
            'pktable_cat', 'pktable_schem', 'pktable_name', 'pkcolumn_name',
            'fktable_cat', 'fktable_schem', 'fktable_name', 'fkcolumn_name',
            'key_seq', 'update_rule', 'delete_rule', 'fk_name', 'pk_name',
            'deferrability'
        ]
        
        for column in required_columns:
            assert hasattr(first_row, column), f"Result missing required column: {column}"
            
        # Verify specific values
        assert first_row.fktable_name.lower() == 'orders', "Wrong foreign key table name"
        assert first_row.pktable_name.lower() == 'customers', "Wrong primary key table name"
        assert first_row.fkcolumn_name.lower() == 'customer_id', "Wrong foreign key column name"
        assert first_row.pkcolumn_name.lower() == 'customer_id', "Wrong primary key column name"
        assert first_row.key_seq == 1, "Wrong key sequence number"
        assert first_row.fk_name is not None, "Foreign key name should not be None"
        assert first_row.pk_name is not None, "Primary key name should not be None"
        
    finally:
        # Clean up
        cursor.execute("DROP TABLE IF EXISTS pytest_fk_schema.orders")
        cursor.execute("DROP TABLE IF EXISTS pytest_fk_schema.customers")
        db_connection.commit()

def test_foreignkeys_multiple_column_fk(cursor, db_connection):
    """Test foreignKeys() with a multi-column foreign key"""
    try:
        # First create the schema if needed
        cursor.execute("IF NOT EXISTS (SELECT * FROM sys.schemas WHERE name = 'pytest_fk_schema') EXEC('CREATE SCHEMA pytest_fk_schema')")
        
        # Drop tables if they exist (in reverse order to avoid constraint conflicts)
        cursor.execute("DROP TABLE IF EXISTS pytest_fk_schema.order_details")
        cursor.execute("DROP TABLE IF EXISTS pytest_fk_schema.product_variants")
        
        # Create parent table with composite primary key
        cursor.execute("""
        CREATE TABLE pytest_fk_schema.product_variants (
            product_id INT NOT NULL,
            variant_id INT NOT NULL,
            variant_name VARCHAR(100) NOT NULL,
            PRIMARY KEY (product_id, variant_id)
        )
        """)
        
        # Create child table with composite foreign key
        cursor.execute("""
        CREATE TABLE pytest_fk_schema.order_details (
            order_id INT NOT NULL,
            product_id INT NOT NULL,
            variant_id INT NOT NULL,
            quantity INT NOT NULL,
            PRIMARY KEY (order_id, product_id, variant_id),
            CONSTRAINT FK_OrderDetails_ProductVariants FOREIGN KEY (product_id, variant_id)
                REFERENCES pytest_fk_schema.product_variants (product_id, variant_id)
        )
        """)
        
        db_connection.commit()
        
        # Get foreign keys for the order_details table
        fks = cursor.foreignKeys(table='order_details', schema='pytest_fk_schema')
        
        # Verify we got results
        assert len(fks) == 2, "Should find two rows for the composite foreign key (one per column)"
        
        # Group by key_seq to verify both columns
        fk_columns = {}
        for fk in fks:
            fk_columns[fk.key_seq] = {
                'pkcolumn': fk.pkcolumn_name.lower(),
                'fkcolumn': fk.fkcolumn_name.lower()
            }
        
        # Verify both columns are present
        assert 1 in fk_columns, "First column of composite key missing"
        assert 2 in fk_columns, "Second column of composite key missing"
        
        # Verify column mappings
        assert fk_columns[1]['pkcolumn'] == 'product_id', "Wrong primary key column 1"
        assert fk_columns[1]['fkcolumn'] == 'product_id', "Wrong foreign key column 1"
        assert fk_columns[2]['pkcolumn'] == 'variant_id', "Wrong primary key column 2"
        assert fk_columns[2]['fkcolumn'] == 'variant_id', "Wrong foreign key column 2"
        
    finally:
        # Clean up
        cursor.execute("DROP TABLE IF EXISTS pytest_fk_schema.order_details")
        cursor.execute("DROP TABLE IF EXISTS pytest_fk_schema.product_variants")
        db_connection.commit()

def test_cleanup_schema(cursor, db_connection):
    """Clean up the test schema after all tests"""
    try:
        # Make sure no tables remain
        cursor.execute("DROP TABLE IF EXISTS pytest_fk_schema.orders")
        cursor.execute("DROP TABLE IF EXISTS pytest_fk_schema.customers")
        cursor.execute("DROP TABLE IF EXISTS pytest_fk_schema.order_details")
        cursor.execute("DROP TABLE IF EXISTS pytest_fk_schema.product_variants")
        db_connection.commit()
        
        # Drop the schema
        cursor.execute("DROP SCHEMA IF EXISTS pytest_fk_schema")
        db_connection.commit()
    except Exception as e:
        pytest.fail(f"Schema cleanup failed: {e}")
=======
def test_procedures_cleanup(cursor, db_connection):
    """Clean up all test procedures and schema after testing"""
    try:
        # Drop all test procedures
        cursor.execute("DROP PROCEDURE IF EXISTS pytest_proc_schema.test_proc1")
        cursor.execute("DROP PROCEDURE IF EXISTS pytest_proc_schema.test_proc2")
        cursor.execute("DROP PROCEDURE IF EXISTS pytest_proc_schema.test_params_proc")
        cursor.execute("DROP PROCEDURE IF EXISTS pytest_proc_schema.test_no_results")
        cursor.execute("DROP PROCEDURE IF EXISTS pytest_proc_schema.test_one_result")
        cursor.execute("DROP PROCEDURE IF EXISTS pytest_proc_schema.test_multiple_results")
        
        # Drop the test schema
        cursor.execute("DROP SCHEMA IF EXISTS pytest_proc_schema")
        db_connection.commit()
    except Exception as e:
        pytest.fail(f"Test cleanup failed: {e}")
>>>>>>> 7814e62f

def test_close(db_connection):
    """Test closing the cursor"""
    try:
        cursor = db_connection.cursor()
        cursor.close()
        assert cursor.closed, "Cursor should be closed after calling close()"
    except Exception as e:
        pytest.fail(f"Cursor close test failed: {e}")
    finally:
        cursor = db_connection.cursor()<|MERGE_RESOLUTION|>--- conflicted
+++ resolved
@@ -2144,7 +2144,23 @@
         cursor.execute("DROP PROCEDURE IF EXISTS pytest_proc_schema.test_multiple_results")
         db_connection.commit()
 
-<<<<<<< HEAD
+def test_procedures_cleanup(cursor, db_connection):
+    """Clean up all test procedures and schema after testing"""
+    try:
+        # Drop all test procedures
+        cursor.execute("DROP PROCEDURE IF EXISTS pytest_proc_schema.test_proc1")
+        cursor.execute("DROP PROCEDURE IF EXISTS pytest_proc_schema.test_proc2")
+        cursor.execute("DROP PROCEDURE IF EXISTS pytest_proc_schema.test_params_proc")
+        cursor.execute("DROP PROCEDURE IF EXISTS pytest_proc_schema.test_no_results")
+        cursor.execute("DROP PROCEDURE IF EXISTS pytest_proc_schema.test_one_result")
+        cursor.execute("DROP PROCEDURE IF EXISTS pytest_proc_schema.test_multiple_results")
+        
+        # Drop the test schema
+        cursor.execute("DROP SCHEMA IF EXISTS pytest_proc_schema")
+        db_connection.commit()
+    except Exception as e:
+        pytest.fail(f"Test cleanup failed: {e}")
+
 def test_foreignkeys_setup(cursor, db_connection):
     """Create tables with foreign key relationships for testing"""
     try:
@@ -2461,24 +2477,6 @@
         db_connection.commit()
     except Exception as e:
         pytest.fail(f"Schema cleanup failed: {e}")
-=======
-def test_procedures_cleanup(cursor, db_connection):
-    """Clean up all test procedures and schema after testing"""
-    try:
-        # Drop all test procedures
-        cursor.execute("DROP PROCEDURE IF EXISTS pytest_proc_schema.test_proc1")
-        cursor.execute("DROP PROCEDURE IF EXISTS pytest_proc_schema.test_proc2")
-        cursor.execute("DROP PROCEDURE IF EXISTS pytest_proc_schema.test_params_proc")
-        cursor.execute("DROP PROCEDURE IF EXISTS pytest_proc_schema.test_no_results")
-        cursor.execute("DROP PROCEDURE IF EXISTS pytest_proc_schema.test_one_result")
-        cursor.execute("DROP PROCEDURE IF EXISTS pytest_proc_schema.test_multiple_results")
-        
-        # Drop the test schema
-        cursor.execute("DROP SCHEMA IF EXISTS pytest_proc_schema")
-        db_connection.commit()
-    except Exception as e:
-        pytest.fail(f"Test cleanup failed: {e}")
->>>>>>> 7814e62f
 
 def test_close(db_connection):
     """Test closing the cursor"""
