--- conflicted
+++ resolved
@@ -14,10 +14,8 @@
 import decimal
 from contextlib import closing
 import mssql_python
-<<<<<<< HEAD
 import uuid
-=======
->>>>>>> d94b5180
+
 
 # Setup test table
 TEST_TABLE = """
@@ -6946,7 +6944,6 @@
         drop_table_if_exists(cursor, "dbo.money_test")
         db_connection.commit()
 
-<<<<<<< HEAD
 def test_uuid_insert_and_select_none(cursor, db_connection):
     """Test inserting and retrieving None in a nullable UUID column."""
     table_name = "#pytest_uuid_nullable"
@@ -7147,7 +7144,8 @@
             assert uid in fetched_uuids, f"Extreme UUID {uid} not retrieved correctly"
     finally:
         cursor.execute(f"DROP TABLE IF EXISTS {table_name}")
-=======
+        db_connection.commit()
+
 def test_decimal_separator_with_multiple_values(cursor, db_connection):
     """Test decimal separator with multiple different decimal values"""
     original_separator = mssql_python.getDecimalSeparator()
@@ -10399,8 +10397,6 @@
         
         # Cleanup
         cursor.execute("DROP TABLE IF EXISTS #pytest_decimal_calc_test")
->>>>>>> d94b5180
-        db_connection.commit()
 
 def test_close(db_connection):
     """Test closing the cursor"""
