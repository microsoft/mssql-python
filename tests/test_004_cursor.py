--- conflicted
+++ resolved
@@ -10661,7 +10661,6 @@
         # Cleanup
         cursor.execute("DROP TABLE IF EXISTS #pytest_decimal_calc_test")
 
-<<<<<<< HEAD
 def test_nvarcharmax_executemany_streaming(cursor, db_connection):
     """Streaming insert + fetch > 4k NVARCHAR(MAX) using executemany with all fetch modes."""
     try:
@@ -10755,7 +10754,6 @@
         cursor.execute("DROP TABLE #pytest_varbinarymax")
         db_connection.commit()
 
-=======
 def test_date_string_parameter_binding(cursor, db_connection):
     """Verify that date-like strings are treated as strings in parameter binding"""
     table_name = "#pytest_date_string"
@@ -10839,7 +10837,6 @@
         drop_table_if_exists(cursor, table_name)
         db_connection.commit()
         
->>>>>>> 0d745b15
 def test_close(db_connection):
     """Test closing the cursor"""
     try:
