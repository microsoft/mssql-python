"""
This file contains tests for the Connection class.
Functions:
- test_connection_string: Check if the connection string is not None.
- test_connection: Check if the database connection is established.
- test_connection_close: Check if the database connection is closed.
- test_commit: Make a transaction and commit.
- test_rollback: Make a transaction and rollback.
- test_invalid_connection_string: Check if initializing with an invalid connection string raises an exception.
- test_connection_pooling_speed: Test connection pooling speed.
- test_connection_pooling_basic: Test basic connection pooling functionality.
- test_autocommit_default: Check if autocommit is False by default.
- test_autocommit_setter: Test setting autocommit mode and its effect on transactions.
- test_set_autocommit: Test the setautocommit method.
- test_construct_connection_string: Check if the connection string is constructed correctly with kwargs.
- test_connection_string_with_attrs_before: Check if the connection string is constructed correctly with attrs_before.
- test_connection_string_with_odbc_param: Check if the connection string is constructed correctly with ODBC parameters.
- test_rollback_on_close: Test that rollback occurs on connection close if autocommit is False.
"""

from mssql_python.exceptions import InterfaceError, ProgrammingError
import mssql_python
import pytest
import time
from mssql_python import connect, Connection, pooling, SQL_CHAR, SQL_WCHAR
import threading

# Import all exception classes for testing
from mssql_python.exceptions import (
    Warning,
    Error,
    InterfaceError,
    DatabaseError,
    DataError,
    OperationalError,
    IntegrityError,
    InternalError,
    ProgrammingError,
    NotSupportedError,
)

def drop_table_if_exists(cursor, table_name):
    """Drop the table if it exists"""
    try:
        cursor.execute(f"DROP TABLE IF EXISTS {table_name}")
    except Exception as e:
        pytest.fail(f"Failed to drop table {table_name}: {e}")

def test_connection_string(conn_str):
    # Check if the connection string is not None
    assert conn_str is not None, "Connection string should not be None"

def test_connection(db_connection):
    # Check if the database connection is established
    assert db_connection is not None, "Database connection variable should not be None"
    cursor = db_connection.cursor()
    assert cursor is not None, "Database connection failed - Cursor cannot be None"


def test_construct_connection_string(db_connection):
    # Check if the connection string is constructed correctly with kwargs
    conn_str = db_connection._construct_connection_string(host="localhost", user="me", password="mypwd", database="mydb", encrypt="yes", trust_server_certificate="yes")
    assert "Server=localhost;" in conn_str, "Connection string should contain 'Server=localhost;'"
    assert "Uid=me;" in conn_str, "Connection string should contain 'Uid=me;'"
    assert "Pwd=mypwd;" in conn_str, "Connection string should contain 'Pwd=mypwd;'"
    assert "Database=mydb;" in conn_str, "Connection string should contain 'Database=mydb;'"
    assert "Encrypt=yes;" in conn_str, "Connection string should contain 'Encrypt=yes;'"
    assert "TrustServerCertificate=yes;" in conn_str, "Connection string should contain 'TrustServerCertificate=yes;'"
    assert "APP=MSSQL-Python" in conn_str, "Connection string should contain 'APP=MSSQL-Python'"
    assert "Driver={ODBC Driver 18 for SQL Server}" in conn_str, "Connection string should contain 'Driver={ODBC Driver 18 for SQL Server}'"
    assert "Driver={ODBC Driver 18 for SQL Server};;APP=MSSQL-Python;Server=localhost;Uid=me;Pwd=mypwd;Database=mydb;Encrypt=yes;TrustServerCertificate=yes;" == conn_str, "Connection string is incorrect"

def test_connection_string_with_attrs_before(db_connection):
    # Check if the connection string is constructed correctly with attrs_before
    conn_str = db_connection._construct_connection_string(host="localhost", user="me", password="mypwd", database="mydb", encrypt="yes", trust_server_certificate="yes", attrs_before={1256: "token"})
    assert "Server=localhost;" in conn_str, "Connection string should contain 'Server=localhost;'"
    assert "Uid=me;" in conn_str, "Connection string should contain 'Uid=me;'"
    assert "Pwd=mypwd;" in conn_str, "Connection string should contain 'Pwd=mypwd;'"
    assert "Database=mydb;" in conn_str, "Connection string should contain 'Database=mydb;'"
    assert "Encrypt=yes;" in conn_str, "Connection string should contain 'Encrypt=yes;'"
    assert "TrustServerCertificate=yes;" in conn_str, "Connection string should contain 'TrustServerCertificate=yes;'"
    assert "APP=MSSQL-Python" in conn_str, "Connection string should contain 'APP=MSSQL-Python'"
    assert "Driver={ODBC Driver 18 for SQL Server}" in conn_str, "Connection string should contain 'Driver={ODBC Driver 18 for SQL Server}'"
    assert "{1256: token}" not in conn_str, "Connection string should not contain '{1256: token}'"

def test_connection_string_with_odbc_param(db_connection):
    # Check if the connection string is constructed correctly with ODBC parameters
    conn_str = db_connection._construct_connection_string(server="localhost", uid="me", pwd="mypwd", database="mydb", encrypt="yes", trust_server_certificate="yes")
    assert "Server=localhost;" in conn_str, "Connection string should contain 'Server=localhost;'"
    assert "Uid=me;" in conn_str, "Connection string should contain 'Uid=me;'"
    assert "Pwd=mypwd;" in conn_str, "Connection string should contain 'Pwd=mypwd;'"
    assert "Database=mydb;" in conn_str, "Connection string should contain 'Database=mydb;'"
    assert "Encrypt=yes;" in conn_str, "Connection string should contain 'Encrypt=yes;'"
    assert "TrustServerCertificate=yes;" in conn_str, "Connection string should contain 'TrustServerCertificate=yes;'"
    assert "APP=MSSQL-Python" in conn_str, "Connection string should contain 'APP=MSSQL-Python'"
    assert "Driver={ODBC Driver 18 for SQL Server}" in conn_str, "Connection string should contain 'Driver={ODBC Driver 18 for SQL Server}'"
    assert "Driver={ODBC Driver 18 for SQL Server};;APP=MSSQL-Python;Server=localhost;Uid=me;Pwd=mypwd;Database=mydb;Encrypt=yes;TrustServerCertificate=yes;" == conn_str, "Connection string is incorrect"

def test_autocommit_default(db_connection):
    assert db_connection.autocommit is False, "Autocommit should be False by default"

def test_autocommit_setter(db_connection):
    db_connection.autocommit = True
    cursor = db_connection.cursor()
    # Make a transaction and check if it is autocommited
    drop_table_if_exists(cursor, "#pytest_test_autocommit")
    try:
        cursor.execute("CREATE TABLE #pytest_test_autocommit (id INT PRIMARY KEY, value VARCHAR(50));")
        cursor.execute("INSERT INTO #pytest_test_autocommit (id, value) VALUES (1, 'test');")
        cursor.execute("SELECT * FROM #pytest_test_autocommit WHERE id = 1;")
        result = cursor.fetchone()
        assert result is not None, "Autocommit failed: No data found"
        assert result[1] == 'test', "Autocommit failed: Incorrect data"
    except Exception as e:
        pytest.fail(f"Autocommit failed: {e}")
    finally:
        cursor.execute("DROP TABLE #pytest_test_autocommit;")
        db_connection.commit()
    assert db_connection.autocommit is True, "Autocommit should be True"
    
    db_connection.autocommit = False
    cursor = db_connection.cursor()
    # Make a transaction and check if it is not autocommited
    drop_table_if_exists(cursor, "#pytest_test_autocommit")
    try:
        cursor.execute("CREATE TABLE #pytest_test_autocommit (id INT PRIMARY KEY, value VARCHAR(50));")
        cursor.execute("INSERT INTO #pytest_test_autocommit (id, value) VALUES (1, 'test');")
        cursor.execute("SELECT * FROM #pytest_test_autocommit WHERE id = 1;")
        result = cursor.fetchone()
        assert result is not None, "Autocommit failed: No data found"
        assert result[1] == 'test', "Autocommit failed: Incorrect data"
        db_connection.commit()
        cursor.execute("SELECT * FROM #pytest_test_autocommit WHERE id = 1;")
        result = cursor.fetchone()
        assert result is not None, "Autocommit failed: No data found after commit"
        assert result[1] == 'test', "Autocommit failed: Incorrect data after commit"
    except Exception as e:
        pytest.fail(f"Autocommit failed: {e}")
    finally:
        cursor.execute("DROP TABLE #pytest_test_autocommit;")
        db_connection.commit()
    
def test_set_autocommit(db_connection):
    db_connection.setautocommit(True)
    assert db_connection.autocommit is True, "Autocommit should be True"
    db_connection.setautocommit(False)
    assert db_connection.autocommit is False, "Autocommit should be False"

def test_commit(db_connection):
    # Make a transaction and commit
    cursor = db_connection.cursor()
    drop_table_if_exists(cursor, "#pytest_test_commit")
    try:
        cursor.execute("CREATE TABLE #pytest_test_commit (id INT PRIMARY KEY, value VARCHAR(50));")
        cursor.execute("INSERT INTO #pytest_test_commit (id, value) VALUES (1, 'test');")
        db_connection.commit()
        cursor.execute("SELECT * FROM #pytest_test_commit WHERE id = 1;")
        result = cursor.fetchone()
        assert result is not None, "Commit failed: No data found"
        assert result[1] == 'test', "Commit failed: Incorrect data"
    except Exception as e:
        pytest.fail(f"Commit failed: {e}")
    finally:
        cursor.execute("DROP TABLE #pytest_test_commit;")
        db_connection.commit()

def test_rollback_on_close(conn_str, db_connection):
    # Test that rollback occurs on connection close if autocommit is False
    # Using a permanent table to ensure rollback is tested correctly
    cursor = db_connection.cursor()
    drop_table_if_exists(cursor, "pytest_test_rollback_on_close")
    try:
        # Create a permanent table for testing
        cursor.execute("CREATE TABLE pytest_test_rollback_on_close (id INT PRIMARY KEY, value VARCHAR(50));")
        db_connection.commit()

        # This simulates a scenario where the connection is closed without committing
        # and checks if the rollback occurs
        temp_conn = connect(conn_str)
        temp_cursor = temp_conn.cursor()
        temp_cursor.execute("INSERT INTO pytest_test_rollback_on_close (id, value) VALUES (1, 'test');")

        # Verify data is visible within the same transaction
        temp_cursor.execute("SELECT * FROM pytest_test_rollback_on_close WHERE id = 1;")
        result = temp_cursor.fetchone()
        assert result is not None, "Rollback on close failed: No data found before close"
        assert result[1] == 'test', "Rollback on close failed: Incorrect data before close"
        
        # Close the temporary connection without committing
        temp_conn.close()
        
        # Now check if the data is rolled back
        cursor.execute("SELECT * FROM pytest_test_rollback_on_close WHERE id = 1;")
        result = cursor.fetchone()
        assert result is None, "Rollback on close failed: Data found after rollback"
    except Exception as e:
        pytest.fail(f"Rollback on close failed: {e}")
    finally:
        drop_table_if_exists(cursor, "pytest_test_rollback_on_close")
        db_connection.commit()

def test_rollback(db_connection):
    # Make a transaction and rollback
    cursor = db_connection.cursor()
    drop_table_if_exists(cursor, "#pytest_test_rollback")
    try:
        # Create a table and insert data
        cursor.execute("CREATE TABLE #pytest_test_rollback (id INT PRIMARY KEY, value VARCHAR(50));")
        cursor.execute("INSERT INTO #pytest_test_rollback (id, value) VALUES (1, 'test');")
        db_connection.commit()
        
        # Check if the data is present before rollback
        cursor.execute("SELECT * FROM #pytest_test_rollback WHERE id = 1;")
        result = cursor.fetchone()
        assert result is not None, "Rollback failed: No data found before rollback"
        assert result[1] == 'test', "Rollback failed: Incorrect data"

        # Insert data and rollback
        cursor.execute("INSERT INTO #pytest_test_rollback (id, value) VALUES (2, 'test');")
        db_connection.rollback()
        
        # Check if the data is not present after rollback
        cursor.execute("SELECT * FROM #pytest_test_rollback WHERE id = 2;")
        result = cursor.fetchone()
        assert result is None, "Rollback failed: Data found after rollback"
    except Exception as e:
        pytest.fail(f"Rollback failed: {e}")
    finally:
        cursor.execute("DROP TABLE #pytest_test_rollback;")
        db_connection.commit()

def test_invalid_connection_string():
    # Check if initializing with an invalid connection string raises an exception
    with pytest.raises(Exception):
        Connection("invalid_connection_string")

def test_connection_close(conn_str):
    # Create a separate connection just for this test
    temp_conn = connect(conn_str)
    # Check if the database connection can be closed
    temp_conn.close()    

def test_connection_pooling_speed(conn_str):
    """Test that connection pooling provides performance benefits over multiple iterations."""
    import statistics
    
    # Warm up to eliminate cold start effects
    for _ in range(3):
        conn = connect(conn_str)
        conn.close()
    
    # Disable pooling first
    pooling(enabled=False)
    
    # Test without pooling (multiple times)
    no_pool_times = []
    for _ in range(10):
        start = time.perf_counter()
        conn = connect(conn_str)
        conn.close()
        end = time.perf_counter()
        no_pool_times.append(end - start)
    
    # Enable pooling
    pooling(max_size=5, idle_timeout=30)
    
    # Test with pooling (multiple times)
    pool_times = []
    for _ in range(10):
        start = time.perf_counter()
        conn = connect(conn_str)
        conn.close()
        end = time.perf_counter()
        pool_times.append(end - start)
    
    # Use median times to reduce impact of outliers
    median_no_pool = statistics.median(no_pool_times)
    median_pool = statistics.median(pool_times)
    
    # Allow for some variance - pooling should be at least 30% faster on average
    improvement_threshold = 0.7  # Pool should be <= 70% of no-pool time
    
    print(f"No pool median: {median_no_pool:.6f}s")
    print(f"Pool median: {median_pool:.6f}s")
    print(f"Improvement ratio: {median_pool/median_no_pool:.2f}")
    
    # Clean up - disable pooling for other tests
    pooling(enabled=False)
    
    assert median_pool <= median_no_pool * improvement_threshold, \
        f"Expected pooling to be at least 30% faster. No-pool: {median_no_pool:.6f}s, Pool: {median_pool:.6f}s"

def test_connection_pooling_reuse_spid(conn_str):
    """Test that connections are actually reused from the pool"""
    # Enable pooling
    pooling(max_size=1, idle_timeout=30)
    
    # Create and close a connection
    conn1 = connect(conn_str)
    cursor1 = conn1.cursor()
    cursor1.execute("SELECT @@SPID")  # Get SQL Server process ID
    spid1 = cursor1.fetchone()[0]
    conn1.close()
    
    # Get another connection - should be the same one from pool
    conn2 = connect(conn_str)
    cursor2 = conn2.cursor()
    cursor2.execute("SELECT @@SPID")
    spid2 = cursor2.fetchone()[0]
    conn2.close()
    
    # The SPID should be the same, indicating connection reuse
    assert spid1 == spid2, "Connections not reused - different SPIDs"
    
    # Clean up

def test_pool_exhaustion_max_size_1(conn_str):
    """Test pool exhaustion when max_size=1 and multiple concurrent connections are requested."""
    pooling(max_size=1, idle_timeout=30)
    conn1 = connect(conn_str)
    results = []

    def try_connect():
        try:
            conn2 = connect(conn_str)
            results.append("success")
            conn2.close()
        except Exception as e:
            results.append(str(e))

    # Start a thread that will attempt to get a second connection while the first is open
    t = threading.Thread(target=try_connect)
    t.start()
    t.join(timeout=2)
    conn1.close()

    # Depending on implementation, either blocks, raises, or times out
    assert results, "Second connection attempt did not complete"
    # If pool blocks, the thread may not finish until conn1 is closed, so allow both outcomes
    assert results[0] == "success" or "pool" in results[0].lower() or "timeout" in results[0].lower(), \
        f"Unexpected pool exhaustion result: {results[0]}"
    pooling(enabled=False)

def test_pool_idle_timeout_removes_connections(conn_str):
    """Test that idle_timeout removes connections from the pool after the timeout."""
    pooling(max_size=2, idle_timeout=2)
    conn1 = connect(conn_str)
    spid_list = []
    cursor1 = conn1.cursor()
    cursor1.execute("SELECT @@SPID")
    spid1 = cursor1.fetchone()[0]
    spid_list.append(spid1)
    conn1.close()

    # Wait for longer than idle_timeout
    time.sleep(3)

    # Get a new connection, which should not reuse the previous SPID
    conn2 = connect(conn_str)
    cursor2 = conn2.cursor()
    cursor2.execute("SELECT @@SPID")
    spid2 = cursor2.fetchone()[0]
    spid_list.append(spid2)
    conn2.close()

    assert spid1 != spid2, "Idle timeout did not remove connection from pool"

def test_connection_timeout_invalid_password(conn_str):
    """Test that connecting with an invalid password raises an exception quickly (timeout)."""
    # Modify the connection string to use an invalid password
    if "Pwd=" in conn_str:
        bad_conn_str = conn_str.replace("Pwd=", "Pwd=wrongpassword")
    elif "Password=" in conn_str:
        bad_conn_str = conn_str.replace("Password=", "Password=wrongpassword")
    else:
        pytest.skip("No password found in connection string to modify")
    start = time.perf_counter()
    with pytest.raises(Exception):
        connect(bad_conn_str)
    elapsed = time.perf_counter() - start
    # Should fail quickly (within 10 seconds)
    assert elapsed < 10, f"Connection with invalid password took too long: {elapsed:.2f}s"

def test_connection_timeout_invalid_host(conn_str):
    """Test that connecting to an invalid host fails with a timeout."""
    # Replace server/host with an invalid one
    if "Server=" in conn_str:
        bad_conn_str = conn_str.replace("Server=", "Server=invalidhost12345;")
    elif "host=" in conn_str:
        bad_conn_str = conn_str.replace("host=", "host=invalidhost12345;")
    else:
        pytest.skip("No server/host found in connection string to modify")
    start = time.perf_counter()
    with pytest.raises(Exception):
        connect(bad_conn_str)
    elapsed = time.perf_counter() - start
    # Should fail within a reasonable time (30s)
    # Note: This may vary based on network conditions, so adjust as needed
    # but generally, a connection to an invalid host should not take too long
    # to fail.
    # If it takes too long, it may indicate a misconfiguration or network issue.
    assert elapsed < 30, f"Connection to invalid host took too long: {elapsed:.2f}s"

def test_pool_removes_invalid_connections(conn_str):
    """Test that the pool removes connections that become invalid (simulate by closing underlying connection)."""
    pooling(max_size=1, idle_timeout=30)
    conn = connect(conn_str)
    cursor = conn.cursor()
    cursor.execute("SELECT 1")
    # Simulate invalidation by forcibly closing the connection at the driver level
    try:
        # Try to access a private attribute or method to forcibly close the underlying connection
        # This is implementation-specific; if not possible, skip
        if hasattr(conn, "_conn") and hasattr(conn._conn, "close"):
            conn._conn.close()
        else:
            pytest.skip("Cannot forcibly close underlying connection for this driver")
    except Exception:
        pass
    # Safely close the connection, ignoring errors due to forced invalidation
    try:
        conn.close()
    except RuntimeError as e:
        if "not initialized" not in str(e):
            raise
    # Now, get a new connection from the pool and ensure it works
    new_conn = connect(conn_str)
    new_cursor = new_conn.cursor()
    try:
        new_cursor.execute("SELECT 1")
        result = new_cursor.fetchone()
        assert result is not None and result[0] == 1, "Pool did not remove invalid connection"
    finally:
        new_conn.close()
        pooling(enabled=False)

def test_pool_recovery_after_failed_connection(conn_str):
    """Test that the pool recovers after a failed connection attempt."""
    pooling(max_size=1, idle_timeout=30)
    # First, try to connect with a bad password (should fail)
    if "Pwd=" in conn_str:
        bad_conn_str = conn_str.replace("Pwd=", "Pwd=wrongpassword")
    elif "Password=" in conn_str:
        bad_conn_str = conn_str.replace("Password=", "Password=wrongpassword")
    else:
        pytest.skip("No password found in connection string to modify")
    with pytest.raises(Exception):
        connect(bad_conn_str)
    # Now, connect with the correct string and ensure it works
    conn = connect(conn_str)
    cursor = conn.cursor()
    cursor.execute("SELECT 1")
    result = cursor.fetchone()
    assert result is not None and result[0] == 1, "Pool did not recover after failed connection"
    conn.close()
    pooling(enabled=False)

def test_pool_capacity_limit_and_overflow(conn_str):
    """Test that pool does not grow beyond max_size and handles overflow gracefully."""
    pooling(max_size=2, idle_timeout=30)
    conns = []
    try:
        # Open up to max_size connections
        conns.append(connect(conn_str))
        conns.append(connect(conn_str))
        # Try to open a third connection, which should fail or block
        overflow_result = []
        def try_overflow():
            try:
                c = connect(conn_str)
                overflow_result.append("success")
                c.close()
            except Exception as e:
                overflow_result.append(str(e))
        t = threading.Thread(target=try_overflow)
        t.start()
        t.join(timeout=2)
        assert overflow_result, "Overflow connection attempt did not complete"
        # Accept either block, error, or success if pool implementation allows overflow
        assert overflow_result[0] == "success" or "pool" in overflow_result[0].lower() or "timeout" in overflow_result[0].lower(), \
            f"Unexpected pool overflow result: {overflow_result[0]}"
    finally:
        for c in conns:
            c.close()
        pooling(enabled=False)

def test_connection_pooling_basic(conn_str):
    # Enable pooling with small pool size
    pooling(max_size=2, idle_timeout=5)
    conn1 = connect(conn_str)
    conn2 = connect(conn_str)
    assert conn1 is not None
    assert conn2 is not None
    try:
        conn3 = connect(conn_str)
        assert conn3 is not None, "Third connection failed — pooling is not working or limit is too strict"
        conn3.close()
    except Exception as e:
        print(f"Expected: Could not open third connection due to max_size=2: {e}")

    conn1.close()
    conn2.close()

<<<<<<< HEAD
def test_setencoding_default_settings(db_connection):
    """Test that default encoding settings are correct."""
    settings = db_connection.getencoding()
    assert settings['encoding'] == 'utf-16le', "Default encoding should be utf-16le"
    assert settings['ctype'] == -8, "Default ctype should be SQL_WCHAR (-8)"

def test_setencoding_basic_functionality(db_connection):
    """Test basic setencoding functionality."""
    # Test setting UTF-8 encoding
    db_connection.setencoding(encoding='utf-8')
    settings = db_connection.getencoding()
    assert settings['encoding'] == 'utf-8', "Encoding should be set to utf-8"
    assert settings['ctype'] == 1, "ctype should default to SQL_CHAR (1) for utf-8"
    
    # Test setting UTF-16LE with explicit ctype
    db_connection.setencoding(encoding='utf-16le', ctype=-8)
    settings = db_connection.getencoding()
    assert settings['encoding'] == 'utf-16le', "Encoding should be set to utf-16le"
    assert settings['ctype'] == -8, "ctype should be SQL_WCHAR (-8)"

def test_setencoding_automatic_ctype_detection(db_connection):
    """Test automatic ctype detection based on encoding."""
    # UTF-16 variants should default to SQL_WCHAR
    utf16_encodings = ['utf-16', 'utf-16le', 'utf-16be']
    for encoding in utf16_encodings:
        db_connection.setencoding(encoding=encoding)
        settings = db_connection.getencoding()
        assert settings['ctype'] == -8, f"{encoding} should default to SQL_WCHAR (-8)"
    
    # Other encodings should default to SQL_CHAR
    other_encodings = ['utf-8', 'latin-1', 'ascii']
    for encoding in other_encodings:
        db_connection.setencoding(encoding=encoding)
        settings = db_connection.getencoding()
        assert settings['ctype'] == 1, f"{encoding} should default to SQL_CHAR (1)"

def test_setencoding_explicit_ctype_override(db_connection):
    """Test that explicit ctype parameter overrides automatic detection."""
    # Set UTF-8 with SQL_WCHAR (override default)
    db_connection.setencoding(encoding='utf-8', ctype=-8)
    settings = db_connection.getencoding()
    assert settings['encoding'] == 'utf-8', "Encoding should be utf-8"
    assert settings['ctype'] == -8, "ctype should be SQL_WCHAR (-8) when explicitly set"
    
    # Set UTF-16LE with SQL_CHAR (override default)
    db_connection.setencoding(encoding='utf-16le', ctype=1)
    settings = db_connection.getencoding()
    assert settings['encoding'] == 'utf-16le', "Encoding should be utf-16le"
    assert settings['ctype'] == 1, "ctype should be SQL_CHAR (1) when explicitly set"

def test_setencoding_none_parameters(db_connection):
    """Test setencoding with None parameters."""
    # Test with encoding=None (should use default)
    db_connection.setencoding(encoding=None)
    settings = db_connection.getencoding()
    assert settings['encoding'] == 'utf-16le', "encoding=None should use default utf-16le"
    assert settings['ctype'] == -8, "ctype should be SQL_WCHAR for utf-16le"
    
    # Test with both None (should use defaults)
    db_connection.setencoding(encoding=None, ctype=None)
    settings = db_connection.getencoding()
    assert settings['encoding'] == 'utf-16le', "encoding=None should use default utf-16le"
    assert settings['ctype'] == -8, "ctype=None should use default SQL_WCHAR"

def test_setencoding_invalid_encoding(db_connection):
    """Test setencoding with invalid encoding."""
    
    with pytest.raises(ProgrammingError) as exc_info:
        db_connection.setencoding(encoding='invalid-encoding-name')
    
    assert "Unsupported encoding" in str(exc_info.value), "Should raise ProgrammingError for invalid encoding"
    assert "invalid-encoding-name" in str(exc_info.value), "Error message should include the invalid encoding name"

def test_setencoding_invalid_ctype(db_connection):
    """Test setencoding with invalid ctype."""
    
    with pytest.raises(ProgrammingError) as exc_info:
        db_connection.setencoding(encoding='utf-8', ctype=999)
    
    assert "Invalid ctype" in str(exc_info.value), "Should raise ProgrammingError for invalid ctype"
    assert "999" in str(exc_info.value), "Error message should include the invalid ctype value"

def test_setencoding_closed_connection(conn_str):
    """Test setencoding on closed connection."""
    
    temp_conn = connect(conn_str)
    temp_conn.close()
    
    with pytest.raises(InterfaceError) as exc_info:
        temp_conn.setencoding(encoding='utf-8')
    
    assert "Connection is closed" in str(exc_info.value), "Should raise InterfaceError for closed connection"

def test_setencoding_constants_access():
    """Test that SQL_CHAR and SQL_WCHAR constants are accessible."""
    import mssql_python
    
    # Test constants exist and have correct values
    assert hasattr(mssql_python, 'SQL_CHAR'), "SQL_CHAR constant should be available"
    assert hasattr(mssql_python, 'SQL_WCHAR'), "SQL_WCHAR constant should be available"
    assert mssql_python.SQL_CHAR == 1, "SQL_CHAR should have value 1"
    assert mssql_python.SQL_WCHAR == -8, "SQL_WCHAR should have value -8"

def test_setencoding_with_constants(db_connection):
    """Test setencoding using module constants."""
    import mssql_python
    
    # Test with SQL_CHAR constant
    db_connection.setencoding(encoding='utf-8', ctype=mssql_python.SQL_CHAR)
    settings = db_connection.getencoding()
    assert settings['ctype'] == mssql_python.SQL_CHAR, "Should accept SQL_CHAR constant"
    
    # Test with SQL_WCHAR constant
    db_connection.setencoding(encoding='utf-16le', ctype=mssql_python.SQL_WCHAR)
    settings = db_connection.getencoding()
    assert settings['ctype'] == mssql_python.SQL_WCHAR, "Should accept SQL_WCHAR constant"

def test_setencoding_common_encodings(db_connection):
    """Test setencoding with various common encodings."""
    common_encodings = [
        'utf-8',
        'utf-16le', 
        'utf-16be',
        'utf-16',
        'latin-1',
        'ascii',
        'cp1252'
    ]
    
    for encoding in common_encodings:
        try:
            db_connection.setencoding(encoding=encoding)
            settings = db_connection.getencoding()
            assert settings['encoding'] == encoding, f"Failed to set encoding {encoding}"
        except Exception as e:
            pytest.fail(f"Failed to set valid encoding {encoding}: {e}")

def test_setencoding_persistence_across_cursors(db_connection):
    """Test that encoding settings persist across cursor operations."""
    # Set custom encoding
    db_connection.setencoding(encoding='utf-8', ctype=1)
    
    # Create cursors and verify encoding persists
    cursor1 = db_connection.cursor()
    settings1 = db_connection.getencoding()
    
    cursor2 = db_connection.cursor()
    settings2 = db_connection.getencoding()
    
    assert settings1 == settings2, "Encoding settings should persist across cursor creation"
    assert settings1['encoding'] == 'utf-8', "Encoding should remain utf-8"
    assert settings1['ctype'] == 1, "ctype should remain SQL_CHAR"
    
    cursor1.close()
    cursor2.close()

@pytest.mark.skip("Skipping Unicode data tests till we have support for Unicode")
def test_setencoding_with_unicode_data(db_connection):
    """Test setencoding with actual Unicode data operations."""
    # Test UTF-8 encoding with Unicode data
    db_connection.setencoding(encoding='utf-8')
    cursor = db_connection.cursor()
    
    try:
        # Create test table
        cursor.execute("CREATE TABLE #test_encoding_unicode (text_col NVARCHAR(100))")
        
        # Test various Unicode strings
        test_strings = [
            "Hello, World!",
            "Hello, 世界!",  # Chinese
            "Привет, мир!",   # Russian
            "مرحبا بالعالم",   # Arabic
            "🌍🌎🌏",        # Emoji
        ]
        
        for test_string in test_strings:
            # Insert data
            cursor.execute("INSERT INTO #test_encoding_unicode (text_col) VALUES (?)", test_string)
            
            # Retrieve and verify
            cursor.execute("SELECT text_col FROM #test_encoding_unicode WHERE text_col = ?", test_string)
            result = cursor.fetchone()
            
            assert result is not None, f"Failed to retrieve Unicode string: {test_string}"
            assert result[0] == test_string, f"Unicode string mismatch: expected {test_string}, got {result[0]}"
            
            # Clear for next test
            cursor.execute("DELETE FROM #test_encoding_unicode")
    
    except Exception as e:
        pytest.fail(f"Unicode data test failed with UTF-8 encoding: {e}")
    finally:
        try:
            cursor.execute("DROP TABLE #test_encoding_unicode")
        except:
            pass
        cursor.close()

def test_setencoding_before_and_after_operations(db_connection):
    """Test that setencoding works both before and after database operations."""
    cursor = db_connection.cursor()
    
    try:
        # Initial encoding setting
        db_connection.setencoding(encoding='utf-16le')
        
        # Perform database operation
        cursor.execute("SELECT 'Initial test' as message")
        result1 = cursor.fetchone()
        assert result1[0] == 'Initial test', "Initial operation failed"
        
        # Change encoding after operation
        db_connection.setencoding(encoding='utf-8')
        settings = db_connection.getencoding()
        assert settings['encoding'] == 'utf-8', "Failed to change encoding after operation"
        
        # Perform another operation with new encoding
        cursor.execute("SELECT 'Changed encoding test' as message")
        result2 = cursor.fetchone()
        assert result2[0] == 'Changed encoding test', "Operation after encoding change failed"
        
    except Exception as e:
        pytest.fail(f"Encoding change test failed: {e}")
    finally:
        cursor.close()

def test_getencoding_default(conn_str):
    """Test getencoding returns default settings"""
    conn = connect(conn_str)
    try:
        encoding_info = conn.getencoding()
        assert isinstance(encoding_info, dict)
        assert 'encoding' in encoding_info
        assert 'ctype' in encoding_info
        # Default should be utf-16le with SQL_WCHAR
        assert encoding_info['encoding'] == 'utf-16le'
        assert encoding_info['ctype'] == SQL_WCHAR
    finally:
        conn.close()

def test_getencoding_returns_copy(conn_str):
    """Test getencoding returns a copy (not reference)"""
    conn = connect(conn_str)
    try:
        encoding_info1 = conn.getencoding()
        encoding_info2 = conn.getencoding()
        
        # Should be equal but not the same object
        assert encoding_info1 == encoding_info2
        assert encoding_info1 is not encoding_info2
        
        # Modifying one shouldn't affect the other
        encoding_info1['encoding'] = 'modified'
        assert encoding_info2['encoding'] != 'modified'
    finally:
        conn.close()

def test_getencoding_closed_connection(conn_str):
    """Test getencoding on closed connection raises InterfaceError"""
    conn = connect(conn_str)
    conn.close()
    
    with pytest.raises(InterfaceError, match="Connection is closed"):
        conn.getencoding()

def test_setencoding_getencoding_consistency(conn_str):
    """Test that setencoding and getencoding work consistently together"""
    conn = connect(conn_str)
    try:
        test_cases = [
            ('utf-8', SQL_CHAR),
            ('utf-16le', SQL_WCHAR),
            ('latin-1', SQL_CHAR),
            ('ascii', SQL_CHAR),
        ]
        
        for encoding, expected_ctype in test_cases:
            conn.setencoding(encoding)
            encoding_info = conn.getencoding()
            assert encoding_info['encoding'] == encoding.lower()
            assert encoding_info['ctype'] == expected_ctype
    finally:
        conn.close()

def test_setencoding_default_encoding(conn_str):
    """Test setencoding with default UTF-16LE encoding"""
    conn = connect(conn_str)
    try:
        conn.setencoding()
        encoding_info = conn.getencoding()
        assert encoding_info['encoding'] == 'utf-16le'
        assert encoding_info['ctype'] == SQL_WCHAR
    finally:
        conn.close()

def test_setencoding_utf8(conn_str):
    """Test setencoding with UTF-8 encoding"""
    conn = connect(conn_str)
    try:
        conn.setencoding('utf-8')
        encoding_info = conn.getencoding()
        assert encoding_info['encoding'] == 'utf-8'
        assert encoding_info['ctype'] == SQL_CHAR
    finally:
        conn.close()

def test_setencoding_latin1(conn_str):
    """Test setencoding with latin-1 encoding"""
    conn = connect(conn_str)
    try:
        conn.setencoding('latin-1')
        encoding_info = conn.getencoding()
        assert encoding_info['encoding'] == 'latin-1'
        assert encoding_info['ctype'] == SQL_CHAR
    finally:
        conn.close()

def test_setencoding_with_explicit_ctype_sql_char(conn_str):
    """Test setencoding with explicit SQL_CHAR ctype"""
    conn = connect(conn_str)
    try:
        conn.setencoding('utf-8', SQL_CHAR)
        encoding_info = conn.getencoding()
        assert encoding_info['encoding'] == 'utf-8'
        assert encoding_info['ctype'] == SQL_CHAR
    finally:
        conn.close()

def test_setencoding_with_explicit_ctype_sql_wchar(conn_str):
    """Test setencoding with explicit SQL_WCHAR ctype"""
    conn = connect(conn_str)
    try:
        conn.setencoding('utf-16le', SQL_WCHAR)
        encoding_info = conn.getencoding()
        assert encoding_info['encoding'] == 'utf-16le'
        assert encoding_info['ctype'] == SQL_WCHAR
    finally:
        conn.close()

def test_setencoding_invalid_ctype_error(conn_str):
    """Test setencoding with invalid ctype raises ProgrammingError"""
    
    conn = connect(conn_str)
    try:
        with pytest.raises(ProgrammingError, match="Invalid ctype"):
            conn.setencoding('utf-8', 999)
    finally:
        conn.close()

def test_setencoding_case_insensitive_encoding(conn_str):
    """Test setencoding with case variations"""
    conn = connect(conn_str)
    try:
        # Test various case formats
        conn.setencoding('UTF-8')
        encoding_info = conn.getencoding()
        assert encoding_info['encoding'] == 'utf-8'  # Should be normalized
        
        conn.setencoding('Utf-16LE')
        encoding_info = conn.getencoding()
        assert encoding_info['encoding'] == 'utf-16le'  # Should be normalized
    finally:
        conn.close()

def test_setencoding_none_encoding_default(conn_str):
    """Test setencoding with None encoding uses default"""
    conn = connect(conn_str)
    try:
        conn.setencoding(None)
        encoding_info = conn.getencoding()
        assert encoding_info['encoding'] == 'utf-16le'
        assert encoding_info['ctype'] == SQL_WCHAR
    finally:
        conn.close()

def test_setencoding_override_previous(conn_str):
    """Test setencoding overrides previous settings"""
    conn = connect(conn_str)
    try:
        # Set initial encoding
        conn.setencoding('utf-8')
        encoding_info = conn.getencoding()
        assert encoding_info['encoding'] == 'utf-8'
        assert encoding_info['ctype'] == SQL_CHAR
        
        # Override with different encoding
        conn.setencoding('utf-16le')
        encoding_info = conn.getencoding()
        assert encoding_info['encoding'] == 'utf-16le'
        assert encoding_info['ctype'] == SQL_WCHAR
    finally:
        conn.close()

def test_setencoding_ascii(conn_str):
    """Test setencoding with ASCII encoding"""
    conn = connect(conn_str)
    try:
        conn.setencoding('ascii')
        encoding_info = conn.getencoding()
        assert encoding_info['encoding'] == 'ascii'
        assert encoding_info['ctype'] == SQL_CHAR
    finally:
        conn.close()

def test_setencoding_cp1252(conn_str):
    """Test setencoding with Windows-1252 encoding"""
    conn = connect(conn_str)
    try:
        conn.setencoding('cp1252')
        encoding_info = conn.getencoding()
        assert encoding_info['encoding'] == 'cp1252'
        assert encoding_info['ctype'] == SQL_CHAR
    finally:
        conn.close()

def test_setdecoding_default_settings(db_connection):
    """Test that default decoding settings are correct for all SQL types."""
    
    # Check SQL_CHAR defaults
    sql_char_settings = db_connection.getdecoding(mssql_python.SQL_CHAR)
    assert sql_char_settings['encoding'] == 'utf-8', "Default SQL_CHAR encoding should be utf-8"
    assert sql_char_settings['ctype'] == mssql_python.SQL_CHAR, "Default SQL_CHAR ctype should be SQL_CHAR"
    
    # Check SQL_WCHAR defaults
    sql_wchar_settings = db_connection.getdecoding(mssql_python.SQL_WCHAR)
    assert sql_wchar_settings['encoding'] == 'utf-16le', "Default SQL_WCHAR encoding should be utf-16le"
    assert sql_wchar_settings['ctype'] == mssql_python.SQL_WCHAR, "Default SQL_WCHAR ctype should be SQL_WCHAR"
    
    # Check SQL_WMETADATA defaults
    sql_wmetadata_settings = db_connection.getdecoding(mssql_python.SQL_WMETADATA)
    assert sql_wmetadata_settings['encoding'] == 'utf-16le', "Default SQL_WMETADATA encoding should be utf-16le"
    assert sql_wmetadata_settings['ctype'] == mssql_python.SQL_WCHAR, "Default SQL_WMETADATA ctype should be SQL_WCHAR"

def test_setdecoding_basic_functionality(db_connection):
    """Test basic setdecoding functionality for different SQL types."""
    
    # Test setting SQL_CHAR decoding
    db_connection.setdecoding(mssql_python.SQL_CHAR, encoding='latin-1')
    settings = db_connection.getdecoding(mssql_python.SQL_CHAR)
    assert settings['encoding'] == 'latin-1', "SQL_CHAR encoding should be set to latin-1"
    assert settings['ctype'] == mssql_python.SQL_CHAR, "SQL_CHAR ctype should default to SQL_CHAR for latin-1"
    
    # Test setting SQL_WCHAR decoding
    db_connection.setdecoding(mssql_python.SQL_WCHAR, encoding='utf-16be')
    settings = db_connection.getdecoding(mssql_python.SQL_WCHAR)
    assert settings['encoding'] == 'utf-16be', "SQL_WCHAR encoding should be set to utf-16be"
    assert settings['ctype'] == mssql_python.SQL_WCHAR, "SQL_WCHAR ctype should default to SQL_WCHAR for utf-16be"
    
    # Test setting SQL_WMETADATA decoding
    db_connection.setdecoding(mssql_python.SQL_WMETADATA, encoding='utf-16le')
    settings = db_connection.getdecoding(mssql_python.SQL_WMETADATA)
    assert settings['encoding'] == 'utf-16le', "SQL_WMETADATA encoding should be set to utf-16le"
    assert settings['ctype'] == mssql_python.SQL_WCHAR, "SQL_WMETADATA ctype should default to SQL_WCHAR"

def test_setdecoding_automatic_ctype_detection(db_connection):
    """Test automatic ctype detection based on encoding for different SQL types."""
    
    # UTF-16 variants should default to SQL_WCHAR
    utf16_encodings = ['utf-16', 'utf-16le', 'utf-16be']
    for encoding in utf16_encodings:
        db_connection.setdecoding(mssql_python.SQL_CHAR, encoding=encoding)
        settings = db_connection.getdecoding(mssql_python.SQL_CHAR)
        assert settings['ctype'] == mssql_python.SQL_WCHAR, f"SQL_CHAR with {encoding} should auto-detect SQL_WCHAR ctype"
    
    # Other encodings should default to SQL_CHAR
    other_encodings = ['utf-8', 'latin-1', 'ascii', 'cp1252']
    for encoding in other_encodings:
        db_connection.setdecoding(mssql_python.SQL_WCHAR, encoding=encoding)
        settings = db_connection.getdecoding(mssql_python.SQL_WCHAR)
        assert settings['ctype'] == mssql_python.SQL_CHAR, f"SQL_WCHAR with {encoding} should auto-detect SQL_CHAR ctype"

def test_setdecoding_explicit_ctype_override(db_connection):
    """Test that explicit ctype parameter overrides automatic detection."""
    
    # Set SQL_CHAR with UTF-8 encoding but explicit SQL_WCHAR ctype
    db_connection.setdecoding(mssql_python.SQL_CHAR, encoding='utf-8', ctype=mssql_python.SQL_WCHAR)
    settings = db_connection.getdecoding(mssql_python.SQL_CHAR)
    assert settings['encoding'] == 'utf-8', "Encoding should be utf-8"
    assert settings['ctype'] == mssql_python.SQL_WCHAR, "ctype should be SQL_WCHAR when explicitly set"
    
    # Set SQL_WCHAR with UTF-16LE encoding but explicit SQL_CHAR ctype
    db_connection.setdecoding(mssql_python.SQL_WCHAR, encoding='utf-16le', ctype=mssql_python.SQL_CHAR)
    settings = db_connection.getdecoding(mssql_python.SQL_WCHAR)
    assert settings['encoding'] == 'utf-16le', "Encoding should be utf-16le"
    assert settings['ctype'] == mssql_python.SQL_CHAR, "ctype should be SQL_CHAR when explicitly set"

def test_setdecoding_none_parameters(db_connection):
    """Test setdecoding with None parameters uses appropriate defaults."""
    
    # Test SQL_CHAR with encoding=None (should use utf-8 default)
    db_connection.setdecoding(mssql_python.SQL_CHAR, encoding=None)
    settings = db_connection.getdecoding(mssql_python.SQL_CHAR)
    assert settings['encoding'] == 'utf-8', "SQL_CHAR with encoding=None should use utf-8 default"
    assert settings['ctype'] == mssql_python.SQL_CHAR, "ctype should be SQL_CHAR for utf-8"
    
    # Test SQL_WCHAR with encoding=None (should use utf-16le default)
    db_connection.setdecoding(mssql_python.SQL_WCHAR, encoding=None)
    settings = db_connection.getdecoding(mssql_python.SQL_WCHAR)
    assert settings['encoding'] == 'utf-16le', "SQL_WCHAR with encoding=None should use utf-16le default"
    assert settings['ctype'] == mssql_python.SQL_WCHAR, "ctype should be SQL_WCHAR for utf-16le"
    
    # Test with both parameters None
    db_connection.setdecoding(mssql_python.SQL_CHAR, encoding=None, ctype=None)
    settings = db_connection.getdecoding(mssql_python.SQL_CHAR)
    assert settings['encoding'] == 'utf-8', "SQL_CHAR with both None should use utf-8 default"
    assert settings['ctype'] == mssql_python.SQL_CHAR, "ctype should default to SQL_CHAR"

def test_setdecoding_invalid_sqltype(db_connection):
    """Test setdecoding with invalid sqltype raises ProgrammingError."""
    
    with pytest.raises(ProgrammingError) as exc_info:
        db_connection.setdecoding(999, encoding='utf-8')
    
    assert "Invalid sqltype" in str(exc_info.value), "Should raise ProgrammingError for invalid sqltype"
    assert "999" in str(exc_info.value), "Error message should include the invalid sqltype value"

def test_setdecoding_invalid_encoding(db_connection):
    """Test setdecoding with invalid encoding raises ProgrammingError."""
    
    with pytest.raises(ProgrammingError) as exc_info:
        db_connection.setdecoding(mssql_python.SQL_CHAR, encoding='invalid-encoding-name')
    
    assert "Unsupported encoding" in str(exc_info.value), "Should raise ProgrammingError for invalid encoding"
    assert "invalid-encoding-name" in str(exc_info.value), "Error message should include the invalid encoding name"

def test_setdecoding_invalid_ctype(db_connection):
    """Test setdecoding with invalid ctype raises ProgrammingError."""
    
    with pytest.raises(ProgrammingError) as exc_info:
        db_connection.setdecoding(mssql_python.SQL_CHAR, encoding='utf-8', ctype=999)
    
    assert "Invalid ctype" in str(exc_info.value), "Should raise ProgrammingError for invalid ctype"
    assert "999" in str(exc_info.value), "Error message should include the invalid ctype value"

def test_setdecoding_closed_connection(conn_str):
    """Test setdecoding on closed connection raises InterfaceError."""
    
    temp_conn = connect(conn_str)
    temp_conn.close()
    
    with pytest.raises(InterfaceError) as exc_info:
        temp_conn.setdecoding(mssql_python.SQL_CHAR, encoding='utf-8')
    
    assert "Connection is closed" in str(exc_info.value), "Should raise InterfaceError for closed connection"

def test_setdecoding_constants_access():
    """Test that SQL constants are accessible."""
    
    # Test constants exist and have correct values
    assert hasattr(mssql_python, 'SQL_CHAR'), "SQL_CHAR constant should be available"
    assert hasattr(mssql_python, 'SQL_WCHAR'), "SQL_WCHAR constant should be available"
    assert hasattr(mssql_python, 'SQL_WMETADATA'), "SQL_WMETADATA constant should be available"
    
    assert mssql_python.SQL_CHAR == 1, "SQL_CHAR should have value 1"
    assert mssql_python.SQL_WCHAR == -8, "SQL_WCHAR should have value -8"
    assert mssql_python.SQL_WMETADATA == -99, "SQL_WMETADATA should have value -99"

def test_setdecoding_with_constants(db_connection):
    """Test setdecoding using module constants."""
    
    # Test with SQL_CHAR constant
    db_connection.setdecoding(mssql_python.SQL_CHAR, encoding='utf-8', ctype=mssql_python.SQL_CHAR)
    settings = db_connection.getdecoding(mssql_python.SQL_CHAR)
    assert settings['ctype'] == mssql_python.SQL_CHAR, "Should accept SQL_CHAR constant"
    
    # Test with SQL_WCHAR constant
    db_connection.setdecoding(mssql_python.SQL_WCHAR, encoding='utf-16le', ctype=mssql_python.SQL_WCHAR)
    settings = db_connection.getdecoding(mssql_python.SQL_WCHAR)
    assert settings['ctype'] == mssql_python.SQL_WCHAR, "Should accept SQL_WCHAR constant"
    
    # Test with SQL_WMETADATA constant
    db_connection.setdecoding(mssql_python.SQL_WMETADATA, encoding='utf-16be')
    settings = db_connection.getdecoding(mssql_python.SQL_WMETADATA)
    assert settings['encoding'] == 'utf-16be', "Should accept SQL_WMETADATA constant"

def test_setdecoding_common_encodings(db_connection):
    """Test setdecoding with various common encodings."""
    
    common_encodings = [
        'utf-8',
        'utf-16le', 
        'utf-16be',
        'utf-16',
        'latin-1',
        'ascii',
        'cp1252'
    ]
    
    for encoding in common_encodings:
        try:
            db_connection.setdecoding(mssql_python.SQL_CHAR, encoding=encoding)
            settings = db_connection.getdecoding(mssql_python.SQL_CHAR)
            assert settings['encoding'] == encoding, f"Failed to set SQL_CHAR decoding to {encoding}"
            
            db_connection.setdecoding(mssql_python.SQL_WCHAR, encoding=encoding)
            settings = db_connection.getdecoding(mssql_python.SQL_WCHAR)
            assert settings['encoding'] == encoding, f"Failed to set SQL_WCHAR decoding to {encoding}"
        except Exception as e:
            pytest.fail(f"Failed to set valid encoding {encoding}: {e}")

def test_setdecoding_case_insensitive_encoding(db_connection):
    """Test setdecoding with case variations normalizes encoding."""
    
    # Test various case formats
    db_connection.setdecoding(mssql_python.SQL_CHAR, encoding='UTF-8')
    settings = db_connection.getdecoding(mssql_python.SQL_CHAR)
    assert settings['encoding'] == 'utf-8', "Encoding should be normalized to lowercase"
    
    db_connection.setdecoding(mssql_python.SQL_WCHAR, encoding='Utf-16LE')
    settings = db_connection.getdecoding(mssql_python.SQL_WCHAR)
    assert settings['encoding'] == 'utf-16le', "Encoding should be normalized to lowercase"

def test_setdecoding_independent_sql_types(db_connection):
    """Test that decoding settings for different SQL types are independent."""
    
    # Set different encodings for each SQL type
    db_connection.setdecoding(mssql_python.SQL_CHAR, encoding='utf-8')
    db_connection.setdecoding(mssql_python.SQL_WCHAR, encoding='utf-16le')
    db_connection.setdecoding(mssql_python.SQL_WMETADATA, encoding='utf-16be')
    
    # Verify each maintains its own settings
    sql_char_settings = db_connection.getdecoding(mssql_python.SQL_CHAR)
    sql_wchar_settings = db_connection.getdecoding(mssql_python.SQL_WCHAR)
    sql_wmetadata_settings = db_connection.getdecoding(mssql_python.SQL_WMETADATA)
    
    assert sql_char_settings['encoding'] == 'utf-8', "SQL_CHAR should maintain utf-8"
    assert sql_wchar_settings['encoding'] == 'utf-16le', "SQL_WCHAR should maintain utf-16le"
    assert sql_wmetadata_settings['encoding'] == 'utf-16be', "SQL_WMETADATA should maintain utf-16be"

def test_setdecoding_override_previous(db_connection):
    """Test setdecoding overrides previous settings for the same SQL type."""
    
    # Set initial decoding
    db_connection.setdecoding(mssql_python.SQL_CHAR, encoding='utf-8')
    settings = db_connection.getdecoding(mssql_python.SQL_CHAR)
    assert settings['encoding'] == 'utf-8', "Initial encoding should be utf-8"
    assert settings['ctype'] == mssql_python.SQL_CHAR, "Initial ctype should be SQL_CHAR"
    
    # Override with different settings
    db_connection.setdecoding(mssql_python.SQL_CHAR, encoding='latin-1', ctype=mssql_python.SQL_WCHAR)
    settings = db_connection.getdecoding(mssql_python.SQL_CHAR)
    assert settings['encoding'] == 'latin-1', "Encoding should be overridden to latin-1"
    assert settings['ctype'] == mssql_python.SQL_WCHAR, "ctype should be overridden to SQL_WCHAR"

def test_getdecoding_invalid_sqltype(db_connection):
    """Test getdecoding with invalid sqltype raises ProgrammingError."""
    
    with pytest.raises(ProgrammingError) as exc_info:
        db_connection.getdecoding(999)
    
    assert "Invalid sqltype" in str(exc_info.value), "Should raise ProgrammingError for invalid sqltype"
    assert "999" in str(exc_info.value), "Error message should include the invalid sqltype value"

def test_getdecoding_closed_connection(conn_str):
    """Test getdecoding on closed connection raises InterfaceError."""
    
    temp_conn = connect(conn_str)
    temp_conn.close()
    
    with pytest.raises(InterfaceError) as exc_info:
        temp_conn.getdecoding(mssql_python.SQL_CHAR)
    
    assert "Connection is closed" in str(exc_info.value), "Should raise InterfaceError for closed connection"

def test_getdecoding_returns_copy(db_connection):
    """Test getdecoding returns a copy (not reference)."""
    
    # Set custom decoding
    db_connection.setdecoding(mssql_python.SQL_CHAR, encoding='utf-8')
    
    # Get settings twice
    settings1 = db_connection.getdecoding(mssql_python.SQL_CHAR)
    settings2 = db_connection.getdecoding(mssql_python.SQL_CHAR)
    
    # Should be equal but not the same object
    assert settings1 == settings2, "Settings should be equal"
    assert settings1 is not settings2, "Settings should be different objects"
    
    # Modifying one shouldn't affect the other
    settings1['encoding'] = 'modified'
    assert settings2['encoding'] != 'modified', "Modification should not affect other copy"

def test_setdecoding_getdecoding_consistency(db_connection):
    """Test that setdecoding and getdecoding work consistently together."""
    
    test_cases = [
        (mssql_python.SQL_CHAR, 'utf-8', mssql_python.SQL_CHAR),
        (mssql_python.SQL_CHAR, 'utf-16le', mssql_python.SQL_WCHAR),
        (mssql_python.SQL_WCHAR, 'latin-1', mssql_python.SQL_CHAR),
        (mssql_python.SQL_WCHAR, 'utf-16be', mssql_python.SQL_WCHAR),
        (mssql_python.SQL_WMETADATA, 'utf-16le', mssql_python.SQL_WCHAR),
    ]
    
    for sqltype, encoding, expected_ctype in test_cases:
        db_connection.setdecoding(sqltype, encoding=encoding)
        settings = db_connection.getdecoding(sqltype)
        assert settings['encoding'] == encoding.lower(), f"Encoding should be {encoding.lower()}"
        assert settings['ctype'] == expected_ctype, f"ctype should be {expected_ctype}"

def test_setdecoding_persistence_across_cursors(db_connection):
    """Test that decoding settings persist across cursor operations."""
    
    # Set custom decoding settings
    db_connection.setdecoding(mssql_python.SQL_CHAR, encoding='latin-1', ctype=mssql_python.SQL_CHAR)
    db_connection.setdecoding(mssql_python.SQL_WCHAR, encoding='utf-16be', ctype=mssql_python.SQL_WCHAR)
    
    # Create cursors and verify settings persist
    cursor1 = db_connection.cursor()
    char_settings1 = db_connection.getdecoding(mssql_python.SQL_CHAR)
    wchar_settings1 = db_connection.getdecoding(mssql_python.SQL_WCHAR)
    
    cursor2 = db_connection.cursor()
    char_settings2 = db_connection.getdecoding(mssql_python.SQL_CHAR)
    wchar_settings2 = db_connection.getdecoding(mssql_python.SQL_WCHAR)
    
    # Settings should persist across cursor creation
    assert char_settings1 == char_settings2, "SQL_CHAR settings should persist across cursors"
    assert wchar_settings1 == wchar_settings2, "SQL_WCHAR settings should persist across cursors"
    
    assert char_settings1['encoding'] == 'latin-1', "SQL_CHAR encoding should remain latin-1"
    assert wchar_settings1['encoding'] == 'utf-16be', "SQL_WCHAR encoding should remain utf-16be"
    
    cursor1.close()
    cursor2.close()

def test_setdecoding_before_and_after_operations(db_connection):
    """Test that setdecoding works both before and after database operations."""
    cursor = db_connection.cursor()
    
    try:
        # Initial decoding setting
        db_connection.setdecoding(mssql_python.SQL_CHAR, encoding='utf-8')
        
        # Perform database operation
        cursor.execute("SELECT 'Initial test' as message")
        result1 = cursor.fetchone()
        assert result1[0] == 'Initial test', "Initial operation failed"
        
        # Change decoding after operation
        db_connection.setdecoding(mssql_python.SQL_CHAR, encoding='latin-1')
        settings = db_connection.getdecoding(mssql_python.SQL_CHAR)
        assert settings['encoding'] == 'latin-1', "Failed to change decoding after operation"
        
        # Perform another operation with new decoding
        cursor.execute("SELECT 'Changed decoding test' as message")
        result2 = cursor.fetchone()
        assert result2[0] == 'Changed decoding test', "Operation after decoding change failed"
        
    except Exception as e:
        pytest.fail(f"Decoding change test failed: {e}")
    finally:
        cursor.close()

def test_setdecoding_all_sql_types_independently(conn_str):
    """Test setdecoding with all SQL types on a fresh connection."""
    
    conn = connect(conn_str)
    try:
        # Test each SQL type with different configurations
        test_configs = [
            (mssql_python.SQL_CHAR, 'ascii', mssql_python.SQL_CHAR),
            (mssql_python.SQL_WCHAR, 'utf-16le', mssql_python.SQL_WCHAR),
            (mssql_python.SQL_WMETADATA, 'utf-16be', mssql_python.SQL_WCHAR),
        ]
        
        for sqltype, encoding, ctype in test_configs:
            conn.setdecoding(sqltype, encoding=encoding, ctype=ctype)
            settings = conn.getdecoding(sqltype)
            assert settings['encoding'] == encoding, f"Failed to set encoding for sqltype {sqltype}"
            assert settings['ctype'] == ctype, f"Failed to set ctype for sqltype {sqltype}"
            
    finally:
        conn.close()

def test_setdecoding_security_logging(db_connection):
    """Test that setdecoding logs invalid attempts safely."""
    
    # These should raise exceptions but not crash due to logging
    test_cases = [
        (999, 'utf-8', None),  # Invalid sqltype
        (mssql_python.SQL_CHAR, 'invalid-encoding', None),  # Invalid encoding
        (mssql_python.SQL_CHAR, 'utf-8', 999),  # Invalid ctype
    ]
    
    for sqltype, encoding, ctype in test_cases:
        with pytest.raises(ProgrammingError):
            db_connection.setdecoding(sqltype, encoding=encoding, ctype=ctype)

@pytest.mark.skip("Skipping Unicode data tests till we have support for Unicode")
def test_setdecoding_with_unicode_data(db_connection):
    """Test setdecoding with actual Unicode data operations."""
    
    # Test different decoding configurations with Unicode data
    db_connection.setdecoding(mssql_python.SQL_CHAR, encoding='utf-8')
    db_connection.setdecoding(mssql_python.SQL_WCHAR, encoding='utf-16le')
    
    cursor = db_connection.cursor()
    
    try:
        # Create test table with both CHAR and NCHAR columns
        cursor.execute("""
            CREATE TABLE #test_decoding_unicode (
                char_col VARCHAR(100),
                nchar_col NVARCHAR(100)
            )
        """)
        
        # Test various Unicode strings
        test_strings = [
            "Hello, World!",
            "Hello, 世界!",  # Chinese
            "Привет, мир!",   # Russian
            "مرحبا بالعالم",   # Arabic
        ]
        
        for test_string in test_strings:
            # Insert data
            cursor.execute(
                "INSERT INTO #test_decoding_unicode (char_col, nchar_col) VALUES (?, ?)", 
                test_string, test_string
            )
            
            # Retrieve and verify
            cursor.execute("SELECT char_col, nchar_col FROM #test_decoding_unicode WHERE char_col = ?", test_string)
            result = cursor.fetchone()
            
            assert result is not None, f"Failed to retrieve Unicode string: {test_string}"
            assert result[0] == test_string, f"CHAR column mismatch: expected {test_string}, got {result[0]}"
            assert result[1] == test_string, f"NCHAR column mismatch: expected {test_string}, got {result[1]}"
            
            # Clear for next test
            cursor.execute("DELETE FROM #test_decoding_unicode")
    
    except Exception as e:
        pytest.fail(f"Unicode data test failed with custom decoding: {e}")
    finally:
        try:
            cursor.execute("DROP TABLE #test_decoding_unicode")
        except:
            pass
        cursor.close()
=======
# DB-API 2.0 Exception Attribute Tests
def test_connection_exception_attributes_exist(db_connection):
    """Test that all DB-API 2.0 exception classes are available as Connection attributes"""
    # Test that all required exception attributes exist
    assert hasattr(db_connection, 'Warning'), "Connection should have Warning attribute"
    assert hasattr(db_connection, 'Error'), "Connection should have Error attribute"
    assert hasattr(db_connection, 'InterfaceError'), "Connection should have InterfaceError attribute"
    assert hasattr(db_connection, 'DatabaseError'), "Connection should have DatabaseError attribute"
    assert hasattr(db_connection, 'DataError'), "Connection should have DataError attribute"
    assert hasattr(db_connection, 'OperationalError'), "Connection should have OperationalError attribute"
    assert hasattr(db_connection, 'IntegrityError'), "Connection should have IntegrityError attribute"
    assert hasattr(db_connection, 'InternalError'), "Connection should have InternalError attribute"
    assert hasattr(db_connection, 'ProgrammingError'), "Connection should have ProgrammingError attribute"
    assert hasattr(db_connection, 'NotSupportedError'), "Connection should have NotSupportedError attribute"

def test_connection_exception_attributes_are_classes(db_connection):
    """Test that all exception attributes are actually exception classes"""
    # Test that the attributes are the correct exception classes
    assert db_connection.Warning is Warning, "Connection.Warning should be the Warning class"
    assert db_connection.Error is Error, "Connection.Error should be the Error class"
    assert db_connection.InterfaceError is InterfaceError, "Connection.InterfaceError should be the InterfaceError class"
    assert db_connection.DatabaseError is DatabaseError, "Connection.DatabaseError should be the DatabaseError class"
    assert db_connection.DataError is DataError, "Connection.DataError should be the DataError class"
    assert db_connection.OperationalError is OperationalError, "Connection.OperationalError should be the OperationalError class"
    assert db_connection.IntegrityError is IntegrityError, "Connection.IntegrityError should be the IntegrityError class"
    assert db_connection.InternalError is InternalError, "Connection.InternalError should be the InternalError class"
    assert db_connection.ProgrammingError is ProgrammingError, "Connection.ProgrammingError should be the ProgrammingError class"
    assert db_connection.NotSupportedError is NotSupportedError, "Connection.NotSupportedError should be the NotSupportedError class"

def test_connection_exception_inheritance(db_connection):
    """Test that exception classes have correct inheritance hierarchy"""
    # Test inheritance hierarchy according to DB-API 2.0
    
    # All exceptions inherit from Error (except Warning)
    assert issubclass(db_connection.InterfaceError, db_connection.Error), "InterfaceError should inherit from Error"
    assert issubclass(db_connection.DatabaseError, db_connection.Error), "DatabaseError should inherit from Error"
    
    # Database exceptions inherit from DatabaseError
    assert issubclass(db_connection.DataError, db_connection.DatabaseError), "DataError should inherit from DatabaseError"
    assert issubclass(db_connection.OperationalError, db_connection.DatabaseError), "OperationalError should inherit from DatabaseError"
    assert issubclass(db_connection.IntegrityError, db_connection.DatabaseError), "IntegrityError should inherit from DatabaseError"
    assert issubclass(db_connection.InternalError, db_connection.DatabaseError), "InternalError should inherit from DatabaseError"
    assert issubclass(db_connection.ProgrammingError, db_connection.DatabaseError), "ProgrammingError should inherit from DatabaseError"
    assert issubclass(db_connection.NotSupportedError, db_connection.DatabaseError), "NotSupportedError should inherit from DatabaseError"

def test_connection_exception_instantiation(db_connection):
    """Test that exception classes can be instantiated from Connection attributes"""
    # Test that we can create instances of exceptions using connection attributes
    warning = db_connection.Warning("Test warning", "DDBC warning")
    assert isinstance(warning, db_connection.Warning), "Should be able to create Warning instance"
    assert "Test warning" in str(warning), "Warning should contain driver error message"
    
    error = db_connection.Error("Test error", "DDBC error")
    assert isinstance(error, db_connection.Error), "Should be able to create Error instance"
    assert "Test error" in str(error), "Error should contain driver error message"
    
    interface_error = db_connection.InterfaceError("Interface error", "DDBC interface error")
    assert isinstance(interface_error, db_connection.InterfaceError), "Should be able to create InterfaceError instance"
    assert "Interface error" in str(interface_error), "InterfaceError should contain driver error message"
    
    db_error = db_connection.DatabaseError("Database error", "DDBC database error")
    assert isinstance(db_error, db_connection.DatabaseError), "Should be able to create DatabaseError instance"
    assert "Database error" in str(db_error), "DatabaseError should contain driver error message"

def test_connection_exception_catching_with_connection_attributes(db_connection):
    """Test that we can catch exceptions using Connection attributes in multi-connection scenarios"""
    cursor = db_connection.cursor()
    
    try:
        # Test catching InterfaceError using connection attribute
        cursor.close()
        cursor.execute("SELECT 1")  # Should raise InterfaceError on closed cursor
        pytest.fail("Should have raised an exception")
    except db_connection.InterfaceError as e:
        assert "closed" in str(e).lower(), "Error message should mention closed cursor"
    except Exception as e:
        pytest.fail(f"Should have caught InterfaceError, but got {type(e).__name__}: {e}")

def test_connection_exception_error_handling_example(db_connection):
    """Test real-world error handling example using Connection exception attributes"""
    cursor = db_connection.cursor()
    
    try:
        # Try to create a table with invalid syntax (should raise ProgrammingError)
        cursor.execute("CREATE INVALID TABLE syntax_error")
        pytest.fail("Should have raised ProgrammingError")
    except db_connection.ProgrammingError as e:
        # This is the expected exception for syntax errors
        assert "syntax" in str(e).lower() or "incorrect" in str(e).lower() or "near" in str(e).lower(), "Should be a syntax-related error"
    except db_connection.DatabaseError as e:
        # ProgrammingError inherits from DatabaseError, so this might catch it too
        # This is acceptable according to DB-API 2.0
        pass
    except Exception as e:
        pytest.fail(f"Expected ProgrammingError or DatabaseError, got {type(e).__name__}: {e}")

def test_connection_exception_multi_connection_scenario(conn_str):
    """Test exception handling in multi-connection environment"""
    # Create two separate connections
    conn1 = connect(conn_str)
    conn2 = connect(conn_str)
    
    try:
        cursor1 = conn1.cursor()
        cursor2 = conn2.cursor()
        
        # Close first connection but try to use its cursor
        conn1.close()
        
        try:
            cursor1.execute("SELECT 1")
            pytest.fail("Should have raised an exception")
        except conn1.InterfaceError as e:
            # Using conn1.InterfaceError even though conn1 is closed
            # The exception class attribute should still be accessible
            assert "closed" in str(e).lower(), "Should mention closed cursor"
        except Exception as e:
            pytest.fail(f"Expected InterfaceError from conn1 attributes, got {type(e).__name__}: {e}")
        
        # Second connection should still work
        cursor2.execute("SELECT 1")
        result = cursor2.fetchone()
        assert result[0] == 1, "Second connection should still work"
        
        # Test using conn2 exception attributes
        try:
            cursor2.execute("SELECT * FROM nonexistent_table_12345")
            pytest.fail("Should have raised an exception")
        except conn2.ProgrammingError as e:
            # Using conn2.ProgrammingError for table not found
            assert "nonexistent_table_12345" in str(e) or "object" in str(e).lower() or "not" in str(e).lower(), "Should mention the missing table"
        except conn2.DatabaseError as e:
            # Acceptable since ProgrammingError inherits from DatabaseError
            pass
        except Exception as e:
            pytest.fail(f"Expected ProgrammingError or DatabaseError from conn2, got {type(e).__name__}: {e}")
            
    finally:
        try:
            if not conn1._closed:
                conn1.close()
        except:
            pass
        try:
            if not conn2._closed:
                conn2.close()
        except:
            pass

def test_connection_exception_attributes_consistency(conn_str):
    """Test that exception attributes are consistent across multiple Connection instances"""
    conn1 = connect(conn_str)
    conn2 = connect(conn_str)
    
    try:
        # Test that the same exception classes are referenced by different connections
        assert conn1.Error is conn2.Error, "All connections should reference the same Error class"
        assert conn1.InterfaceError is conn2.InterfaceError, "All connections should reference the same InterfaceError class"
        assert conn1.DatabaseError is conn2.DatabaseError, "All connections should reference the same DatabaseError class"
        assert conn1.ProgrammingError is conn2.ProgrammingError, "All connections should reference the same ProgrammingError class"
        
        # Test that the classes are the same as module-level imports
        assert conn1.Error is Error, "Connection.Error should be the same as module-level Error"
        assert conn1.InterfaceError is InterfaceError, "Connection.InterfaceError should be the same as module-level InterfaceError"
        assert conn1.DatabaseError is DatabaseError, "Connection.DatabaseError should be the same as module-level DatabaseError"
        
    finally:
        conn1.close()
        conn2.close()

def test_connection_exception_attributes_comprehensive_list():
    """Test that all DB-API 2.0 required exception attributes are present on Connection class"""
    # Test at the class level (before instantiation)
    required_exceptions = [
        'Warning', 'Error', 'InterfaceError', 'DatabaseError',
        'DataError', 'OperationalError', 'IntegrityError', 
        'InternalError', 'ProgrammingError', 'NotSupportedError'
    ]
    
    for exc_name in required_exceptions:
        assert hasattr(Connection, exc_name), f"Connection class should have {exc_name} attribute"
        exc_class = getattr(Connection, exc_name)
        assert isinstance(exc_class, type), f"Connection.{exc_name} should be a class"
        assert issubclass(exc_class, Exception), f"Connection.{exc_name} should be an Exception subclass"
>>>>>>> 23a6d44c
<|MERGE_RESOLUTION|>--- conflicted
+++ resolved
@@ -501,7 +501,6 @@
     conn1.close()
     conn2.close()
 
-<<<<<<< HEAD
 def test_setencoding_default_settings(db_connection):
     """Test that default encoding settings are correct."""
     settings = db_connection.getencoding()
@@ -1344,7 +1343,7 @@
         except:
             pass
         cursor.close()
-=======
+
 # DB-API 2.0 Exception Attribute Tests
 def test_connection_exception_attributes_exist(db_connection):
     """Test that all DB-API 2.0 exception classes are available as Connection attributes"""
@@ -1528,5 +1527,4 @@
         assert hasattr(Connection, exc_name), f"Connection class should have {exc_name} attribute"
         exc_class = getattr(Connection, exc_name)
         assert isinstance(exc_class, type), f"Connection.{exc_name} should be a class"
-        assert issubclass(exc_class, Exception), f"Connection.{exc_name} should be an Exception subclass"
->>>>>>> 23a6d44c
+        assert issubclass(exc_class, Exception), f"Connection.{exc_name} should be an Exception subclass"