"""
This file contains tests for the Connection class.
Functions:
- test_connection_string: Check if the connection string is not None.
- test_connection: Check if the database connection is established.
- test_connection_close: Check if the database connection is closed.
- test_commit: Make a transaction and commit.
- test_rollback: Make a transaction and rollback.
- test_invalid_connection_string: Check if initializing with an invalid connection string raises an exception.
- test_autocommit_default: Check if autocommit is False by default.
- test_autocommit_setter: Test setting autocommit mode and its effect on transactions.
- test_set_autocommit: Test the setautocommit method.
- test_construct_connection_string: Check if the connection string is constructed correctly with kwargs.
- test_connection_string_with_attrs_before: Check if the connection string is constructed correctly with attrs_before.
- test_connection_string_with_odbc_param: Check if the connection string is constructed correctly with ODBC parameters.
- test_rollback_on_close: Test that rollback occurs on connection close if autocommit is False.
- test_context_manager_commit: Test that context manager commits transaction on normal exit.
- test_context_manager_autocommit_mode: Test context manager behavior with autocommit enabled.
- test_context_manager_connection_closes: Test that context manager closes the connection.
"""

from mssql_python.exceptions import InterfaceError, ProgrammingError, DatabaseError
import mssql_python
import sys
import pytest
import time
from mssql_python import connect, Connection, pooling, SQL_CHAR, SQL_WCHAR, SQL_WMETADATA
import threading
# Import all exception classes for testing
from mssql_python.exceptions import (
    Warning,
    Error,
    InterfaceError,
    DatabaseError,
    DataError,
    OperationalError,
    IntegrityError,
    InternalError,
    ProgrammingError,
    NotSupportedError,
)
import struct
from datetime import datetime, timedelta, timezone
from mssql_python.constants import ConstantsDDBC

@pytest.fixture(autouse=True)
def reset_connection_settings(db_connection):
    """Reset connection encoding/decoding settings before each test."""
    # Restore default settings
    db_connection.setdecoding(ConstantsDDBC.SQL_CHAR.value, encoding='utf-8')
    db_connection.setdecoding(ConstantsDDBC.SQL_WCHAR.value, encoding='utf-16le')
    db_connection.setdecoding(SQL_WMETADATA, encoding='utf-16le')
    db_connection.setencoding(encoding='utf-8')
    yield

@pytest.fixture(autouse=True)
def clean_connection_state(db_connection):
    """Ensure connection is in a clean state before each test"""
    # Create a cursor and clear any active results
    try:
        cleanup_cursor = db_connection.cursor()
        cleanup_cursor.execute("SELECT 1")  # Simple query to reset state
        cleanup_cursor.fetchall()  # Consume all results
        cleanup_cursor.close()
    except Exception:
        pass  # Ignore errors during cleanup

    yield  # Run the test

    # Clean up after the test
    try:
        cleanup_cursor = db_connection.cursor()
        cleanup_cursor.execute("SELECT 1")  # Simple query to reset state
        cleanup_cursor.fetchall()  # Consume all results
        cleanup_cursor.close()
    except Exception:
        pass  # Ignore errors during cleanup
from mssql_python.constants import GetInfoConstants as sql_const

def drop_table_if_exists(cursor, table_name):
    """Drop the table if it exists"""
    try:
        cursor.execute(f"DROP TABLE IF EXISTS {table_name}")
    except Exception as e:
        pytest.fail(f"Failed to drop table {table_name}: {e}")

# Add these helper functions after other helper functions
def handle_datetimeoffset(dto_value):
    """Converter function for SQL Server's DATETIMEOFFSET type"""
    if dto_value is None:
        return None
        
    # The format depends on the ODBC driver and how it returns binary data
    # This matches SQL Server's format for DATETIMEOFFSET
    tup = struct.unpack("<6hI2h", dto_value)  # e.g., (2017, 3, 16, 10, 35, 18, 500000000, -6, 0)
    return datetime(
        tup[0], tup[1], tup[2], tup[3], tup[4], tup[5], tup[6] // 1000,
        timezone(timedelta(hours=tup[7], minutes=tup[8]))
    )

def custom_string_converter(value):
    """A simple converter that adds a prefix to string values"""
    if value is None:
        return None
    return "CONVERTED: " + value.decode('utf-16-le')  # SQL_WVARCHAR is UTF-16LE encoded

def test_connection_string(conn_str):
    # Check if the connection string is not None
    assert conn_str is not None, "Connection string should not be None"

def test_connection(db_connection):
    # Check if the database connection is established
    assert db_connection is not None, "Database connection variable should not be None"
    cursor = db_connection.cursor()
    assert cursor is not None, "Database connection failed - Cursor cannot be None"


def test_construct_connection_string(db_connection):
    # Check if the connection string is constructed correctly with kwargs
    conn_str = db_connection._construct_connection_string(host="localhost", user="me", password="mypwd", database="mydb", encrypt="yes", trust_server_certificate="yes")
    assert "Server=localhost;" in conn_str, "Connection string should contain 'Server=localhost;'"
    assert "Uid=me;" in conn_str, "Connection string should contain 'Uid=me;'"
    assert "Pwd=mypwd;" in conn_str, "Connection string should contain 'Pwd=mypwd;'"
    assert "Database=mydb;" in conn_str, "Connection string should contain 'Database=mydb;'"
    assert "Encrypt=yes;" in conn_str, "Connection string should contain 'Encrypt=yes;'"
    assert "TrustServerCertificate=yes;" in conn_str, "Connection string should contain 'TrustServerCertificate=yes;'"
    assert "APP=MSSQL-Python" in conn_str, "Connection string should contain 'APP=MSSQL-Python'"
    assert "Driver={ODBC Driver 18 for SQL Server}" in conn_str, "Connection string should contain 'Driver={ODBC Driver 18 for SQL Server}'"
    assert "Driver={ODBC Driver 18 for SQL Server};;APP=MSSQL-Python;Server=localhost;Uid=me;Pwd=mypwd;Database=mydb;Encrypt=yes;TrustServerCertificate=yes;" == conn_str, "Connection string is incorrect"

def test_connection_string_with_attrs_before(db_connection):
    # Check if the connection string is constructed correctly with attrs_before
    conn_str = db_connection._construct_connection_string(host="localhost", user="me", password="mypwd", database="mydb", encrypt="yes", trust_server_certificate="yes", attrs_before={1256: "token"})
    assert "Server=localhost;" in conn_str, "Connection string should contain 'Server=localhost;'"
    assert "Uid=me;" in conn_str, "Connection string should contain 'Uid=me;'"
    assert "Pwd=mypwd;" in conn_str, "Connection string should contain 'Pwd=mypwd;'"
    assert "Database=mydb;" in conn_str, "Connection string should contain 'Database=mydb;'"
    assert "Encrypt=yes;" in conn_str, "Connection string should contain 'Encrypt=yes;'"
    assert "TrustServerCertificate=yes;" in conn_str, "Connection string should contain 'TrustServerCertificate=yes;'"
    assert "APP=MSSQL-Python" in conn_str, "Connection string should contain 'APP=MSSQL-Python'"
    assert "Driver={ODBC Driver 18 for SQL Server}" in conn_str, "Connection string should contain 'Driver={ODBC Driver 18 for SQL Server}'"
    assert "{1256: token}" not in conn_str, "Connection string should not contain '{1256: token}'"

def test_connection_string_with_odbc_param(db_connection):
    # Check if the connection string is constructed correctly with ODBC parameters
    conn_str = db_connection._construct_connection_string(server="localhost", uid="me", pwd="mypwd", database="mydb", encrypt="yes", trust_server_certificate="yes")
    assert "Server=localhost;" in conn_str, "Connection string should contain 'Server=localhost;'"
    assert "Uid=me;" in conn_str, "Connection string should contain 'Uid=me;'"
    assert "Pwd=mypwd;" in conn_str, "Connection string should contain 'Pwd=mypwd;'"
    assert "Database=mydb;" in conn_str, "Connection string should contain 'Database=mydb;'"
    assert "Encrypt=yes;" in conn_str, "Connection string should contain 'Encrypt=yes;'"
    assert "TrustServerCertificate=yes;" in conn_str, "Connection string should contain 'TrustServerCertificate=yes;'"
    assert "APP=MSSQL-Python" in conn_str, "Connection string should contain 'APP=MSSQL-Python'"
    assert "Driver={ODBC Driver 18 for SQL Server}" in conn_str, "Connection string should contain 'Driver={ODBC Driver 18 for SQL Server}'"
    assert "Driver={ODBC Driver 18 for SQL Server};;APP=MSSQL-Python;Server=localhost;Uid=me;Pwd=mypwd;Database=mydb;Encrypt=yes;TrustServerCertificate=yes;" == conn_str, "Connection string is incorrect"

def test_autocommit_default(db_connection):
    assert db_connection.autocommit is False, "Autocommit should be False by default"

def test_autocommit_setter(db_connection):
    db_connection.autocommit = True
    cursor = db_connection.cursor()
    # Make a transaction and check if it is autocommited
    drop_table_if_exists(cursor, "#pytest_test_autocommit")
    try:
        cursor.execute("CREATE TABLE #pytest_test_autocommit (id INT PRIMARY KEY, value VARCHAR(50));")
        cursor.execute("INSERT INTO #pytest_test_autocommit (id, value) VALUES (1, 'test');")
        cursor.execute("SELECT * FROM #pytest_test_autocommit WHERE id = 1;")
        result = cursor.fetchone()
        assert result is not None, "Autocommit failed: No data found"
        assert result[1] == 'test', "Autocommit failed: Incorrect data"
    except Exception as e:
        pytest.fail(f"Autocommit failed: {e}")
    finally:
        cursor.execute("DROP TABLE #pytest_test_autocommit;")
        db_connection.commit()
    assert db_connection.autocommit is True, "Autocommit should be True"
    
    db_connection.autocommit = False
    cursor = db_connection.cursor()
    # Make a transaction and check if it is not autocommited
    drop_table_if_exists(cursor, "#pytest_test_autocommit")
    try:
        cursor.execute("CREATE TABLE #pytest_test_autocommit (id INT PRIMARY KEY, value VARCHAR(50));")
        cursor.execute("INSERT INTO #pytest_test_autocommit (id, value) VALUES (1, 'test');")
        cursor.execute("SELECT * FROM #pytest_test_autocommit WHERE id = 1;")
        result = cursor.fetchone()
        assert result is not None, "Autocommit failed: No data found"
        assert result[1] == 'test', "Autocommit failed: Incorrect data"
        db_connection.commit()
        cursor.execute("SELECT * FROM #pytest_test_autocommit WHERE id = 1;")
        result = cursor.fetchone()
        assert result is not None, "Autocommit failed: No data found after commit"
        assert result[1] == 'test', "Autocommit failed: Incorrect data after commit"
    except Exception as e:
        pytest.fail(f"Autocommit failed: {e}")
    finally:
        cursor.execute("DROP TABLE #pytest_test_autocommit;")
        db_connection.commit()
    
def test_set_autocommit(db_connection):
    db_connection.setautocommit(True)
    assert db_connection.autocommit is True, "Autocommit should be True"
    db_connection.setautocommit(False)
    assert db_connection.autocommit is False, "Autocommit should be False"

def test_commit(db_connection):
    # Make a transaction and commit
    cursor = db_connection.cursor()
    drop_table_if_exists(cursor, "#pytest_test_commit")
    try:
        cursor.execute("CREATE TABLE #pytest_test_commit (id INT PRIMARY KEY, value VARCHAR(50));")
        cursor.execute("INSERT INTO #pytest_test_commit (id, value) VALUES (1, 'test');")
        db_connection.commit()
        cursor.execute("SELECT * FROM #pytest_test_commit WHERE id = 1;")
        result = cursor.fetchone()
        assert result is not None, "Commit failed: No data found"
        assert result[1] == 'test', "Commit failed: Incorrect data"
    except Exception as e:
        pytest.fail(f"Commit failed: {e}")
    finally:
        cursor.execute("DROP TABLE #pytest_test_commit;")
        db_connection.commit()

def test_rollback_on_close(conn_str, db_connection):
    # Test that rollback occurs on connection close if autocommit is False
    # Using a permanent table to ensure rollback is tested correctly
    cursor = db_connection.cursor()
    drop_table_if_exists(cursor, "pytest_test_rollback_on_close")
    try:
        # Create a permanent table for testing
        cursor.execute("CREATE TABLE pytest_test_rollback_on_close (id INT PRIMARY KEY, value VARCHAR(50));")
        db_connection.commit()

        # This simulates a scenario where the connection is closed without committing
        # and checks if the rollback occurs
        temp_conn = connect(conn_str)
        temp_cursor = temp_conn.cursor()
        temp_cursor.execute("INSERT INTO pytest_test_rollback_on_close (id, value) VALUES (1, 'test');")

        # Verify data is visible within the same transaction
        temp_cursor.execute("SELECT * FROM pytest_test_rollback_on_close WHERE id = 1;")
        result = temp_cursor.fetchone()
        assert result is not None, "Rollback on close failed: No data found before close"
        assert result[1] == 'test', "Rollback on close failed: Incorrect data before close"
        
        # Close the temporary connection without committing
        temp_conn.close()
        
        # Now check if the data is rolled back
        cursor.execute("SELECT * FROM pytest_test_rollback_on_close WHERE id = 1;")
        result = cursor.fetchone()
        assert result is None, "Rollback on close failed: Data found after rollback"
    except Exception as e:
        pytest.fail(f"Rollback on close failed: {e}")
    finally:
        drop_table_if_exists(cursor, "pytest_test_rollback_on_close")
        db_connection.commit()

def test_rollback(db_connection):
    # Make a transaction and rollback
    cursor = db_connection.cursor()
    drop_table_if_exists(cursor, "#pytest_test_rollback")
    try:
        # Create a table and insert data
        cursor.execute("CREATE TABLE #pytest_test_rollback (id INT PRIMARY KEY, value VARCHAR(50));")
        cursor.execute("INSERT INTO #pytest_test_rollback (id, value) VALUES (1, 'test');")
        db_connection.commit()
        
        # Check if the data is present before rollback
        cursor.execute("SELECT * FROM #pytest_test_rollback WHERE id = 1;")
        result = cursor.fetchone()
        assert result is not None, "Rollback failed: No data found before rollback"
        assert result[1] == 'test', "Rollback failed: Incorrect data"

        # Insert data and rollback
        cursor.execute("INSERT INTO #pytest_test_rollback (id, value) VALUES (2, 'test');")
        db_connection.rollback()
        
        # Check if the data is not present after rollback
        cursor.execute("SELECT * FROM #pytest_test_rollback WHERE id = 2;")
        result = cursor.fetchone()
        assert result is None, "Rollback failed: Data found after rollback"
    except Exception as e:
        pytest.fail(f"Rollback failed: {e}")
    finally:
        cursor.execute("DROP TABLE #pytest_test_rollback;")
        db_connection.commit()

def test_invalid_connection_string():
    # Check if initializing with an invalid connection string raises an exception
    with pytest.raises(Exception):
        Connection("invalid_connection_string")

def test_connection_close(conn_str):
    # Create a separate connection just for this test
    temp_conn = connect(conn_str)
    # Check if the database connection can be closed
    temp_conn.close()    

def test_connection_timeout_invalid_password(conn_str):
    """Test that connecting with an invalid password raises an exception quickly (timeout)."""
    # Modify the connection string to use an invalid password
    if "Pwd=" in conn_str:
        bad_conn_str = conn_str.replace("Pwd=", "Pwd=wrongpassword")
    elif "Password=" in conn_str:
        bad_conn_str = conn_str.replace("Password=", "Password=wrongpassword")
    else:
        pytest.skip("No password found in connection string to modify")
    start = time.perf_counter()
    with pytest.raises(Exception):
        connect(bad_conn_str)
    elapsed = time.perf_counter() - start
    # Should fail quickly (within 10 seconds)
    assert elapsed < 10, f"Connection with invalid password took too long: {elapsed:.2f}s"


def test_connection_timeout_invalid_host(conn_str):
    """Test that connecting to an invalid host fails with a timeout."""
    # Replace server/host with an invalid one
    if "Server=" in conn_str:
        bad_conn_str = conn_str.replace("Server=", "Server=invalidhost12345;")
    elif "host=" in conn_str:
        bad_conn_str = conn_str.replace("host=", "host=invalidhost12345;")
    else:
        pytest.skip("No server/host found in connection string to modify")
    start = time.perf_counter()
    with pytest.raises(Exception):
        connect(bad_conn_str)
    elapsed = time.perf_counter() - start
    # Should fail within a reasonable time (30s)
    # Note: This may vary based on network conditions, so adjust as needed
    # but generally, a connection to an invalid host should not take too long
    # to fail.
    # If it takes too long, it may indicate a misconfiguration or network issue.
    assert elapsed < 30, f"Connection to invalid host took too long: {elapsed:.2f}s"

def test_context_manager_commit(conn_str):
    """Test that context manager closes connection on normal exit"""
    # Create a permanent table for testing across connections
    setup_conn = connect(conn_str)
    setup_cursor = setup_conn.cursor()
    drop_table_if_exists(setup_cursor, "pytest_context_manager_test")
    
    try:
        setup_cursor.execute("CREATE TABLE pytest_context_manager_test (id INT PRIMARY KEY, value VARCHAR(50));")
        setup_conn.commit()
        setup_conn.close()
        
        # Test context manager closes connection
        with connect(conn_str) as conn:
            assert conn.autocommit is False, "Autocommit should be False by default"
            cursor = conn.cursor()
            cursor.execute("INSERT INTO pytest_context_manager_test (id, value) VALUES (1, 'context_test');")
            conn.commit()  # Manual commit now required
        # Connection should be closed here
        
        # Verify data was committed manually
        verify_conn = connect(conn_str)
        verify_cursor = verify_conn.cursor()
        verify_cursor.execute("SELECT * FROM pytest_context_manager_test WHERE id = 1;")
        result = verify_cursor.fetchone()
        assert result is not None, "Manual commit failed: No data found"
        assert result[1] == 'context_test', "Manual commit failed: Incorrect data"
        verify_conn.close()
        
    except Exception as e:
        pytest.fail(f"Context manager test failed: {e}")
    finally:
        # Cleanup
        cleanup_conn = connect(conn_str)
        cleanup_cursor = cleanup_conn.cursor()
        drop_table_if_exists(cleanup_cursor, "pytest_context_manager_test")
        cleanup_conn.commit()
        cleanup_conn.close()

def test_context_manager_connection_closes(conn_str):
    """Test that context manager closes the connection"""
    conn = None
    try:
        with connect(conn_str) as conn:
            cursor = conn.cursor()
            cursor.execute("SELECT 1")
            result = cursor.fetchone()
            assert result[0] == 1, "Connection should work inside context manager"
        
        # Connection should be closed after exiting context manager
        assert conn._closed, "Connection should be closed after exiting context manager"
        
        # Should not be able to use the connection after closing
        with pytest.raises(InterfaceError):
            conn.cursor()
            
    except Exception as e:
        pytest.fail(f"Context manager connection close test failed: {e}")

def test_close_with_autocommit_true(conn_str):
    """Test that connection.close() with autocommit=True doesn't trigger rollback."""
    cursor = None
    conn = None
    
    try:
        # Create a temporary table for testing
        setup_conn = connect(conn_str)
        setup_cursor = setup_conn.cursor()
        drop_table_if_exists(setup_cursor, "pytest_autocommit_close_test")
        setup_cursor.execute("CREATE TABLE pytest_autocommit_close_test (id INT PRIMARY KEY, value VARCHAR(50));")
        setup_conn.commit()
        setup_conn.close()
        
        # Create a connection with autocommit=True
        conn = connect(conn_str)
        conn.autocommit = True
        assert conn.autocommit is True, "Autocommit should be True"
        
        # Insert data
        cursor = conn.cursor()
        cursor.execute("INSERT INTO pytest_autocommit_close_test (id, value) VALUES (1, 'test_autocommit');")
        
        # Close the connection without explicitly committing
        conn.close()
        
        # Verify the data was committed automatically despite connection.close()
        verify_conn = connect(conn_str)
        verify_cursor = verify_conn.cursor()
        verify_cursor.execute("SELECT * FROM pytest_autocommit_close_test WHERE id = 1;")
        result = verify_cursor.fetchone()
        
        # Data should be present if autocommit worked and wasn't affected by close()
        assert result is not None, "Autocommit failed: Data not found after connection close"
        assert result[1] == 'test_autocommit', "Autocommit failed: Incorrect data after connection close"
        
        verify_conn.close()
        
    except Exception as e:
        pytest.fail(f"Test failed: {e}")
    finally:
        # Clean up
        cleanup_conn = connect(conn_str)
        cleanup_cursor = cleanup_conn.cursor()
        drop_table_if_exists(cleanup_cursor, "pytest_autocommit_close_test")
        cleanup_conn.commit()
        cleanup_conn.close()
        
def test_setencoding_default_settings(db_connection):
    """Test that default encoding settings are correct."""
    settings = db_connection.getencoding()
    assert settings['encoding'] == 'utf-8', "Default encoding should be utf-8"
    assert settings['ctype'] == 1, "Default ctype should be SQL_CHAR (1)"

def test_setencoding_explicit_ctype_override(db_connection):
    """Test that explicit ctype parameter overrides automatic detection."""
    # Set UTF-8 with SQL_WCHAR - should raise ValueError
    with pytest.raises(ProgrammingError):
        db_connection.setencoding(encoding='utf-8', ctype=-8)
    
    # Set UTF-8 with SQL_CHAR - should work
    db_connection.setencoding(encoding='utf-8', ctype=1)
    settings = db_connection.getencoding()
    assert settings['encoding'] == 'utf-8', "Encoding should be utf-8"
    assert settings['ctype'] == 1, "ctype should be SQL_CHAR when explicitly set"
    
    # Set UTF-16LE with SQL_CHAR - should work (override default)
    db_connection.setencoding(encoding='utf-16le', ctype=1)
    settings = db_connection.getencoding()
    assert settings['encoding'] == 'utf-16le', "Encoding should be utf-16le"
    assert settings['ctype'] == 1, "ctype should be SQL_CHAR when explicitly set"
    
    # Set UTF-16LE with SQL_WCHAR - should work
    db_connection.setencoding(encoding='utf-16le', ctype=-8)
    settings = db_connection.getencoding()
    assert settings['encoding'] == 'utf-16le', "Encoding should be utf-16le"
    assert settings['ctype'] == -8, "ctype should be SQL_WCHAR when explicitly set"

def test_setencoding_invalid_encoding(db_connection):
    """Test setencoding with invalid encoding."""
    
    with pytest.raises(ProgrammingError) as exc_info:
        db_connection.setencoding(encoding='invalid-encoding-name')
    
    assert "Unsupported encoding" in str(exc_info.value), "Should raise ProgrammingError for invalid encoding"
    assert "invalid-encoding-name" in str(exc_info.value), "Error message should include the invalid encoding name"

def test_setencoding_invalid_ctype(db_connection):
    """Test setencoding with invalid ctype."""
    
    with pytest.raises(ProgrammingError) as exc_info:
        db_connection.setencoding(encoding='utf-8', ctype=999)
    
    assert "Invalid ctype" in str(exc_info.value), "Should raise ProgrammingError for invalid ctype"
    assert "999" in str(exc_info.value), "Error message should include the invalid ctype value"

def test_setencoding_closed_connection(conn_str):
    """Test setencoding on closed connection."""
    
    temp_conn = connect(conn_str)
    temp_conn.close()
    
    with pytest.raises(InterfaceError) as exc_info:
        temp_conn.setencoding(encoding='utf-8')
    
    assert "Connection is closed" in str(exc_info.value), "Should raise InterfaceError for closed connection"

def test_setencoding_constants_access():
    """Test that SQL_CHAR and SQL_WCHAR constants are accessible."""
    import mssql_python
    
    # Test constants exist and have correct values
    assert hasattr(mssql_python, 'SQL_CHAR'), "SQL_CHAR constant should be available"
    assert hasattr(mssql_python, 'SQL_WCHAR'), "SQL_WCHAR constant should be available"
    assert mssql_python.SQL_CHAR == 1, "SQL_CHAR should have value 1"
    assert mssql_python.SQL_WCHAR == -8, "SQL_WCHAR should have value -8"

def test_setencoding_with_constants(db_connection):
    """Test setencoding using module constants."""
    import mssql_python
    
    # Test with SQL_CHAR constant
    db_connection.setencoding(encoding='utf-8', ctype=mssql_python.SQL_CHAR)
    settings = db_connection.getencoding()
    assert settings['ctype'] == mssql_python.SQL_CHAR, "Should accept SQL_CHAR constant"
    
    # Test with SQL_WCHAR constant
    db_connection.setencoding(encoding='utf-16le', ctype=mssql_python.SQL_WCHAR)
    settings = db_connection.getencoding()
    assert settings['ctype'] == mssql_python.SQL_WCHAR, "Should accept SQL_WCHAR constant"

def test_setencoding_common_encodings(db_connection):
    """Test setencoding with various common encodings."""
    common_encodings = [
        'utf-8',
        'utf-16le', 
        'utf-16le',
        'utf-16',
        'latin-1',
        'ascii',
        'cp1252'
    ]
    
    for encoding in common_encodings:
        try:
            db_connection.setencoding(encoding=encoding)
            settings = db_connection.getencoding()
            assert settings['encoding'] == encoding, f"Failed to set encoding {encoding}"
        except Exception as e:
            pytest.fail(f"Failed to set valid encoding {encoding}: {e}")

def test_setencoding_persistence_across_cursors(db_connection):
    """Test that encoding settings persist across cursor operations."""
    # Set custom encoding
    db_connection.setencoding(encoding='utf-8', ctype=1)
    
    # Create cursors and verify encoding persists
    cursor1 = db_connection.cursor()
    settings1 = db_connection.getencoding()
    
    cursor2 = db_connection.cursor()
    settings2 = db_connection.getencoding()
    
    assert settings1 == settings2, "Encoding settings should persist across cursor creation"
    assert settings1['encoding'] == 'utf-8', "Encoding should remain utf-8"
    assert settings1['ctype'] == 1, "ctype should remain SQL_CHAR"
    
    cursor1.close()
    cursor2.close()

@pytest.mark.skip("Skipping Unicode data tests till we have support for Unicode")
def test_setencoding_with_unicode_data(db_connection):
    """Test setencoding with actual Unicode data operations."""
    # Test UTF-8 encoding with Unicode data
    db_connection.setencoding(encoding='utf-8')
    cursor = db_connection.cursor()
    
    try:
        # Create test table
        cursor.execute("CREATE TABLE #test_encoding_unicode (text_col NVARCHAR(100))")
        
        # Test various Unicode strings
        test_strings = [
            "Hello, World!",
            "Hello, 世界!",  # Chinese
            "Привет, мир!",   # Russian
            "مرحبا بالعالم",   # Arabic
            "🌍🌎🌏",        # Emoji
        ]
        
        for test_string in test_strings:
            # Insert data
            cursor.execute("INSERT INTO #test_encoding_unicode (text_col) VALUES (?)", test_string)
            
            # Retrieve and verify
            cursor.execute("SELECT text_col FROM #test_encoding_unicode WHERE text_col = ?", test_string)
            result = cursor.fetchone()
            
            assert result is not None, f"Failed to retrieve Unicode string: {test_string}"
            assert result[0] == test_string, f"Unicode string mismatch: expected {test_string}, got {result[0]}"
            
            # Clear for next test
            cursor.execute("DELETE FROM #test_encoding_unicode")
    
    except Exception as e:
        pytest.fail(f"Unicode data test failed with UTF-8 encoding: {e}")
    finally:
        try:
            cursor.execute("DROP TABLE #test_encoding_unicode")
        except:
            pass
        cursor.close()

def test_setencoding_before_and_after_operations(db_connection):
    """Test that setencoding works both before and after database operations."""
    cursor = db_connection.cursor()
    
    try:
        # Initial encoding setting
        db_connection.setencoding(encoding='utf-16le')
        
        # Perform database operation
        cursor.execute("SELECT 'Initial test' as message")
        result1 = cursor.fetchone()
        assert result1[0] == 'Initial test', "Initial operation failed"
        
        # Change encoding after operation
        db_connection.setencoding(encoding='utf-8')
        settings = db_connection.getencoding()
        assert settings['encoding'] == 'utf-8', "Failed to change encoding after operation"
        
        # Perform another operation with new encoding
        cursor.execute("SELECT 'Changed encoding test' as message")
        result2 = cursor.fetchone()
        assert result2[0] == 'Changed encoding test', "Operation after encoding change failed"
        
    except Exception as e:
        pytest.fail(f"Encoding change test failed: {e}")
    finally:
        cursor.close()

def test_getencoding_returns_copy(conn_str):
    """Test getencoding returns a copy (not reference)"""
    conn = connect(conn_str)
    try:
        encoding_info1 = conn.getencoding()
        encoding_info2 = conn.getencoding()
        
        # Should be equal but not the same object
        assert encoding_info1 == encoding_info2
        assert encoding_info1 is not encoding_info2
        
        # Modifying one shouldn't affect the other
        encoding_info1['encoding'] = 'modified'
        assert encoding_info2['encoding'] != 'modified'
    finally:
        conn.close()

def test_getencoding_closed_connection(conn_str):
    """Test getencoding on closed connection raises InterfaceError"""
    conn = connect(conn_str)
    conn.close()
    
    with pytest.raises(InterfaceError, match="Connection is closed"):
        conn.getencoding()

def test_setencoding_getencoding_consistency(conn_str):
    """Test that setencoding and getencoding work consistently together"""
    conn = connect(conn_str)
    try:
        test_cases = [
            ('utf-8', SQL_CHAR),
            ('utf-16le', SQL_WCHAR),
            ('latin-1', SQL_CHAR),
            ('ascii', SQL_CHAR),
        ]
        
        for encoding, expected_ctype in test_cases:
            conn.setencoding(encoding)
            encoding_info = conn.getencoding()
            assert encoding_info['encoding'] == encoding.lower()
            assert encoding_info['ctype'] == expected_ctype
    finally:
        conn.close()

def test_setdecoding_automatic_ctype_detection(db_connection):
    """Test automatic ctype detection based on encoding for different SQL types."""
    
    # UTF-16 variants should default to SQL_WCHAR for SQL_CHAR type
    utf16_encodings = ['utf-16', 'utf-16le']
    for encoding in utf16_encodings:
        db_connection.setdecoding(mssql_python.SQL_CHAR, encoding=encoding)
        settings = db_connection.getdecoding(mssql_python.SQL_CHAR)
        assert settings['ctype'] == mssql_python.SQL_WCHAR, f"SQL_CHAR with {encoding} should auto-detect SQL_WCHAR ctype"
    
    # Other encodings should default to SQL_CHAR for SQL_CHAR type
    other_encodings = ['utf-8', 'latin-1', 'ascii', 'cp1252']
    for encoding in other_encodings:
        db_connection.setdecoding(mssql_python.SQL_CHAR, encoding=encoding)
        settings = db_connection.getdecoding(mssql_python.SQL_CHAR)
        assert settings['ctype'] == mssql_python.SQL_CHAR, f"SQL_CHAR with {encoding} should auto-detect SQL_CHAR ctype"
    
    # SQL_WCHAR should only use UTF-16LE encoding and SQL_WCHAR ctype
    db_connection.setdecoding(mssql_python.SQL_WCHAR, encoding='utf-16le')
    settings = db_connection.getdecoding(mssql_python.SQL_WCHAR)
    assert settings['encoding'] == 'utf-16le', "SQL_WCHAR should use utf-16le encoding"
    assert settings['ctype'] == mssql_python.SQL_WCHAR, "SQL_WCHAR should use SQL_WCHAR ctype"
    
    # Test that using non-UTF-16LE with SQL_WCHAR raises ProgrammingError
    for encoding in other_encodings:
        with pytest.raises(ProgrammingError):
            db_connection.setdecoding(mssql_python.SQL_WCHAR, encoding=encoding)

def test_setdecoding_explicit_ctype_override(db_connection):
    """Test that explicit ctype parameter overrides automatic detection for SQL_CHAR only."""
    
    # Set SQL_CHAR with UTF-8 encoding but explicit SQL_WCHAR ctype
    db_connection.setdecoding(mssql_python.SQL_CHAR, encoding='utf-8', ctype=mssql_python.SQL_WCHAR)
    settings = db_connection.getdecoding(mssql_python.SQL_CHAR)
    assert settings['encoding'] == 'utf-8', "Encoding should be utf-8"
    assert settings['ctype'] == mssql_python.SQL_WCHAR, "ctype should be SQL_WCHAR when explicitly set"
    
    # For SQL_WCHAR, only UTF-16LE encoding is allowed
    # Attempting to use a different encoding should raise ProgrammingError
    with pytest.raises(ProgrammingError):
        db_connection.setdecoding(mssql_python.SQL_WCHAR, encoding='latin-1', ctype=mssql_python.SQL_CHAR)
    
    # SQL_WCHAR with UTF-16LE should work and should enforce SQL_WCHAR ctype
    db_connection.setdecoding(mssql_python.SQL_WCHAR, encoding='utf-16le', ctype=mssql_python.SQL_WCHAR)
    settings = db_connection.getdecoding(mssql_python.SQL_WCHAR)
    assert settings['encoding'] == 'utf-16le', "Encoding should be utf-16le"
    assert settings['ctype'] == mssql_python.SQL_WCHAR, "ctype must be SQL_WCHAR for SQL_WCHAR type"

def test_setdecoding_none_parameters(db_connection):
    """Test setdecoding with None parameters uses appropriate defaults."""
    
    # Test SQL_CHAR with encoding=None (should use utf-8 default)
    db_connection.setdecoding(mssql_python.SQL_CHAR, encoding=None)
    settings = db_connection.getdecoding(mssql_python.SQL_CHAR)
    assert settings['encoding'] == 'utf-8', "SQL_CHAR with encoding=None should use utf-8 default"
    assert settings['ctype'] == mssql_python.SQL_CHAR, "ctype should be SQL_CHAR for utf-8"
    
    # Test SQL_WCHAR with encoding=None (should use utf-16le default)
    db_connection.setdecoding(mssql_python.SQL_WCHAR, encoding=None)
    settings = db_connection.getdecoding(mssql_python.SQL_WCHAR)
    assert settings['encoding'] == 'utf-16le', "SQL_WCHAR with encoding=None should use utf-16le default"
    assert settings['ctype'] == mssql_python.SQL_WCHAR, "ctype should be SQL_WCHAR for utf-16le"
    
    # Test with both parameters None
    db_connection.setdecoding(mssql_python.SQL_CHAR, encoding=None, ctype=None)
    settings = db_connection.getdecoding(mssql_python.SQL_CHAR)
    assert settings['encoding'] == 'utf-8', "SQL_CHAR with both None should use utf-8 default"
    assert settings['ctype'] == mssql_python.SQL_CHAR, "ctype should default to SQL_CHAR"

def test_setdecoding_invalid_sqltype(db_connection):
    """Test setdecoding with invalid sqltype raises ProgrammingError."""
    
    with pytest.raises(ProgrammingError) as exc_info:
        db_connection.setdecoding(999, encoding='utf-8')
    
    assert "Invalid sqltype" in str(exc_info.value), "Should raise ProgrammingError for invalid sqltype"
    assert "999" in str(exc_info.value), "Error message should include the invalid sqltype value"

def test_setdecoding_invalid_encoding(db_connection):
    """Test setdecoding with invalid encoding raises ProgrammingError."""
    
    with pytest.raises(ProgrammingError) as exc_info:
        db_connection.setdecoding(mssql_python.SQL_CHAR, encoding='invalid-encoding-name')
    
    assert "Unsupported encoding" in str(exc_info.value), "Should raise ProgrammingError for invalid encoding"
    assert "invalid-encoding-name" in str(exc_info.value), "Error message should include the invalid encoding name"

def test_setdecoding_invalid_ctype(db_connection):
    """Test setdecoding with invalid ctype raises ProgrammingError."""
    
    with pytest.raises(ProgrammingError) as exc_info:
        db_connection.setdecoding(mssql_python.SQL_CHAR, encoding='utf-8', ctype=999)
    
    assert "Invalid ctype" in str(exc_info.value), "Should raise ProgrammingError for invalid ctype"
    assert "999" in str(exc_info.value), "Error message should include the invalid ctype value"

def test_setdecoding_closed_connection(conn_str):
    """Test setdecoding on closed connection raises InterfaceError."""
    
    temp_conn = connect(conn_str)
    temp_conn.close()
    
    with pytest.raises(InterfaceError) as exc_info:
        temp_conn.setdecoding(mssql_python.SQL_CHAR, encoding='utf-8')
    
    assert "Connection is closed" in str(exc_info.value), "Should raise InterfaceError for closed connection"

def test_setdecoding_constants_access():
    """Test that SQL constants are accessible."""
    
    # Test constants exist and have correct values
    assert hasattr(mssql_python, 'SQL_CHAR'), "SQL_CHAR constant should be available"
    assert hasattr(mssql_python, 'SQL_WCHAR'), "SQL_WCHAR constant should be available"
    assert hasattr(mssql_python, 'SQL_WMETADATA'), "SQL_WMETADATA constant should be available"
    
    assert mssql_python.SQL_CHAR == 1, "SQL_CHAR should have value 1"
    assert mssql_python.SQL_WCHAR == -8, "SQL_WCHAR should have value -8"
    assert mssql_python.SQL_WMETADATA == -99, "SQL_WMETADATA should have value -99"

def test_setdecoding_with_constants(db_connection):
    """Test setdecoding using module constants."""
    
    # Test with SQL_CHAR constant
    db_connection.setdecoding(mssql_python.SQL_CHAR, encoding='utf-8', ctype=mssql_python.SQL_CHAR)
    settings = db_connection.getdecoding(mssql_python.SQL_CHAR)
    assert settings['ctype'] == mssql_python.SQL_CHAR, "Should accept SQL_CHAR constant"
    
    # Test with SQL_WCHAR constant
    db_connection.setdecoding(mssql_python.SQL_WCHAR, encoding='utf-16le', ctype=mssql_python.SQL_WCHAR)
    settings = db_connection.getdecoding(mssql_python.SQL_WCHAR)
    assert settings['ctype'] == mssql_python.SQL_WCHAR, "Should accept SQL_WCHAR constant"
    
    # Test with SQL_WMETADATA constant - only utf-16le is allowed
    db_connection.setdecoding(mssql_python.SQL_WMETADATA, encoding='utf-16le')
    settings = db_connection.getdecoding(mssql_python.SQL_WMETADATA)
    assert settings['encoding'] == 'utf-16le', "SQL_WMETADATA must use utf-16le encoding"
    assert settings['ctype'] == mssql_python.SQL_WCHAR, "SQL_WMETADATA must use SQL_WCHAR ctype"

def test_setdecoding_common_encodings(db_connection):
    """Test setdecoding with various common encodings for SQL_CHAR only."""
    
    common_encodings = [
        'utf-8',
        'utf-16le', 
        'utf-16be',
        'utf-16',
        'latin-1',
        'ascii',
        'cp1252'
    ]
    
    # Test all encodings with SQL_CHAR type (all should work)
    for encoding in common_encodings:
        try:
            db_connection.setdecoding(mssql_python.SQL_CHAR, encoding=encoding)
            settings = db_connection.getdecoding(mssql_python.SQL_CHAR)
            assert settings['encoding'] == encoding, f"Failed to set SQL_CHAR decoding to {encoding}"
        except Exception as e:
            pytest.fail(f"Failed to set valid encoding {encoding} for SQL_CHAR: {e}")
    
    # For SQL_WCHAR, only UTF-16LE is allowed
    try:
        db_connection.setdecoding(mssql_python.SQL_WCHAR, encoding='utf-16le')
        settings = db_connection.getdecoding(mssql_python.SQL_WCHAR)
        assert settings['encoding'] == 'utf-16le', f"SQL_WCHAR encoding should be utf-16le"
        assert settings['ctype'] == mssql_python.SQL_WCHAR, f"SQL_WCHAR ctype should be SQL_WCHAR"
    except Exception as e:
        pytest.fail(f"Failed to set utf-16le encoding for SQL_WCHAR: {e}")
    
    # Test each encoding individually to see which ones should raise errors
    definitely_non_utf16 = ['utf-8', 'latin-1', 'ascii', 'cp1252']
    for encoding in definitely_non_utf16:
        try:
            with pytest.raises(ProgrammingError):
                db_connection.setdecoding(mssql_python.SQL_WCHAR, encoding=encoding)
        except AssertionError:
            # If this fails, print which encoding is causing the issue
            print(f"WARNING: Expected ProgrammingError not raised for {encoding} with SQL_WCHAR")
            # Continue testing other encodings rather than failing the whole test

def test_setdecoding_case_insensitive_encoding(db_connection):
    """Test setdecoding with case variations normalizes encoding."""
    
    # Test various case formats
    db_connection.setdecoding(mssql_python.SQL_CHAR, encoding='UTF-8')
    settings = db_connection.getdecoding(mssql_python.SQL_CHAR)
    assert settings['encoding'] == 'utf-8', "Encoding should be normalized to lowercase"
    
    db_connection.setdecoding(mssql_python.SQL_WCHAR, encoding='Utf-16LE')
    settings = db_connection.getdecoding(mssql_python.SQL_WCHAR)
    assert settings['encoding'] == 'utf-16le', "Encoding should be normalized to lowercase"

def test_setdecoding_independent_sql_types(db_connection):
    """Test that decoding settings for different SQL types are independent."""
    
    # Set different encodings for each SQL type
    db_connection.setdecoding(mssql_python.SQL_CHAR, encoding='utf-8')
    db_connection.setdecoding(mssql_python.SQL_WCHAR, encoding='utf-16le')
    db_connection.setdecoding(mssql_python.SQL_WMETADATA, encoding='utf-16le')
    
    # Verify each maintains its own settings
    sql_char_settings = db_connection.getdecoding(mssql_python.SQL_CHAR)
    sql_wchar_settings = db_connection.getdecoding(mssql_python.SQL_WCHAR)
    sql_wmetadata_settings = db_connection.getdecoding(mssql_python.SQL_WMETADATA)
    
    assert sql_char_settings['encoding'] == 'utf-8', "SQL_CHAR should maintain utf-8"
    assert sql_wchar_settings['encoding'] == 'utf-16le', "SQL_WCHAR should maintain utf-16le"
    assert sql_wmetadata_settings['encoding'] == 'utf-16le', "SQL_WMETADATA should maintain utf-16le"

def test_setdecoding_override_previous(db_connection):
    """Test setdecoding overrides previous settings for the same SQL type."""
    
    # Set initial decoding
    db_connection.setdecoding(mssql_python.SQL_CHAR, encoding='utf-8')
    settings = db_connection.getdecoding(mssql_python.SQL_CHAR)
    assert settings['encoding'] == 'utf-8', "Initial encoding should be utf-8"
    assert settings['ctype'] == mssql_python.SQL_CHAR, "Initial ctype should be SQL_CHAR"
    
    # Override with different settings
    db_connection.setdecoding(mssql_python.SQL_CHAR, encoding='latin-1', ctype=mssql_python.SQL_WCHAR)
    settings = db_connection.getdecoding(mssql_python.SQL_CHAR)
    assert settings['encoding'] == 'latin-1', "Encoding should be overridden to latin-1"
    assert settings['ctype'] == mssql_python.SQL_WCHAR, "ctype should be overridden to SQL_WCHAR"

def test_getdecoding_invalid_sqltype(db_connection):
    """Test getdecoding with invalid sqltype raises ProgrammingError."""
    
    with pytest.raises(ProgrammingError) as exc_info:
        db_connection.getdecoding(999)
    
    assert "Invalid sqltype" in str(exc_info.value), "Should raise ProgrammingError for invalid sqltype"
    assert "999" in str(exc_info.value), "Error message should include the invalid sqltype value"

def test_getdecoding_closed_connection(conn_str):
    """Test getdecoding on closed connection raises InterfaceError."""
    
    temp_conn = connect(conn_str)
    temp_conn.close()
    
    with pytest.raises(InterfaceError) as exc_info:
        temp_conn.getdecoding(mssql_python.SQL_CHAR)
    
    assert "Connection is closed" in str(exc_info.value), "Should raise InterfaceError for closed connection"

def test_getdecoding_returns_copy(db_connection):
    """Test getdecoding returns a copy (not reference)."""
    
    # Set custom decoding
    db_connection.setdecoding(mssql_python.SQL_CHAR, encoding='utf-8')
    
    # Get settings twice
    settings1 = db_connection.getdecoding(mssql_python.SQL_CHAR)
    settings2 = db_connection.getdecoding(mssql_python.SQL_CHAR)
    
    # Should be equal but not the same object
    assert settings1 == settings2, "Settings should be equal"
    assert settings1 is not settings2, "Settings should be different objects"
    
    # Modifying one shouldn't affect the other
    settings1['encoding'] = 'modified'
    assert settings2['encoding'] != 'modified', "Modification should not affect other copy"

def test_setdecoding_getdecoding_consistency(db_connection):
    """Test that setdecoding and getdecoding work consistently together."""
    
    # Test cases for SQL_CHAR (all encodings allowed)
    char_test_cases = [
        (mssql_python.SQL_CHAR, 'utf-8', mssql_python.SQL_CHAR),
        (mssql_python.SQL_CHAR, 'utf-16le', mssql_python.SQL_WCHAR),
        (mssql_python.SQL_CHAR, 'latin-1', mssql_python.SQL_CHAR),
    ]
    
    for sqltype, encoding, expected_ctype in char_test_cases:
        db_connection.setdecoding(sqltype, encoding=encoding)
        settings = db_connection.getdecoding(sqltype)
        assert settings['encoding'] == encoding.lower(), f"Encoding should be {encoding.lower()}"
        assert settings['ctype'] == expected_ctype, f"ctype should be {expected_ctype}"
    
    # Test cases for SQL_WCHAR and SQL_WMETADATA (only utf-16le allowed)
    wchar_test_cases = [
        (mssql_python.SQL_WCHAR, 'utf-16le', mssql_python.SQL_WCHAR),
        (mssql_python.SQL_WMETADATA, 'utf-16le', mssql_python.SQL_WCHAR),
    ]
    
    for sqltype, encoding, expected_ctype in wchar_test_cases:
        db_connection.setdecoding(sqltype, encoding=encoding)
        settings = db_connection.getdecoding(sqltype)
        assert settings['encoding'] == 'utf-16le', f"SQL_WCHAR/SQL_WMETADATA encoding must be utf-16le"
        assert settings['ctype'] == mssql_python.SQL_WCHAR, f"SQL_WCHAR/SQL_WMETADATA ctype must be SQL_WCHAR"

def test_setdecoding_persistence_across_cursors(db_connection):
    """Test that decoding settings persist across cursor operations."""
    
    # Set custom decoding settings
    db_connection.setdecoding(mssql_python.SQL_CHAR, encoding='latin-1', ctype=mssql_python.SQL_CHAR)
    db_connection.setdecoding(mssql_python.SQL_WCHAR, encoding='utf-16le', ctype=mssql_python.SQL_WCHAR)
    
    # Create cursors and verify settings persist
    cursor1 = db_connection.cursor()
    char_settings1 = db_connection.getdecoding(mssql_python.SQL_CHAR)
    wchar_settings1 = db_connection.getdecoding(mssql_python.SQL_WCHAR)
    
    cursor2 = db_connection.cursor()
    char_settings2 = db_connection.getdecoding(mssql_python.SQL_CHAR)
    wchar_settings2 = db_connection.getdecoding(mssql_python.SQL_WCHAR)
    
    # Settings should persist across cursor creation
    assert char_settings1 == char_settings2, "SQL_CHAR settings should persist across cursors"
    assert wchar_settings1 == wchar_settings2, "SQL_WCHAR settings should persist across cursors"
    
    assert char_settings1['encoding'] == 'latin-1', "SQL_CHAR encoding should remain latin-1"
    assert wchar_settings1['encoding'] == 'utf-16le', "SQL_WCHAR encoding should remain utf-16le"
    
    cursor1.close()
    cursor2.close()

def test_setdecoding_before_and_after_operations(db_connection):
    """Test that setdecoding works both before and after database operations."""
    cursor = db_connection.cursor()
    
    try:
        # Initial decoding setting
        db_connection.setdecoding(mssql_python.SQL_CHAR, encoding='utf-8')
        
        # Perform database operation
        cursor.execute("SELECT 'Initial test' as message")
        result1 = cursor.fetchone()
        assert result1[0] == 'Initial test', "Initial operation failed"
        
        # Change decoding after operation
        db_connection.setdecoding(mssql_python.SQL_CHAR, encoding='latin-1')
        settings = db_connection.getdecoding(mssql_python.SQL_CHAR)
        assert settings['encoding'] == 'latin-1', "Failed to change decoding after operation"
        
        # Perform another operation with new decoding
        cursor.execute("SELECT 'Changed decoding test' as message")
        result2 = cursor.fetchone()
        assert result2[0] == 'Changed decoding test', "Operation after decoding change failed"
        
    except Exception as e:
        pytest.fail(f"Decoding change test failed: {e}")
    finally:
        cursor.close()

def test_setdecoding_all_sql_types_independently(conn_str):
    """Test setdecoding with all SQL types on a fresh connection."""
    
    conn = connect(conn_str)
    try:
        # Test each SQL type with different configurations
        test_configs = [
            (mssql_python.SQL_CHAR, 'ascii', mssql_python.SQL_CHAR),
            (mssql_python.SQL_WCHAR, 'utf-16le', mssql_python.SQL_WCHAR),
            (mssql_python.SQL_WMETADATA, 'utf-16le', mssql_python.SQL_WCHAR),
        ]
        
        for sqltype, encoding, ctype in test_configs:
            conn.setdecoding(sqltype, encoding=encoding, ctype=ctype)
            settings = conn.getdecoding(sqltype)
            assert settings['encoding'] == encoding, f"Failed to set encoding for sqltype {sqltype}"
            assert settings['ctype'] == ctype, f"Failed to set ctype for sqltype {sqltype}"
            
    finally:
        conn.close()

def test_setdecoding_security_logging(db_connection):
    """Test that setdecoding logs invalid attempts safely."""
    
    # These should raise exceptions but not crash due to logging
    test_cases = [
        (999, 'utf-8', None),  # Invalid sqltype
        (mssql_python.SQL_CHAR, 'invalid-encoding', None),  # Invalid encoding
        (mssql_python.SQL_CHAR, 'utf-8', 999),  # Invalid ctype
    ]
    
    for sqltype, encoding, ctype in test_cases:
        with pytest.raises(ProgrammingError):
            db_connection.setdecoding(sqltype, encoding=encoding, ctype=ctype)

@pytest.mark.skip("Skipping Unicode data tests till we have support for Unicode")
def test_setdecoding_with_unicode_data(db_connection):
    """Test setdecoding with actual Unicode data operations."""
    
    # Test different decoding configurations with Unicode data
    db_connection.setdecoding(mssql_python.SQL_CHAR, encoding='utf-8')
    db_connection.setdecoding(mssql_python.SQL_WCHAR, encoding='utf-16le')
    
    cursor = db_connection.cursor()
    
    try:
        # Create test table with both CHAR and NCHAR columns
        cursor.execute("""
            CREATE TABLE #test_decoding_unicode (
                char_col VARCHAR(100),
                nchar_col NVARCHAR(100)
            )
        """)
        
        # Test various Unicode strings
        test_strings = [
            "Hello, World!",
            "Hello, 世界!",  # Chinese
            "Привет, мир!",   # Russian
            "مرحبا بالعالم",   # Arabic
        ]
        
        for test_string in test_strings:
            # Insert data
            cursor.execute(
                "INSERT INTO #test_decoding_unicode (char_col, nchar_col) VALUES (?, ?)", 
                test_string, test_string
            )
            
            # Retrieve and verify
            cursor.execute("SELECT char_col, nchar_col FROM #test_decoding_unicode WHERE char_col = ?", test_string)
            result = cursor.fetchone()
            
            assert result is not None, f"Failed to retrieve Unicode string: {test_string}"
            assert result[0] == test_string, f"CHAR column mismatch: expected {test_string}, got {result[0]}"
            assert result[1] == test_string, f"NCHAR column mismatch: expected {test_string}, got {result[1]}"
            
            # Clear for next test
            cursor.execute("DELETE FROM #test_decoding_unicode")
    
    except Exception as e:
        pytest.fail(f"Unicode data test failed with custom decoding: {e}")
    finally:
        try:
            cursor.execute("DROP TABLE #test_decoding_unicode")
        except:
            pass
        cursor.close()

def test_setencoding_basic_functionality(db_connection):
    """Test basic setencoding functionality."""
    # Test setting UTF-8 encoding
    db_connection.setencoding(encoding='utf-8')
    settings = db_connection.getencoding()
    assert settings['encoding'] == 'utf-8', "Encoding should be set to utf-8"
    assert settings['ctype'] == 1, "ctype should default to SQL_CHAR (1) for utf-8"
    
    # Test setting UTF-16LE with explicit ctype
    db_connection.setencoding(encoding='utf-16le', ctype=-8)
    settings = db_connection.getencoding()
    assert settings['encoding'] == 'utf-16le', "Encoding should be set to utf-16le"
    assert settings['ctype'] == -8, "ctype should be SQL_WCHAR (-8)"

def test_setencoding_automatic_ctype_detection(db_connection):
    """Test automatic ctype detection based on encoding."""
    # UTF-16 variants should default to SQL_WCHAR
    utf16_encodings = ['utf-16', 'utf-16le', 'utf-16le']
    for encoding in utf16_encodings:
        db_connection.setencoding(encoding=encoding)
        settings = db_connection.getencoding()
        assert settings['ctype'] == -8, f"{encoding} should default to SQL_WCHAR (-8)"
    
    # Other encodings should default to SQL_CHAR
    other_encodings = ['utf-8', 'latin-1', 'ascii']
    for encoding in other_encodings:
        db_connection.setencoding(encoding=encoding)
        settings = db_connection.getencoding()
        assert settings['ctype'] == 1, f"{encoding} should default to SQL_CHAR (1)"

def test_setencoding_none_parameters(db_connection):
    """Test setencoding with None parameters."""
    # Test with encoding=None (should use default)
    db_connection.setencoding(encoding=None)
    settings = db_connection.getencoding()
    assert settings['encoding'] == 'utf-8', "encoding=None should use default utf-8"
    assert settings['ctype'] == 1, "ctype should be SQL_CHAR for utf-8"
    
    # Test with both None (should use defaults)
    db_connection.setencoding(encoding=None, ctype=None)
    settings = db_connection.getencoding()
    assert settings['encoding'] == 'utf-8', "encoding=None should use default utf-8"
    assert settings['ctype'] == 1, "ctype=None should use default SQL_CHAR"

def test_setencoding_invalid_encoding(db_connection):
    """Test setencoding with invalid encoding."""
    
    with pytest.raises(ProgrammingError) as exc_info:
        db_connection.setencoding(encoding='invalid-encoding-name')
    
    assert "Unsupported encoding" in str(exc_info.value), "Should raise ProgrammingError for invalid encoding"
    assert "invalid-encoding-name" in str(exc_info.value), "Error message should include the invalid encoding name"

def test_setencoding_invalid_ctype(db_connection):
    """Test setencoding with invalid ctype."""
    
    with pytest.raises(ProgrammingError) as exc_info:
        db_connection.setencoding(encoding='utf-8', ctype=999)
    
    assert "Invalid ctype" in str(exc_info.value), "Should raise ProgrammingError for invalid ctype"
    assert "999" in str(exc_info.value), "Error message should include the invalid ctype value"

def test_setencoding_closed_connection(conn_str):
    """Test setencoding on closed connection."""
    
    temp_conn = connect(conn_str)
    temp_conn.close()
    
    with pytest.raises(InterfaceError) as exc_info:
        temp_conn.setencoding(encoding='utf-8')
    
    assert "Connection is closed" in str(exc_info.value), "Should raise InterfaceError for closed connection"

def test_setencoding_constants_access():
    """Test that SQL_CHAR and SQL_WCHAR constants are accessible."""
    import mssql_python
    
    # Test constants exist and have correct values
    assert hasattr(mssql_python, 'SQL_CHAR'), "SQL_CHAR constant should be available"
    assert hasattr(mssql_python, 'SQL_WCHAR'), "SQL_WCHAR constant should be available"
    assert mssql_python.SQL_CHAR == 1, "SQL_CHAR should have value 1"
    assert mssql_python.SQL_WCHAR == -8, "SQL_WCHAR should have value -8"

def test_setencoding_with_constants(db_connection):
    """Test setencoding using module constants."""
    import mssql_python
    
    # Test with SQL_CHAR constant
    db_connection.setencoding(encoding='utf-8', ctype=mssql_python.SQL_CHAR)
    settings = db_connection.getencoding()
    assert settings['ctype'] == mssql_python.SQL_CHAR, "Should accept SQL_CHAR constant"
    
    # Test with SQL_WCHAR constant
    db_connection.setencoding(encoding='utf-16le', ctype=mssql_python.SQL_WCHAR)
    settings = db_connection.getencoding()
    assert settings['ctype'] == mssql_python.SQL_WCHAR, "Should accept SQL_WCHAR constant"

def test_setencoding_with_unicode_data(db_connection):
    """Test setencoding with actual Unicode data operations."""
    # Test UTF-8 encoding with Unicode data
    db_connection.setencoding(encoding='utf-8')
    cursor = db_connection.cursor()
    
    try:
        # Create test table
        cursor.execute("CREATE TABLE #test_encoding_unicode (text_col NVARCHAR(100))")
        
        # Test various Unicode strings
        test_strings = [
            "Hello, World!",
            "Hello, 世界!",  # Chinese
            "Привет, мир!",   # Russian
            "مرحبا بالعالم",   # Arabic
            "🌍🌎🌏",        # Emoji
        ]
        
        for test_string in test_strings:
            # Insert data
            cursor.execute("INSERT INTO #test_encoding_unicode (text_col) VALUES (?)", test_string)
            
            # Retrieve and verify
            cursor.execute("SELECT text_col FROM #test_encoding_unicode WHERE text_col = ?", test_string)
            result = cursor.fetchone()
            
            assert result is not None, f"Failed to retrieve Unicode string: {test_string}"
            assert result[0] == test_string, f"Unicode string mismatch: expected {test_string}, got {result[0]}"
            
            # Clear for next test
            cursor.execute("DELETE FROM #test_encoding_unicode")
    
    except Exception as e:
        pytest.fail(f"Unicode data test failed with UTF-8 encoding: {e}")
    finally:
        try:
            cursor.execute("DROP TABLE #test_encoding_unicode")
        except:
            pass
        cursor.close()

def test_getencoding_default(conn_str):
    """Test getencoding returns default settings"""
    conn = connect(conn_str)
    try:
        encoding_info = conn.getencoding()
        assert isinstance(encoding_info, dict)
        assert 'encoding' in encoding_info
        assert 'ctype' in encoding_info
        # Default should be utf-8 with SQL_CHAR
        assert encoding_info['encoding'] == 'utf-8'
        assert encoding_info['ctype'] == SQL_CHAR
    finally:
        conn.close()

def test_getencoding_returns_copy(conn_str):
    """Test getencoding returns a copy (not reference)"""
    conn = connect(conn_str)
    try:
        encoding_info1 = conn.getencoding()
        encoding_info2 = conn.getencoding()
        
        # Should be equal but not the same object
        assert encoding_info1 == encoding_info2
        assert encoding_info1 is not encoding_info2
        
        # Modifying one shouldn't affect the other
        encoding_info1['encoding'] = 'modified'
        assert encoding_info2['encoding'] != 'modified'
    finally:
        conn.close()

def test_getencoding_closed_connection(conn_str):
    """Test getencoding on closed connection raises InterfaceError"""
    conn = connect(conn_str)
    conn.close()
    
    with pytest.raises(InterfaceError, match="Connection is closed"):
        conn.getencoding()

def test_setencoding_getencoding_consistency(conn_str):
    """Test that setencoding and getencoding work consistently together"""
    conn = connect(conn_str)
    try:
        test_cases = [
            ('utf-8', SQL_CHAR),
            ('utf-16le', SQL_WCHAR),
            ('latin-1', SQL_CHAR),
            ('ascii', SQL_CHAR),
        ]
        
        for encoding, expected_ctype in test_cases:
            conn.setencoding(encoding)
            encoding_info = conn.getencoding()
            assert encoding_info['encoding'] == encoding.lower()
            assert encoding_info['ctype'] == expected_ctype
    finally:
        conn.close()

def test_setencoding_default_encoding(conn_str):
    """Test setencoding with default UTF-16LE encoding"""
    conn = connect(conn_str)
    try:
        conn.setencoding()
        encoding_info = conn.getencoding()
        assert encoding_info['encoding'] == 'utf-8'
        assert encoding_info['ctype'] == SQL_CHAR
    finally:
        conn.close()

def test_setencoding_utf8(conn_str):
    """Test setencoding with UTF-8 encoding"""
    conn = connect(conn_str)
    try:
        conn.setencoding('utf-8')
        encoding_info = conn.getencoding()
        assert encoding_info['encoding'] == 'utf-8'
        assert encoding_info['ctype'] == SQL_CHAR
    finally:
        conn.close()

def test_setencoding_latin1(conn_str):
    """Test setencoding with latin-1 encoding"""
    conn = connect(conn_str)
    try:
        conn.setencoding('latin-1')
        encoding_info = conn.getencoding()
        assert encoding_info['encoding'] == 'latin-1'
        assert encoding_info['ctype'] == SQL_CHAR
    finally:
        conn.close()

def test_setencoding_with_explicit_ctype_sql_char(conn_str):
    """Test setencoding with explicit SQL_CHAR ctype"""
    conn = connect(conn_str)
    try:
        conn.setencoding('utf-8', SQL_CHAR)
        encoding_info = conn.getencoding()
        assert encoding_info['encoding'] == 'utf-8'
        assert encoding_info['ctype'] == SQL_CHAR
    finally:
        conn.close()

def test_setencoding_with_explicit_ctype_sql_wchar(conn_str):
    """Test setencoding with explicit SQL_WCHAR ctype"""
    conn = connect(conn_str)
    try:
        conn.setencoding('utf-16le', SQL_WCHAR)
        encoding_info = conn.getencoding()
        assert encoding_info['encoding'] == 'utf-16le'
        assert encoding_info['ctype'] == SQL_WCHAR
    finally:
        conn.close()

def test_setencoding_invalid_ctype_error(conn_str):
    """Test setencoding with invalid ctype raises ProgrammingError"""
    
    conn = connect(conn_str)
    try:
        with pytest.raises(ProgrammingError, match="Invalid ctype"):
            conn.setencoding('utf-8', 999)
    finally:
        conn.close()

def test_setencoding_case_insensitive_encoding(conn_str):
    """Test setencoding with case variations"""
    conn = connect(conn_str)
    try:
        # Test various case formats
        conn.setencoding('UTF-8')
        encoding_info = conn.getencoding()
        assert encoding_info['encoding'] == 'utf-8'  # Should be normalized
        
        conn.setencoding('Utf-16LE')
        encoding_info = conn.getencoding()
        assert encoding_info['encoding'] == 'utf-16le'  # Should be normalized
    finally:
        conn.close()

def test_setencoding_none_encoding_default(conn_str):
    """Test setencoding with None encoding uses default"""
    conn = connect(conn_str)
    try:
        conn.setencoding(None)
        encoding_info = conn.getencoding()
        assert encoding_info['encoding'] == 'utf-8'
        assert encoding_info['ctype'] == SQL_CHAR
    finally:
        conn.close()

def test_setencoding_override_previous(conn_str):
    """Test setencoding overrides previous settings"""
    conn = connect(conn_str)
    try:
        # Set initial encoding
        conn.setencoding('utf-8')
        encoding_info = conn.getencoding()
        assert encoding_info['encoding'] == 'utf-8'
        assert encoding_info['ctype'] == SQL_CHAR
        
        # Override with different encoding
        conn.setencoding('utf-16le')
        encoding_info = conn.getencoding()
        assert encoding_info['encoding'] == 'utf-16le'
        assert encoding_info['ctype'] == SQL_WCHAR
    finally:
        conn.close()

def test_setencoding_ascii(conn_str):
    """Test setencoding with ASCII encoding"""
    conn = connect(conn_str)
    try:
        conn.setencoding('ascii')
        encoding_info = conn.getencoding()
        assert encoding_info['encoding'] == 'ascii'
        assert encoding_info['ctype'] == SQL_CHAR
    finally:
        conn.close()

def test_setencoding_cp1252(conn_str):
    """Test setencoding with Windows-1252 encoding"""
    conn = connect(conn_str)
    try:
        conn.setencoding('cp1252')
        encoding_info = conn.getencoding()
        assert encoding_info['encoding'] == 'cp1252'
        assert encoding_info['ctype'] == SQL_CHAR
    finally:
        conn.close()

def test_encoding_with_executemany(db_connection):
    """Test that setencoding correctly affects parameters with executemany."""
    cursor = db_connection.cursor()
    
    try:
        # Create test table
        cursor.execute("CREATE TABLE #test_executemany_encoding (id INT, text_col VARCHAR(100))")
        
        # Define test data with different characters
        test_data = [
            (1, "English text"),
            (2, "中文文本"),  # Chinese
            (3, "русский текст"),  # Russian
            (4, "текст кирилиця")  # Ukrainian
        ]
        
        # Test with different encodings
        encodings = ['utf-8', 'gbk', 'cp1251']  # cp1251 for Cyrillic
        
        for encoding in encodings:
            try:
                # Set encoding and SQL_CHAR decoding
                db_connection.setencoding(encoding=encoding, ctype=ConstantsDDBC.SQL_CHAR.value)
                db_connection.setdecoding(SQL_CHAR, encoding=encoding)
                # SQL_WCHAR remains utf-16le by default
                
                encoding_settings = db_connection.getencoding()
                assert encoding_settings['encoding'] == encoding, f"Encoding not set correctly to {encoding}"
                
                # Clear previous data
                cursor.execute("DELETE FROM #test_executemany_encoding")
                
                # Use executemany with the current encoding
                cursor.executemany("INSERT INTO #test_executemany_encoding (id, text_col) VALUES (?, ?)", test_data)
                
                # Verify data for each row
                for id_val, expected_text in test_data:
                    cursor.execute("SELECT text_col FROM #test_executemany_encoding WHERE id = ?", id_val)
                    result = cursor.fetchone()
                    
                    # Skip verification for incompatible encodings (like Chinese in cp1251)
                    try:
                        # Try encoding the string to check if it's compatible with the current encoding
                        expected_text.encode(encoding)
                        
                        assert result is not None, f"Failed to retrieve data for id {id_val} with encoding {encoding}"
                        # Don't compare values directly due to potential encoding issues
                    except UnicodeEncodeError:
                        # This string can't be encoded in the current encoding, so skip verification
                        pass
            
            except Exception as e:
                if "Unsupported encoding" in str(e):
                    # Skip if encoding is not supported
                    continue
                else:
                    raise
    
    finally:
        try:
            cursor.execute("DROP TABLE #test_executemany_encoding")
        except:
            pass
        cursor.close()

def test_encoding_east_asian_characters(db_connection):
    """Test handling of East Asian character encodings."""
    cursor = db_connection.cursor()
    
    try:
        # Create test table
        cursor.execute("CREATE TABLE #test_east_asian_encoding (id INT, zh VARCHAR(100), ja VARCHAR(100), ko VARCHAR(100))")
        
        # Define test strings
        chinese_text = "测试中文编码"  # Chinese
        japanese_text = "テスト日本語"  # Japanese
        korean_text = "테스트 한국어"  # Korean
        
        # Test with each East Asian encoding (SQL_CHAR only)
        encodings = {
            'gbk': chinese_text,
            'shift_jis': japanese_text,
            'euc_kr': korean_text,
        }
        
        for encoding, text in encodings.items():
            # Set encoding and decoding for SQL_CHAR only
            db_connection.setencoding(encoding=encoding, ctype=ConstantsDDBC.SQL_CHAR.value)
            db_connection.setdecoding(SQL_CHAR, encoding=encoding)
            # SQL_WCHAR remains utf-16le by default
            
            # Insert text
            cursor.execute("DELETE FROM #test_east_asian_encoding")
            
            try:
                cursor.execute("INSERT INTO #test_east_asian_encoding (id, zh) VALUES (?, ?)", (1, text))
                
                # Verify retrieval
                cursor.execute("SELECT zh FROM #test_east_asian_encoding WHERE id = 1")
                result = cursor.fetchone()
                
                # Log the result for diagnostic purposes
                print(result, encoding, text)
                
                # Just check if we got a result, don't compare values directly
                # due to potential encoding issues
                assert result is not None, f"Failed to retrieve data with {encoding} encoding"
                
            except Exception as e:
                print(f"Error with {encoding}: {e}")
            
    finally:
        try:
            cursor.execute("DROP TABLE #test_east_asian_encoding")
        except:
            pass
        cursor.close()

def test_encoding_edge_cases(db_connection):
    """Test edge cases for encoding/decoding."""
    cursor = db_connection.cursor()
    
    try:
        # Create test table
        cursor.execute("CREATE TABLE #test_encoding_edge (id INT, text_col VARCHAR(200))")
        
        # Test with edge cases
        edge_cases = [
            # Characters at encoding boundaries
            "测试" + chr(0x9FA5),  # Last character in GBK
            # Symbols and special characters
            "★☆♠♥♦♣●◎○◇◆□■△▲▽▼→←↑↓↔↕◁▷◀▶♤♡♢♧",
            # Mixed ASCII and non-ASCII
            "ABC123!@#$" + "测试" + "XYZ"
        ]
        
        # Try with GBK encoding
        db_connection.setencoding(encoding='gbk', ctype=ConstantsDDBC.SQL_CHAR.value)
        db_connection.setdecoding(SQL_CHAR, encoding='gbk')
        
        for i, text in enumerate(edge_cases):
            try:
                # Try to encode to check compatibility
                text.encode('gbk')
                
                # Insert the text
                cursor.execute("DELETE FROM #test_encoding_edge")
                cursor.execute("INSERT INTO #test_encoding_edge (id, text_col) VALUES (?, ?)", (i, text))
                
                # Verify retrieval
                cursor.execute("SELECT text_col FROM #test_encoding_edge WHERE id = ?", i)
                result = cursor.fetchone()
                assert result is not None
                assert result[0] == text, f"Edge case {i} failed: expected {text}, got {result[0]}"
            except UnicodeEncodeError:
                # Skip incompatible text
                pass
                
    finally:
        try:
            cursor.execute("DROP TABLE #test_encoding_edge")
        except:
            pass
        cursor.close()

def test_encoding_multilingual_text(db_connection):
    """Test encoding and decoding of multilingual text with various encodings."""
    cursor = db_connection.cursor()
    
    try:
        # Create test table for multiple charsets
        cursor.execute("CREATE TABLE #test_multilingual (id INT, text_val NVARCHAR(200))")
        
        # Test data with various languages
        test_cases = [
            (1, "English ASCII text"),                         # ASCII
            (2, "Café français été àéèêëìíîïñòó"),           # Latin-1 (Western European)
            (3, "Português: não, coração, informação"),       # Portuguese with accents
            (4, "Español: año, niño, señor, mañana"),         # Spanish with ñ
            (5, "Русский язык: привет, мир"),                 # Russian (Cyrillic)
            (6, "中文: 你好, 世界"),                           # Chinese (Simplified)
            (7, "日本語: こんにちは世界"),                     # Japanese
            (8, "한국어: 안녕하세요 세계"),                     # Korean
            (9, "العربية: مرحبا العالم"),                     # Arabic (right-to-left)
            (10, "עברית: שלום עולם"),                        # Hebrew (right-to-left)
            (11, "ไทย: สวัสดีชาวโลก"),                        # Thai
            (12, "Ελληνικά: Γειά σου Κόσμε"),                # Greek
        ]
        
        # Test encodings
        encodings_to_test = [
            "utf-8",        # Universal encoding
            "latin-1",      # Western European
            "cp1251",       # Cyrillic
            "gbk",          # Chinese
            "shift-jis",    # Japanese
            "euc-kr",       # Korean
            "cp1256",       # Arabic
            "cp1255",       # Hebrew
            "cp874",        # Thai
            "cp1253",       # Greek
        ]
        
        for encoding in encodings_to_test:
            # Set encoding and decoding
            db_connection.setencoding(encoding='utf-8')  # Always encode as UTF-8 for insertion
            db_connection.setdecoding(SQL_CHAR, encoding=encoding)
            # SQL_WCHAR must use utf-16le
            db_connection.setdecoding(SQL_WCHAR, encoding='utf-16le')  # NVARCHAR data should decode as UTF-16LE
            
            # Clear table
            cursor.execute("DELETE FROM #test_multilingual")
            
            # Insert all test data
            for id_val, text_val in test_cases:
                try:
                    cursor.execute("INSERT INTO #test_multilingual VALUES (?, ?)", id_val, text_val)
                except Exception as e:
                    print(f"Insertion failed for encoding {encoding}, text {text_val}: {e}")
            
            # Test retrieving data for languages that should work with this encoding
            for id_val, expected_text in test_cases:
                try:
                    # Skip incompatible combinations (we know some encodings won't work for all languages)
                    if not can_encode_in(expected_text, encoding):
                        continue
                        
                    cursor.execute("SELECT text_val FROM #test_multilingual WHERE id = ?", id_val)
                    result = cursor.fetchone()
                    
                    if result is None:
                        print(f"Warning: No result for id {id_val} with encoding {encoding}")
                        continue
                        
                    assert result[0] == expected_text, f"Text mismatch with {encoding}: expected {expected_text}, got {result[0]}"
                    print(f"Success: id {id_val} with encoding {encoding}")
                except Exception as e:
                    print(f"Test failed for id {id_val} with encoding {encoding}: {e}")
                
    finally:
        # Clean up
        cursor.execute("DROP TABLE IF EXISTS #test_multilingual")
        cursor.close()

def can_encode_in(text, encoding):
    """Helper function to check if text can be encoded in the given encoding."""
    try:
        text.encode(encoding, 'strict')
        return True
    except UnicodeEncodeError:
        return False

def test_encoding_binary_data_with_nulls(db_connection):
    """Test encoding and decoding of binary data with null bytes."""
    cursor = db_connection.cursor()
    
    try:
        # Create test table
        cursor.execute("CREATE TABLE #test_binary_nulls (id INT, binary_val VARBINARY(200))")
        
        # Test data with null bytes
        test_data = [
            (1, b'Normal binary data'),
            (2, b'Data with \x00 null \x00 bytes'),
            (3, b'\x00\x01\x02\x03\x04\x05'),  # Just binary bytes
            (4, b'Mixed \x00\x01 text \xF0\xF1\xF2 and binary')
        ]
        
        # Insert test data
        for id_val, binary_val in test_data:
            cursor.execute("INSERT INTO #test_binary_nulls VALUES (?, ?)", id_val, binary_val)
        
        # Verify data
        for id_val, expected_binary in test_data:
            cursor.execute("SELECT binary_val FROM #test_binary_nulls WHERE id = ?", id_val)
            result = cursor.fetchone()
            assert result is not None, f"Failed to retrieve data for id {id_val}"
            assert result[0] == expected_binary, f"Binary mismatch for id {id_val}"
            
    finally:
        # Clean up
        cursor.execute("DROP TABLE IF EXISTS #test_binary_nulls")
        cursor.close()

def test_long_text_encoding(db_connection):
    """Test encoding and decoding of long text strings."""
    cursor = db_connection.cursor()
    
    try:
        # Create test table
        cursor.execute("CREATE TABLE #test_long_text (id INT, text_val NVARCHAR(MAX))")
        
        # Generate long texts of different patterns
        texts = [
            (1, "Short text for baseline"),
            (2, "A" * 1000),  # 1,000 identical characters
            (3, "".join([chr(i % 128) for i in range(1000)])),  # ASCII pattern
            (4, "".join([chr(i % 55 + 1000) for i in range(1000)])),  # Unicode pattern
            (5, "Long text with embedded NULL: " + "before\0after" * 100),  # NULL bytes
            (6, "测试" * 500)  # Repeated Chinese characters
        ]
        
        # Test with different encodings
        encodings = ["utf-8", "utf-16le", "gbk", "latin-1"]
        
        for encoding in encodings:
            # Set encoding and decoding
            db_connection.setencoding(encoding='utf-8')  # Always insert as UTF-8
            db_connection.setdecoding(SQL_CHAR, encoding=encoding)
            # SQL_WCHAR must use utf-16le
            db_connection.setdecoding(SQL_WCHAR, encoding='utf-16le')  # NVARCHAR must use UTF-16LE
            
            # Clear table
            cursor.execute("DELETE FROM #test_long_text")
            
            # Insert and retrieve each text
            for id_val, text_val in texts:
                try:
                    # Skip texts that can't be encoded in this encoding
                    if not can_encode_in(text_val, encoding):
                        continue
                        
                    cursor.execute("INSERT INTO #test_long_text VALUES (?, ?)", id_val, text_val)
                    
                    # Verify data
                    cursor.execute("SELECT text_val FROM #test_long_text WHERE id = ?", id_val)
                    result = cursor.fetchone()
                    assert result is not None, f"Failed to retrieve data for id {id_val} with encoding {encoding}"
                    
                    # For very long strings, just check length and sample parts
                    if len(text_val) > 100:
                        assert len(result[0]) == len(text_val), f"Length mismatch for id {id_val} with encoding {encoding}"
                        assert result[0][:50] == text_val[:50], f"Start mismatch for id {id_val} with encoding {encoding}"
                        assert result[0][-50:] == text_val[-50:], f"End mismatch for id {id_val} with encoding {encoding}"
                    else:
                        assert result[0] == text_val, f"Text mismatch for id {id_val} with encoding {encoding}"
                except Exception as e:
                    print(f"Test failed for id {id_val} with encoding {encoding}: {e}")
                    
    finally:
        # Clean up
        cursor.execute("DROP TABLE IF EXISTS #test_long_text")
        cursor.close()

def test_encoding_east_asian_characters(db_connection):
    """Test encoding and decoding of East Asian characters with various encodings."""
    cursor = db_connection.cursor()
    
    try:
        # Create test table
        cursor.execute("CREATE TABLE #test_east_asian (id INT, col_char VARCHAR(100), col_nchar NVARCHAR(100))")
        
        # Test data with different East Asian writing systems
        test_data = [
            (1, "测试", "测试"),                     # Chinese Simplified
            (2, "號碼", "號碼"),                     # Chinese Traditional 
            (3, "テスト", "テスト"),                 # Japanese
            (4, "テストフレーズ", "テストフレーズ"),   # Japanese longer text
            (5, "테스트", "테스트"),                 # Korean
            (6, "ทดสอบ", "ทดสอบ"),                 # Thai
            (7, "こんにちは世界", "こんにちは世界"),   # Japanese Hello World
            (8, "안녕하세요 세계", "안녕하세요 세계"), # Korean Hello World
            (9, "你好，世界", "你好，世界"),         # Chinese Hello World
        ]
        
        # Test with different East Asian encodings
        encodings_to_test = [
            "gbk",       # Chinese Simplified
            "gb18030",   # Chinese Simplified (more characters)
            "big5",      # Chinese Traditional
            "cp932",     # Japanese Windows
            "shift_jis", # Japanese
            "euc_jp",    # Japanese EUC
            "cp949",     # Korean Windows
            "euc_kr",    # Korean
            "utf-8"      # Universal
        ]
        
        for encoding in encodings_to_test:
            # Skip encodings not supported by the platform
            try:
                "test".encode(encoding)
            except LookupError:
                print(f"Encoding {encoding} not supported on this platform, skipping...")
                continue
                
            try:
                # Set both encoding AND decoding
                db_connection.setencoding(encoding='utf-8')  # Always use UTF-8 for insertion
                db_connection.setdecoding(SQL_CHAR, encoding=encoding)
                db_connection.setdecoding(SQL_WCHAR, encoding='utf-8')  # NVARCHAR uses UTF-8
                
                # Clear table
                cursor.execute("DELETE FROM #test_east_asian")
                
                for id_val, char_text, nchar_text in test_data:
                    # Test if the text can be encoded in this encoding
                    can_encode = False
                    try:
                        char_text.encode(encoding, 'strict')
                        can_encode = True
                    except UnicodeEncodeError:
                        # Skip texts that can't be encoded in this encoding
                        continue
                        
                    # Insert data
                    cursor.execute(
                        "INSERT INTO #test_east_asian (id, col_char, col_nchar) VALUES (?, ?, ?)", 
                        id_val, char_text, nchar_text
                    )
                    
                    # Verify char column (encoded with the specific encoding)
                    cursor.execute("SELECT col_char FROM #test_east_asian WHERE id = ?", id_val)
                    result = cursor.fetchone()
                    assert result[0] == char_text, f"Character mismatch with {encoding} encoding: expected '{char_text}', got '{result[0]}'"
                    
                    # Verify nchar column (always UTF-16 in SQL Server)
                    cursor.execute("SELECT col_nchar FROM #test_east_asian WHERE id = ?", id_val)
                    result = cursor.fetchone()
                    assert result[0] == nchar_text, f"NCHAR mismatch with {encoding} encoding: expected '{nchar_text}', got '{result[0]}'"
                    
                print(f"Successfully tested {encoding} encoding")
            except Exception as e:
                print(f"Error testing {encoding}: {e}")
                
    finally:
        # Clean up
        cursor.execute("DROP TABLE IF EXISTS #test_east_asian")
        cursor.close()

def test_encoding_mixed_languages(db_connection):
    """Test encoding and decoding of text with mixed language content."""
    cursor = db_connection.cursor()
    
    try:
        # Create test table
        cursor.execute("CREATE TABLE #test_mixed_langs (id INT, text_val NVARCHAR(500))")
        
        # Test data with mixed scripts in the same string
        mixed_texts = [
            (1, "English and Chinese: Hello 你好"),
            (2, "English, Japanese, and Korean: Hello こんにちは 안녕하세요"),
            (3, "Mixed scripts: Latin, Cyrillic, Greek: Hello Привет Γειά"),
            (4, "Symbols and text: ©®™ Hello 你好"),
            (5, "Technical with Unicode: JSON格式 {'key': 'value'} 包含特殊字符"),
            (6, "Emoji and text: 😀😊🎉 with some 中文 mixed in")
        ]
        
        # Test with different encodings for SQL_CHAR
        encodings = ["utf-8", "utf-16le"]
        
        for encoding in encodings:
            # Set encoding and decoding
            db_connection.setencoding(encoding=encoding)
            db_connection.setdecoding(SQL_CHAR, encoding=encoding)
            # SQL_WCHAR must always use utf-16le
            db_connection.setdecoding(SQL_WCHAR, encoding='utf-16le')
            
            # Clear table
            cursor.execute("DELETE FROM #test_mixed_langs")
            
            # Insert data
            for id_val, mixed_text in mixed_texts:
                cursor.execute(
                    "INSERT INTO #test_mixed_langs (id, text_val) VALUES (?, ?)", 
                    id_val, mixed_text
                )
                
            # Verify data
            for id_val, expected_text in mixed_texts:
                cursor.execute("SELECT text_val FROM #test_mixed_langs WHERE id = ?", id_val)
                result = cursor.fetchone()
                assert result[0] == expected_text, f"Mixed text mismatch with {encoding}: expected '{expected_text}', got '{result[0]}'"
                
    finally:
        # Clean up
        cursor.execute("DROP TABLE IF EXISTS #test_mixed_langs")
        cursor.close()

def test_encoding_edge_cases(db_connection):
    """Test encoding and decoding edge cases."""
    cursor = db_connection.cursor()
    
    try:
        # Create test table
        cursor.execute("CREATE TABLE #test_encoding_edge (id INT, text_val VARCHAR(200))")
        
        # Edge cases
        edge_cases = [
            (1, ""),  # Empty string
            (2, " "),  # Space only
            (3, "\t\n\r"),  # Whitespace characters
            (4, "a" * 100),  # Repeated characters
            (5, "'.;,!@#$%^&*()_+-=[]{}|:\"<>?/\\"),  # Special characters
            (6, "Embedded NULL: before\0after"),  # Embedded null
            (7, "Line1\nLine2\rLine3\r\nLine4"),  # Different line endings
            (8, "Surrogate pairs: 𐐷𐑊𐐨𐑋𐐯𐑌𐐻"),  # Unicode surrogate pairs
            (9, "BOM: \ufeff Text with BOM"),  # Byte Order Mark
            (10, "Control: \u001b[31mRed Text\u001b[0m")  # ANSI control sequences
        ]
        
        # Test encodings that should handle edge cases
        encodings = ["utf-8", "utf-16le", "latin-1"]
        
        for encoding in encodings:
            # Set encoding and decoding
            db_connection.setencoding(encoding=encoding)
            db_connection.setdecoding(SQL_CHAR, encoding=encoding)
            
            # Clear table
            cursor.execute("DELETE FROM #test_encoding_edge")
            
            # Insert and verify each edge case
            for id_val, edge_text in edge_cases:
                try:
                    # Skip if the text can't be encoded in this encoding
                    try:
                        edge_text.encode(encoding, 'strict')
                    except UnicodeEncodeError:
                        continue
                    
                    cursor.execute(
                        "INSERT INTO #test_encoding_edge (id, text_val) VALUES (?, ?)", 
                        id_val, edge_text
                    )
                    
                    # Verify
                    cursor.execute("SELECT text_val FROM #test_encoding_edge WHERE id = ?", id_val)
                    result = cursor.fetchone()
                    
                    if '\0' in edge_text:
                        # SQL Server might truncate at NULL bytes, so just check prefix
                        assert result[0] == edge_text.split('\0')[0], \
                            f"Edge case with NULL byte failed: got '{result[0]}'"
                    else:
                        assert result[0] == edge_text, \
                            f"Edge case mismatch with {encoding}: expected '{edge_text}', got '{result[0]}'"
                        
                except Exception as e:
                    print(f"Error testing edge case {id_val} with {encoding}: {e}")
                
    finally:
        # Clean up
        cursor.execute("DROP TABLE IF EXISTS #test_encoding_edge")
        cursor.close()

def test_setdecoding_default_settings(db_connection):
    """Test that default decoding settings are correct for all SQL types."""
    
    # Check SQL_CHAR defaults
    sql_char_settings = db_connection.getdecoding(mssql_python.SQL_CHAR)
    assert sql_char_settings['encoding'] == 'utf-8', "Default SQL_CHAR encoding should be utf-8"
    assert sql_char_settings['ctype'] == mssql_python.SQL_CHAR, "Default SQL_CHAR ctype should be SQL_CHAR"
    
    # Check SQL_WCHAR defaults
    sql_wchar_settings = db_connection.getdecoding(mssql_python.SQL_WCHAR)
    assert sql_wchar_settings['encoding'] == 'utf-16le', "Default SQL_WCHAR encoding should be utf-16le"
    assert sql_wchar_settings['ctype'] == mssql_python.SQL_WCHAR, "Default SQL_WCHAR ctype should be SQL_WCHAR"
    
    # Check SQL_WMETADATA defaults
    sql_wmetadata_settings = db_connection.getdecoding(mssql_python.SQL_WMETADATA)
    assert sql_wmetadata_settings['encoding'] == 'utf-16le', "Default SQL_WMETADATA encoding should be utf-16le"
    assert sql_wmetadata_settings['ctype'] == mssql_python.SQL_WCHAR, "Default SQL_WMETADATA ctype should be SQL_WCHAR"

def test_setdecoding_basic_functionality(db_connection):
    """Test basic setdecoding functionality for different SQL types."""
    
    # Test setting SQL_CHAR decoding
    db_connection.setdecoding(mssql_python.SQL_CHAR, encoding='latin-1')
    settings = db_connection.getdecoding(mssql_python.SQL_CHAR)
    assert settings['encoding'] == 'latin-1', "SQL_CHAR encoding should be set to latin-1"
    assert settings['ctype'] == mssql_python.SQL_CHAR, "SQL_CHAR ctype should default to SQL_CHAR for latin-1"
    
    # Test setting SQL_WCHAR decoding
    db_connection.setdecoding(mssql_python.SQL_WCHAR, encoding='utf-16le')
    settings = db_connection.getdecoding(mssql_python.SQL_WCHAR)
    assert settings['encoding'] == 'utf-16le', "SQL_WCHAR encoding should be set to utf-16le"
    assert settings['ctype'] == mssql_python.SQL_WCHAR, "SQL_WCHAR ctype should default to SQL_WCHAR for utf-16le"
    
    # Test setting SQL_WMETADATA decoding
    db_connection.setdecoding(mssql_python.SQL_WMETADATA, encoding='utf-16le')
    settings = db_connection.getdecoding(mssql_python.SQL_WMETADATA)
    assert settings['encoding'] == 'utf-16le', "SQL_WMETADATA encoding should be set to utf-16le"
    assert settings['ctype'] == mssql_python.SQL_WCHAR, "SQL_WMETADATA ctype should default to SQL_WCHAR"


def test_setdecoding_none_parameters(db_connection):
    """Test setdecoding with None parameters uses appropriate defaults."""
    
    # Test SQL_CHAR with encoding=None (should use utf-8 default)
    db_connection.setdecoding(mssql_python.SQL_CHAR, encoding=None)
    settings = db_connection.getdecoding(mssql_python.SQL_CHAR)
    assert settings['encoding'] == 'utf-8', "SQL_CHAR with encoding=None should use utf-8 default"
    assert settings['ctype'] == mssql_python.SQL_CHAR, "ctype should be SQL_CHAR for utf-8"
    
    # Test SQL_WCHAR with encoding=None (should use utf-16le default)
    db_connection.setdecoding(mssql_python.SQL_WCHAR, encoding=None)
    settings = db_connection.getdecoding(mssql_python.SQL_WCHAR)
    assert settings['encoding'] == 'utf-16le', "SQL_WCHAR with encoding=None should use utf-16le default"
    assert settings['ctype'] == mssql_python.SQL_WCHAR, "ctype should be SQL_WCHAR for utf-16le"
    
    # Test with both parameters None
    db_connection.setdecoding(mssql_python.SQL_CHAR, encoding=None, ctype=None)
    settings = db_connection.getdecoding(mssql_python.SQL_CHAR)
    assert settings['encoding'] == 'utf-8', "SQL_CHAR with both None should use utf-8 default"
    assert settings['ctype'] == mssql_python.SQL_CHAR, "ctype should default to SQL_CHAR"

def test_setdecoding_invalid_sqltype(db_connection):
    """Test setdecoding with invalid sqltype raises ProgrammingError."""
    
    with pytest.raises(ProgrammingError) as exc_info:
        db_connection.setdecoding(999, encoding='utf-8')
    
    assert "Invalid sqltype" in str(exc_info.value), "Should raise ProgrammingError for invalid sqltype"
    assert "999" in str(exc_info.value), "Error message should include the invalid sqltype value"

def test_setdecoding_invalid_encoding(db_connection):
    """Test setdecoding with invalid encoding raises ProgrammingError."""
    
    with pytest.raises(ProgrammingError) as exc_info:
        db_connection.setdecoding(mssql_python.SQL_CHAR, encoding='invalid-encoding-name')
    
    assert "Unsupported encoding" in str(exc_info.value), "Should raise ProgrammingError for invalid encoding"
    assert "invalid-encoding-name" in str(exc_info.value), "Error message should include the invalid encoding name"

def test_setdecoding_invalid_ctype(db_connection):
    """Test setdecoding with invalid ctype raises ProgrammingError."""
    
    with pytest.raises(ProgrammingError) as exc_info:
        db_connection.setdecoding(mssql_python.SQL_CHAR, encoding='utf-8', ctype=999)
    
    assert "Invalid ctype" in str(exc_info.value), "Should raise ProgrammingError for invalid ctype"
    assert "999" in str(exc_info.value), "Error message should include the invalid ctype value"

def test_setdecoding_closed_connection(conn_str):
    """Test setdecoding on closed connection raises InterfaceError."""
    
    temp_conn = connect(conn_str)
    temp_conn.close()
    
    with pytest.raises(InterfaceError) as exc_info:
        temp_conn.setdecoding(mssql_python.SQL_CHAR, encoding='utf-8')
    
    assert "Connection is closed" in str(exc_info.value), "Should raise InterfaceError for closed connection"

def test_setdecoding_constants_access():
    """Test that SQL constants are accessible."""
    
    # Test constants exist and have correct values
    assert hasattr(mssql_python, 'SQL_CHAR'), "SQL_CHAR constant should be available"
    assert hasattr(mssql_python, 'SQL_WCHAR'), "SQL_WCHAR constant should be available"
    assert hasattr(mssql_python, 'SQL_WMETADATA'), "SQL_WMETADATA constant should be available"
    
    assert mssql_python.SQL_CHAR == 1, "SQL_CHAR should have value 1"
    assert mssql_python.SQL_WCHAR == -8, "SQL_WCHAR should have value -8"
    assert mssql_python.SQL_WMETADATA == -99, "SQL_WMETADATA should have value -99"

def test_setdecoding_with_constants(db_connection):
    """Test setdecoding using module constants."""
    
    # Test with SQL_CHAR constant
    db_connection.setdecoding(mssql_python.SQL_CHAR, encoding='utf-8', ctype=mssql_python.SQL_CHAR)
    settings = db_connection.getdecoding(mssql_python.SQL_CHAR)
    assert settings['ctype'] == mssql_python.SQL_CHAR, "Should accept SQL_CHAR constant"
    
    # Test with SQL_WCHAR constant
    db_connection.setdecoding(mssql_python.SQL_WCHAR, encoding='utf-16le', ctype=mssql_python.SQL_WCHAR)
    settings = db_connection.getdecoding(mssql_python.SQL_WCHAR)
    assert settings['ctype'] == mssql_python.SQL_WCHAR, "Should accept SQL_WCHAR constant"
    
    # Test with SQL_WMETADATA constant
    db_connection.setdecoding(mssql_python.SQL_WMETADATA, encoding='utf-16le')
    settings = db_connection.getdecoding(mssql_python.SQL_WMETADATA)
    assert settings['encoding'] == 'utf-16le', "Should accept SQL_WMETADATA constant"

def test_setdecoding_case_insensitive_encoding(db_connection):
    """Test setdecoding with case variations normalizes encoding."""
    
    # Test various case formats
    db_connection.setdecoding(mssql_python.SQL_CHAR, encoding='UTF-8')
    settings = db_connection.getdecoding(mssql_python.SQL_CHAR)
    assert settings['encoding'] == 'utf-8', "Encoding should be normalized to lowercase"
    
    db_connection.setdecoding(mssql_python.SQL_WCHAR, encoding='Utf-16LE')
    settings = db_connection.getdecoding(mssql_python.SQL_WCHAR)
    assert settings['encoding'] == 'utf-16le', "Encoding should be normalized to lowercase"

def test_setdecoding_independent_sql_types(db_connection):
    """Test that decoding settings for different SQL types are independent."""
    
    # Set different encodings for each SQL type
    db_connection.setdecoding(mssql_python.SQL_CHAR, encoding='utf-8')
    db_connection.setdecoding(mssql_python.SQL_WCHAR, encoding='utf-16le')
    db_connection.setdecoding(mssql_python.SQL_WMETADATA, encoding='utf-16le')
    
    # Verify each maintains its own settings
    sql_char_settings = db_connection.getdecoding(mssql_python.SQL_CHAR)
    sql_wchar_settings = db_connection.getdecoding(mssql_python.SQL_WCHAR)
    sql_wmetadata_settings = db_connection.getdecoding(mssql_python.SQL_WMETADATA)
    
    assert sql_char_settings['encoding'] == 'utf-8', "SQL_CHAR should maintain utf-8"
    assert sql_wchar_settings['encoding'] == 'utf-16le', "SQL_WCHAR should maintain utf-16le"
    assert sql_wmetadata_settings['encoding'] == 'utf-16le', "SQL_WMETADATA should maintain utf-16le"

def test_setdecoding_override_previous(db_connection):
    """Test setdecoding overrides previous settings for the same SQL type."""
    
    # Set initial decoding
    db_connection.setdecoding(mssql_python.SQL_CHAR, encoding='utf-8')
    settings = db_connection.getdecoding(mssql_python.SQL_CHAR)
    assert settings['encoding'] == 'utf-8', "Initial encoding should be utf-8"
    assert settings['ctype'] == mssql_python.SQL_CHAR, "Initial ctype should be SQL_CHAR"
    
    # Override with different settings
    db_connection.setdecoding(mssql_python.SQL_CHAR, encoding='latin-1', ctype=mssql_python.SQL_WCHAR)
    settings = db_connection.getdecoding(mssql_python.SQL_CHAR)
    assert settings['encoding'] == 'latin-1', "Encoding should be overridden to latin-1"
    assert settings['ctype'] == mssql_python.SQL_WCHAR, "ctype should be overridden to SQL_WCHAR"

def test_getdecoding_invalid_sqltype(db_connection):
    """Test getdecoding with invalid sqltype raises ProgrammingError."""
    
    with pytest.raises(ProgrammingError) as exc_info:
        db_connection.getdecoding(999)
    
    assert "Invalid sqltype" in str(exc_info.value), "Should raise ProgrammingError for invalid sqltype"
    assert "999" in str(exc_info.value), "Error message should include the invalid sqltype value"

def test_getdecoding_closed_connection(conn_str):
    """Test getdecoding on closed connection raises InterfaceError."""
    
    temp_conn = connect(conn_str)
    temp_conn.close()
    
    with pytest.raises(InterfaceError) as exc_info:
        temp_conn.getdecoding(mssql_python.SQL_CHAR)
    
    assert "Connection is closed" in str(exc_info.value), "Should raise InterfaceError for closed connection"

def test_getdecoding_returns_copy(db_connection):
    """Test getdecoding returns a copy (not reference)."""
    
    # Set custom decoding
    db_connection.setdecoding(mssql_python.SQL_CHAR, encoding='utf-8')
    
    # Get settings twice
    settings1 = db_connection.getdecoding(mssql_python.SQL_CHAR)
    settings2 = db_connection.getdecoding(mssql_python.SQL_CHAR)
    
    # Should be equal but not the same object
    assert settings1 == settings2, "Settings should be equal"
    assert settings1 is not settings2, "Settings should be different objects"
    
    # Modifying one shouldn't affect the other
    settings1['encoding'] = 'modified'
    assert settings2['encoding'] != 'modified', "Modification should not affect other copy"

def test_setdecoding_persistence_across_cursors(db_connection):
    """Test that decoding settings persist across cursor operations."""
    
    # Set custom decoding settings
    db_connection.setdecoding(mssql_python.SQL_CHAR, encoding='latin-1', ctype=mssql_python.SQL_CHAR)
    db_connection.setdecoding(mssql_python.SQL_WCHAR, encoding='utf-16le', ctype=mssql_python.SQL_WCHAR)
    
    # Create cursors and verify settings persist
    cursor1 = db_connection.cursor()
    char_settings1 = db_connection.getdecoding(mssql_python.SQL_CHAR)
    wchar_settings1 = db_connection.getdecoding(mssql_python.SQL_WCHAR)
    
    cursor2 = db_connection.cursor()
    char_settings2 = db_connection.getdecoding(mssql_python.SQL_CHAR)
    wchar_settings2 = db_connection.getdecoding(mssql_python.SQL_WCHAR)
    
    # Settings should persist across cursor creation
    assert char_settings1 == char_settings2, "SQL_CHAR settings should persist across cursors"
    assert wchar_settings1 == wchar_settings2, "SQL_WCHAR settings should persist across cursors"
    
    assert char_settings1['encoding'] == 'latin-1', "SQL_CHAR encoding should remain latin-1"
    assert wchar_settings1['encoding'] == 'utf-16le', "SQL_WCHAR encoding should remain utf-16le"
    
    cursor1.close()
    cursor2.close()

def test_setdecoding_before_and_after_operations(db_connection):
    """Test that setdecoding works both before and after database operations."""
    cursor = db_connection.cursor()
    
    try:
        # Initial decoding setting
        db_connection.setdecoding(mssql_python.SQL_CHAR, encoding='utf-8')
        
        # Perform database operation
        cursor.execute("SELECT 'Initial test' as message")
        result1 = cursor.fetchone()
        assert result1[0] == 'Initial test', "Initial operation failed"
        
        # Change decoding after operation
        db_connection.setdecoding(mssql_python.SQL_CHAR, encoding='latin-1')
        settings = db_connection.getdecoding(mssql_python.SQL_CHAR)
        assert settings['encoding'] == 'latin-1', "Failed to change decoding after operation"
        
        # Perform another operation with new decoding
        cursor.execute("SELECT 'Changed decoding test' as message")
        result2 = cursor.fetchone()
        assert result2[0] == 'Changed decoding test', "Operation after decoding change failed"
        
    except Exception as e:
        pytest.fail(f"Decoding change test failed: {e}")
    finally:
        cursor.close()

def test_setdecoding_all_sql_types_independently(conn_str):
    """Test setdecoding with all SQL types on a fresh connection."""
    
    conn = connect(conn_str)
    try:
        # Test each SQL type with different configurations
        test_configs = [
            (mssql_python.SQL_CHAR, 'ascii', mssql_python.SQL_CHAR),
            (mssql_python.SQL_WCHAR, 'utf-16le', mssql_python.SQL_WCHAR),
            (mssql_python.SQL_WMETADATA, 'utf-16le', mssql_python.SQL_WCHAR),
        ]
        
        for sqltype, encoding, ctype in test_configs:
            conn.setdecoding(sqltype, encoding=encoding, ctype=ctype)
            settings = conn.getdecoding(sqltype)
            assert settings['encoding'] == encoding, f"Failed to set encoding for sqltype {sqltype}"
            assert settings['ctype'] == ctype, f"Failed to set ctype for sqltype {sqltype}"
            
    finally:
        conn.close()

def test_setdecoding_security_logging(db_connection):
    """Test that setdecoding logs invalid attempts safely."""
    
    # These should raise exceptions but not crash due to logging
    test_cases = [
        (999, 'utf-8', None),  # Invalid sqltype
        (mssql_python.SQL_CHAR, 'invalid-encoding', None),  # Invalid encoding
        (mssql_python.SQL_CHAR, 'utf-8', 999),  # Invalid ctype
    ]
    
    for sqltype, encoding, ctype in test_cases:
        with pytest.raises(ProgrammingError):
            db_connection.setdecoding(sqltype, encoding=encoding, ctype=ctype)

@pytest.mark.skip("Skipping Unicode data tests till we have support for Unicode")
def test_setdecoding_with_unicode_data(db_connection):
    """Test setdecoding with actual Unicode data operations."""
    
    # Test different decoding configurations with Unicode data
    db_connection.setdecoding(mssql_python.SQL_CHAR, encoding='utf-8')
    db_connection.setdecoding(mssql_python.SQL_WCHAR, encoding='utf-16le')
    
    cursor = db_connection.cursor()
    
    try:
        # Create test table with both CHAR and NCHAR columns
        cursor.execute("""
            CREATE TABLE #test_decoding_unicode (
                char_col VARCHAR(100),
                nchar_col NVARCHAR(100)
            )
        """)
        
        # Test various Unicode strings
        test_strings = [
            "Hello, World!",
            "Hello, 世界!",  # Chinese
            "Привет, мир!",   # Russian
            "مرحبا بالعالم",   # Arabic
        ]
        
        for test_string in test_strings:
            # Insert data
            cursor.execute(
                "INSERT INTO #test_decoding_unicode (char_col, nchar_col) VALUES (?, ?)", 
                test_string, test_string
            )
            
            # Retrieve and verify
            cursor.execute("SELECT char_col, nchar_col FROM #test_decoding_unicode WHERE char_col = ?", test_string)
            result = cursor.fetchone()
            
            assert result is not None, f"Failed to retrieve Unicode string: {test_string}"
            assert result[0] == test_string, f"CHAR column mismatch: expected {test_string}, got {result[0]}"
            assert result[1] == test_string, f"NCHAR column mismatch: expected {test_string}, got {result[1]}"
            
            # Clear for next test
            cursor.execute("DELETE FROM #test_decoding_unicode")
    
    except Exception as e:
        pytest.fail(f"Unicode data test failed with custom decoding: {e}")
    finally:
        try:
            cursor.execute("DROP TABLE #test_decoding_unicode")
        except:
            pass
        cursor.close()

# DB-API 2.0 Exception Attribute Tests
def test_connection_exception_attributes_exist(db_connection):
    """Test that all DB-API 2.0 exception classes are available as Connection attributes"""
    # Test that all required exception attributes exist
    assert hasattr(db_connection, 'Warning'), "Connection should have Warning attribute"
    assert hasattr(db_connection, 'Error'), "Connection should have Error attribute"
    assert hasattr(db_connection, 'InterfaceError'), "Connection should have InterfaceError attribute"
    assert hasattr(db_connection, 'DatabaseError'), "Connection should have DatabaseError attribute"
    assert hasattr(db_connection, 'DataError'), "Connection should have DataError attribute"
    assert hasattr(db_connection, 'OperationalError'), "Connection should have OperationalError attribute"
    assert hasattr(db_connection, 'IntegrityError'), "Connection should have IntegrityError attribute"
    assert hasattr(db_connection, 'InternalError'), "Connection should have InternalError attribute"
    assert hasattr(db_connection, 'ProgrammingError'), "Connection should have ProgrammingError attribute"
    assert hasattr(db_connection, 'NotSupportedError'), "Connection should have NotSupportedError attribute"

def test_connection_exception_attributes_are_classes(db_connection):
    """Test that all exception attributes are actually exception classes"""
    # Test that the attributes are the correct exception classes
    assert db_connection.Warning is Warning, "Connection.Warning should be the Warning class"
    assert db_connection.Error is Error, "Connection.Error should be the Error class"
    assert db_connection.InterfaceError is InterfaceError, "Connection.InterfaceError should be the InterfaceError class"
    assert db_connection.DatabaseError is DatabaseError, "Connection.DatabaseError should be the DatabaseError class"
    assert db_connection.DataError is DataError, "Connection.DataError should be the DataError class"
    assert db_connection.OperationalError is OperationalError, "Connection.OperationalError should be the OperationalError class"
    assert db_connection.IntegrityError is IntegrityError, "Connection.IntegrityError should be the IntegrityError class"
    assert db_connection.InternalError is InternalError, "Connection.InternalError should be the InternalError class"
    assert db_connection.ProgrammingError is ProgrammingError, "Connection.ProgrammingError should be the ProgrammingError class"
    assert db_connection.NotSupportedError is NotSupportedError, "Connection.NotSupportedError should be the NotSupportedError class"

def test_connection_exception_inheritance(db_connection):
    """Test that exception classes have correct inheritance hierarchy"""
    # Test inheritance hierarchy according to DB-API 2.0
    
    # All exceptions inherit from Error (except Warning)
    assert issubclass(db_connection.InterfaceError, db_connection.Error), "InterfaceError should inherit from Error"
    assert issubclass(db_connection.DatabaseError, db_connection.Error), "DatabaseError should inherit from Error"
    
    # Database exceptions inherit from DatabaseError
    assert issubclass(db_connection.DataError, db_connection.DatabaseError), "DataError should inherit from DatabaseError"
    assert issubclass(db_connection.OperationalError, db_connection.DatabaseError), "OperationalError should inherit from DatabaseError"
    assert issubclass(db_connection.IntegrityError, db_connection.DatabaseError), "IntegrityError should inherit from DatabaseError"
    assert issubclass(db_connection.InternalError, db_connection.DatabaseError), "InternalError should inherit from DatabaseError"
    assert issubclass(db_connection.ProgrammingError, db_connection.DatabaseError), "ProgrammingError should inherit from DatabaseError"
    assert issubclass(db_connection.NotSupportedError, db_connection.DatabaseError), "NotSupportedError should inherit from DatabaseError"

def test_connection_exception_instantiation(db_connection):
    """Test that exception classes can be instantiated from Connection attributes"""
    # Test that we can create instances of exceptions using connection attributes
    warning = db_connection.Warning("Test warning", "DDBC warning")
    assert isinstance(warning, db_connection.Warning), "Should be able to create Warning instance"
    assert "Test warning" in str(warning), "Warning should contain driver error message"
    
    error = db_connection.Error("Test error", "DDBC error")
    assert isinstance(error, db_connection.Error), "Should be able to create Error instance"
    assert "Test error" in str(error), "Error should contain driver error message"
    
    interface_error = db_connection.InterfaceError("Interface error", "DDBC interface error")
    assert isinstance(interface_error, db_connection.InterfaceError), "Should be able to create InterfaceError instance"
    assert "Interface error" in str(interface_error), "InterfaceError should contain driver error message"
    
    db_error = db_connection.DatabaseError("Database error", "DDBC database error")
    assert isinstance(db_error, db_connection.DatabaseError), "Should be able to create DatabaseError instance"
    assert "Database error" in str(db_error), "DatabaseError should contain driver error message"

def test_connection_exception_catching_with_connection_attributes(db_connection):
    """Test that we can catch exceptions using Connection attributes in multi-connection scenarios"""
    cursor = db_connection.cursor()
    
    try:
        # Test catching InterfaceError using connection attribute
        cursor.close()
        cursor.execute("SELECT 1")  # Should raise InterfaceError on closed cursor
        pytest.fail("Should have raised an exception")
    except db_connection.ProgrammingError as e:
        assert "closed" in str(e).lower(), "Error message should mention closed cursor"
    except Exception as e:
        pytest.fail(f"Should have caught InterfaceError, but got {type(e).__name__}: {e}")

def test_connection_exception_error_handling_example(db_connection):
    """Test real-world error handling example using Connection exception attributes"""
    cursor = db_connection.cursor()
    
    try:
        # Try to create a table with invalid syntax (should raise ProgrammingError)
        cursor.execute("CREATE INVALID TABLE syntax_error")
        pytest.fail("Should have raised ProgrammingError")
    except db_connection.ProgrammingError as e:
        # This is the expected exception for syntax errors
        assert "syntax" in str(e).lower() or "incorrect" in str(e).lower() or "near" in str(e).lower(), "Should be a syntax-related error"
    except db_connection.DatabaseError as e:
        # ProgrammingError inherits from DatabaseError, so this might catch it too
        # This is acceptable according to DB-API 2.0
        pass
    except Exception as e:
        pytest.fail(f"Expected ProgrammingError or DatabaseError, got {type(e).__name__}: {e}")

def test_connection_exception_multi_connection_scenario(conn_str):
    """Test exception handling in multi-connection environment"""
    # Create two separate connections
    conn1 = connect(conn_str)
    conn2 = connect(conn_str)
    
    try:
        cursor1 = conn1.cursor()
        cursor2 = conn2.cursor()
        
        # Close first connection but try to use its cursor
        conn1.close()
        
        try:
            cursor1.execute("SELECT 1")
            pytest.fail("Should have raised an exception")
        except conn1.ProgrammingError as e:
            # Using conn1.ProgrammingError even though conn1 is closed
            # The exception class attribute should still be accessible
            assert "closed" in str(e).lower(), "Should mention closed cursor"
        except Exception as e:
            pytest.fail(f"Expected ProgrammingError from conn1 attributes, got {type(e).__name__}: {e}")
        
        # Second connection should still work
        cursor2.execute("SELECT 1")
        result = cursor2.fetchone()
        assert result[0] == 1, "Second connection should still work"
        
        # Test using conn2 exception attributes
        try:
            cursor2.execute("SELECT * FROM nonexistent_table_12345")
            pytest.fail("Should have raised an exception")
        except conn2.ProgrammingError as e:
            # Using conn2.ProgrammingError for table not found
            assert "nonexistent_table_12345" in str(e) or "object" in str(e).lower() or "not" in str(e).lower(), "Should mention the missing table"
        except conn2.DatabaseError as e:
            # Acceptable since ProgrammingError inherits from DatabaseError
            pass
        except Exception as e:
            pytest.fail(f"Expected ProgrammingError or DatabaseError from conn2, got {type(e).__name__}: {e}")
            
    finally:
        try:
            if not conn1._closed:
                conn1.close()
        except:
            pass
        try:
            if not conn2._closed:
                conn2.close()
        except:
            pass

def test_connection_exception_attributes_consistency(conn_str):
    """Test that exception attributes are consistent across multiple Connection instances"""
    conn1 = connect(conn_str)
    conn2 = connect(conn_str)
    
    try:
        # Test that the same exception classes are referenced by different connections
        assert conn1.Error is conn2.Error, "All connections should reference the same Error class"
        assert conn1.InterfaceError is conn2.InterfaceError, "All connections should reference the same InterfaceError class"
        assert conn1.DatabaseError is conn2.DatabaseError, "All connections should reference the same DatabaseError class"
        assert conn1.ProgrammingError is conn2.ProgrammingError, "All connections should reference the same ProgrammingError class"
        
        # Test that the classes are the same as module-level imports
        assert conn1.Error is Error, "Connection.Error should be the same as module-level Error"
        assert conn1.InterfaceError is InterfaceError, "Connection.InterfaceError should be the same as module-level InterfaceError"
        assert conn1.DatabaseError is DatabaseError, "Connection.DatabaseError should be the same as module-level DatabaseError"
        
    finally:
        conn1.close()
        conn2.close()

def test_connection_exception_attributes_comprehensive_list():
    """Test that all DB-API 2.0 required exception attributes are present on Connection class"""
    # Test at the class level (before instantiation)
    required_exceptions = [
        'Warning', 'Error', 'InterfaceError', 'DatabaseError',
        'DataError', 'OperationalError', 'IntegrityError', 
        'InternalError', 'ProgrammingError', 'NotSupportedError'
    ]
    
    for exc_name in required_exceptions:
        assert hasattr(Connection, exc_name), f"Connection class should have {exc_name} attribute"
        exc_class = getattr(Connection, exc_name)
        assert isinstance(exc_class, type), f"Connection.{exc_name} should be a class"
        assert issubclass(exc_class, Exception), f"Connection.{exc_name} should be an Exception subclass"

def test_execute_after_connection_close(conn_str):
    """Test that executing queries after connection close raises InterfaceError"""
    # Create a new connection
    connection = connect(conn_str)
    
    # Close the connection
    connection.close()
    
    # Try different methods that should all fail with InterfaceError
    
    # 1. Test direct execute method
    with pytest.raises(InterfaceError) as excinfo:
        connection.execute("SELECT 1")
    assert "closed" in str(excinfo.value).lower(), "Error should mention the connection is closed"
    
    # 2. Test batch_execute method
    with pytest.raises(InterfaceError) as excinfo:
        connection.batch_execute(["SELECT 1"])
    assert "closed" in str(excinfo.value).lower(), "Error should mention the connection is closed"
    
    # 3. Test creating a cursor
    with pytest.raises(InterfaceError) as excinfo:
        cursor = connection.cursor()
    assert "closed" in str(excinfo.value).lower(), "Error should mention the connection is closed"
    
    # 4. Test transaction operations
    with pytest.raises(InterfaceError) as excinfo:
        connection.commit()
    assert "closed" in str(excinfo.value).lower(), "Error should mention the connection is closed"
    
    with pytest.raises(InterfaceError) as excinfo:
        connection.rollback()
    assert "closed" in str(excinfo.value).lower(), "Error should mention the connection is closed"

def test_execute_multiple_simultaneous_cursors(db_connection):
    """Test creating and using many cursors simultaneously through Connection.execute
    
    ⚠️ WARNING: This test has several limitations:
    1. Creates only 20 cursors, which may not fully test production scenarios requiring hundreds
    2. Relies on WeakSet tracking which depends on garbage collection timing and varies between runs
    3. Memory measurement requires the optional 'psutil' package
    4. Creates cursors sequentially rather than truly concurrently
    5. Results may vary based on system resources, SQL Server version, and ODBC driver
    
    The test verifies that:
    - Multiple cursors can be created and used simultaneously
    - Connection tracks created cursors appropriately
    - Connection remains stable after intensive cursor operations
    """
    import gc
    import sys
    
    # Start with a clean connection state
    cursor = db_connection.execute("SELECT 1")
    cursor.fetchall()  # Consume the results
    cursor.close()     # Close the cursor correctly
    
    # Record the initial cursor count in the connection's tracker
    initial_cursor_count = len(db_connection._cursors)
    
    # Get initial memory usage
    gc.collect()  # Force garbage collection to get accurate reading
    initial_memory = 0
    try:
        import psutil
        import os
        process = psutil.Process(os.getpid())
        initial_memory = process.memory_info().rss
    except ImportError:
        print("psutil not installed, memory usage won't be measured")
    
    # Use a smaller number of cursors to avoid overwhelming the connection
    num_cursors = 20  # Reduced from 100
    
    # Create multiple cursors and store them in a list to keep them alive
    cursors = []
    for i in range(num_cursors):
        cursor = db_connection.execute(f"SELECT {i} AS cursor_id")
        # Immediately fetch results but don't close yet to keep cursor alive
        cursor.fetchall()
        cursors.append(cursor)
    
    # Verify the number of tracked cursors increased
    current_cursor_count = len(db_connection._cursors)
    # Use a more flexible assertion that accounts for WeakSet behavior
    assert current_cursor_count > initial_cursor_count, \
        f"Connection should track more cursors after creating {num_cursors} new ones, but count only increased by {current_cursor_count - initial_cursor_count}"
    
    print(f"Created {num_cursors} cursors, tracking shows {current_cursor_count - initial_cursor_count} increase")
    
    # Close all cursors explicitly to clean up
    for cursor in cursors:
        cursor.close()
    
    # Verify connection is still usable
    final_cursor = db_connection.execute("SELECT 'Connection still works' AS status")
    row = final_cursor.fetchone()
    assert row[0] == 'Connection still works', "Connection should remain usable after cursor operations"
    final_cursor.close()
    

# def test_execute_with_large_parameters(db_connection):
#     """Test executing queries with very large parameter sets
    
#     ⚠️ WARNING: This test has several limitations:
#     1. Limited by 8192-byte parameter size restriction from the ODBC driver
#     2. Cannot test truly large parameters (e.g., BLOBs >1MB)
#     3. Works around the ~2100 parameter limit by batching, not testing true limits
#     4. No streaming parameter support is tested
#     5. Only tests with 10,000 rows, which is small compared to production scenarios
#     6. Performance measurements are affected by system load and environment
    
#     The test verifies:
#     - Handling of a large number of parameters in batch inserts
#     - Working with parameters near but under the size limit
#     - Processing large result sets
#     """
    
#     # Test with a temporary table for large data
#     cursor = db_connection.execute("""
#     DROP TABLE IF EXISTS #large_params_test;
#     CREATE TABLE #large_params_test (
#         id INT,
#         large_text NVARCHAR(MAX),
#         large_binary VARBINARY(MAX)
#     )
#     """)
#     cursor.close()
    
#     try:
#         # Test 1: Large number of parameters in a batch insert
#         start_time = time.time()
        
#         # Create a large batch but split into smaller chunks to avoid parameter limits
#         # ODBC has limits (~2100 parameters), so use 500 rows per batch (1500 parameters)
#         total_rows = 1000
#         batch_size = 500  # Reduced from 1000 to avoid parameter limits
#         total_inserts = 0
        
#         for batch_start in range(0, total_rows, batch_size):
#             batch_end = min(batch_start + batch_size, total_rows)
#             large_inserts = []
#             params = []
            
#             # Build a parameterized query with multiple value sets for this batch
#             for i in range(batch_start, batch_end):
#                 large_inserts.append("(?, ?, ?)")
#                 params.extend([i, f"Text{i}", bytes([i % 256] * 100)])  # 100 bytes per row
            
#             # Execute this batch
#             sql = f"INSERT INTO #large_params_test VALUES {', '.join(large_inserts)}"
#             cursor = db_connection.execute(sql, *params)
#             cursor.close()
#             total_inserts += batch_end - batch_start
        
#         # Verify correct number of rows inserted
#         cursor = db_connection.execute("SELECT COUNT(*) FROM #large_params_test")
#         count = cursor.fetchone()[0]
#         cursor.close()
#         assert count == total_rows, f"Expected {total_rows} rows, got {count}"
        
#         batch_time = time.time() - start_time
#         print(f"Large batch insert ({total_rows} rows in chunks of {batch_size}) completed in {batch_time:.2f} seconds")
        
#         # Test 2: Single row with parameter values under the 8192 byte limit
#         cursor = db_connection.execute("TRUNCATE TABLE #large_params_test")
#         cursor.close()
        
#         # Create smaller text parameter to stay well under 8KB limit
#         large_text = "Large text content " * 100  # ~2KB text (well under 8KB limit)
        
#         # Create smaller binary parameter to stay well under 8KB limit
#         large_binary = bytes([x % 256 for x in range(2 * 1024)])  # 2KB binary data
        
#         start_time = time.time()
        
#         # Insert the large parameters using connection.execute()
#         cursor = db_connection.execute(
#             "INSERT INTO #large_params_test VALUES (?, ?, ?)",
#             1, large_text, large_binary
#         )
#         cursor.close()
        
#         # Verify the data was inserted correctly
#         cursor = db_connection.execute("SELECT id, LEN(large_text), DATALENGTH(large_binary) FROM #large_params_test")
#         row = cursor.fetchone()
#         cursor.close()
        
#         assert row is not None, "No row returned after inserting large parameters"
#         assert row[0] == 1, "Wrong ID returned"
#         assert row[1] > 1000, f"Text length too small: {row[1]}"
#         assert row[2] == 2 * 1024, f"Binary length wrong: {row[2]}"
        
#         large_param_time = time.time() - start_time
#         print(f"Large parameter insert (text: {row[1]} chars, binary: {row[2]} bytes) completed in {large_param_time:.2f} seconds")
        
#         # Test 3: Execute with a large result set
#         cursor = db_connection.execute("TRUNCATE TABLE #large_params_test")
#         cursor.close()
        
#         # Insert rows in smaller batches to avoid parameter limits
#         rows_per_batch = 1000
#         total_rows = 10000
        
#         for batch_start in range(0, total_rows, rows_per_batch):
#             batch_end = min(batch_start + rows_per_batch, total_rows)
#             values = ", ".join([f"({i}, 'Small Text {i}', NULL)" for i in range(batch_start, batch_end)])
#             cursor = db_connection.execute(f"INSERT INTO #large_params_test (id, large_text, large_binary) VALUES {values}")
#             cursor.close()
        
#         start_time = time.time()
        
#         # Fetch all rows to test large result set handling
#         cursor = db_connection.execute("SELECT id, large_text FROM #large_params_test ORDER BY id")
#         rows = cursor.fetchall()
#         cursor.close()
        
#         assert len(rows) == 10000, f"Expected 10000 rows in result set, got {len(rows)}"
#         assert rows[0][0] == 0, "First row has incorrect ID"
#         assert rows[9999][0] == 9999, "Last row has incorrect ID"
        
#         result_time = time.time() - start_time
#         print(f"Large result set (10,000 rows) fetched in {result_time:.2f} seconds")
        
#     finally:
#         # Clean up
#         cursor = db_connection.execute("DROP TABLE IF EXISTS #large_params_test")
#         cursor.close()

def test_connection_execute_cursor_lifecycle(db_connection):
    """Test that cursors from execute() are properly managed throughout their lifecycle"""
    import gc
    import weakref
    import sys
    
    # Clear any existing cursors and force garbage collection
    for cursor in list(db_connection._cursors):
        try:
            cursor.close()
        except Exception:
            pass
    gc.collect()
    
    # Verify we start with a clean state
    initial_cursor_count = len(db_connection._cursors)
    
    # 1. Test that a cursor is added to tracking when created
    cursor1 = db_connection.execute("SELECT 1 AS test")
    cursor1.fetchall()  # Consume results
    
    # Verify cursor was added to tracking
    assert len(db_connection._cursors) == initial_cursor_count + 1, "Cursor should be added to connection tracking"
    assert cursor1 in db_connection._cursors, "Created cursor should be in the connection's tracking set"
    
    # 2. Test that a cursor is removed when explicitly closed
    cursor_id = id(cursor1)  # Remember the cursor's ID for later verification
    cursor1.close()
    
    # Force garbage collection to ensure WeakSet is updated
    gc.collect()
    
    # Verify cursor was removed from tracking
    remaining_cursor_ids = [id(c) for c in db_connection._cursors]
    assert cursor_id not in remaining_cursor_ids, "Closed cursor should be removed from connection tracking"
    
    # 3. Test that a cursor is tracked but then removed when it goes out of scope
    # Note: We'll create a cursor and verify it's tracked BEFORE leaving the scope
    temp_cursor = db_connection.execute("SELECT 2 AS test")
    temp_cursor.fetchall()  # Consume results
    
    # Get a weak reference to the cursor for checking collection later
    cursor_ref = weakref.ref(temp_cursor)
    
    # Verify cursor is tracked immediately after creation
    assert len(db_connection._cursors) > initial_cursor_count, "New cursor should be tracked immediately"
    assert temp_cursor in db_connection._cursors, "New cursor should be in the connection's tracking set"
    
    # Now remove our reference to allow garbage collection
    temp_cursor = None
    
    # Force garbage collection multiple times to ensure the cursor is collected
    for _ in range(3):
        gc.collect()
    
    # Verify cursor was eventually removed from tracking after collection
    assert cursor_ref() is None, "Cursor should be garbage collected after going out of scope"
    assert len(db_connection._cursors) == initial_cursor_count, \
        "All created cursors should be removed from tracking after collection"
    
    # 4. Verify that many cursors can be created and properly cleaned up
    cursors = []
    for i in range(10):
        cursors.append(db_connection.execute(f"SELECT {i} AS test"))
        cursors[-1].fetchall()  # Consume results
    
    assert len(db_connection._cursors) == initial_cursor_count + 10, \
        "All 10 cursors should be tracked by the connection"
    
    # Close half of them explicitly
    for i in range(5):
        cursors[i].close()
    
    # Remove references to the other half so they can be garbage collected
    for i in range(5, 10):
        cursors[i] = None
    
    # Force garbage collection
    gc.collect()
    gc.collect()  # Sometimes one collection isn't enough with WeakRefs
    
    # Verify all cursors are eventually removed from tracking
    assert len(db_connection._cursors) <= initial_cursor_count + 5, \
        "Explicitly closed cursors should be removed from tracking immediately"
    
    # Clean up any remaining cursors to leave the connection in a good state
    for cursor in list(db_connection._cursors):
        try:
            cursor.close()
        except Exception:
            pass

def test_batch_execute_basic(db_connection):
    """Test the basic functionality of batch_execute method
    
    ⚠️ WARNING: This test has several limitations:
    1. Results must be fully consumed between statements to avoid "Connection is busy" errors
    2. The ODBC driver imposes limits on concurrent statement execution
    3. Performance may vary based on network conditions and server load
    4. Not all statement types may be compatible with batch execution
    5. Error handling may be implementation-specific across ODBC drivers
    
    The test verifies:
    - Multiple statements can be executed in sequence
    - Results are correctly returned for each statement
    - The cursor remains usable after batch completion
    """
    # Create a list of statements to execute
    statements = [
        "SELECT 1 AS value",
        "SELECT 'test' AS string_value",
        "SELECT GETDATE() AS date_value"
    ]
    
    # Execute the batch
    results, cursor = db_connection.batch_execute(statements)
    
    # Verify we got the right number of results
    assert len(results) == 3, f"Expected 3 results, got {len(results)}"
    
    # Check each result
    assert len(results[0]) == 1, "Expected 1 row in first result"
    assert results[0][0][0] == 1, "First result should be 1"
    
    assert len(results[1]) == 1, "Expected 1 row in second result"
    assert results[1][0][0] == 'test', "Second result should be 'test'"
    
    assert len(results[2]) == 1, "Expected 1 row in third result"
    assert isinstance(results[2][0][0], (str, datetime)), "Third result should be a date"
    
    # Cursor should be usable after batch execution
    cursor.execute("SELECT 2 AS another_value")
    row = cursor.fetchone()
    assert row[0] == 2, "Cursor should be usable after batch execution"
    
    # Clean up
    cursor.close()

def test_batch_execute_with_parameters(db_connection):
    """Test batch_execute with different parameter types"""
    statements = [
        "SELECT ? AS int_param",
        "SELECT ? AS float_param",
        "SELECT ? AS string_param",
        "SELECT ? AS binary_param",
        "SELECT ? AS bool_param",
        "SELECT ? AS null_param"
    ]
    
    params = [
        [123],
        [3.14159],
        ["test string"],
        [bytearray(b'binary data')],
        [True],
        [None]
    ]
    
    results, cursor = db_connection.batch_execute(statements, params)
    
    # Verify each parameter was correctly applied
    assert results[0][0][0] == 123, "Integer parameter not handled correctly"
    assert abs(results[1][0][0] - 3.14159) < 0.00001, "Float parameter not handled correctly"
    assert results[2][0][0] == "test string", "String parameter not handled correctly"
    assert results[3][0][0] == bytearray(b'binary data'), "Binary parameter not handled correctly"
    assert results[4][0][0] == True, "Boolean parameter not handled correctly"
    assert results[5][0][0] is None, "NULL parameter not handled correctly"
    
    cursor.close()

def test_batch_execute_dml_statements(db_connection):
    """Test batch_execute with DML statements (INSERT, UPDATE, DELETE)

    ⚠️ WARNING: This test has several limitations:
    1. Transaction isolation levels may affect behavior in production environments
    2. Large batch operations may encounter size or timeout limits not tested here
    3. Error handling during partial batch completion needs careful consideration
    4. Results must be fully consumed between statements to avoid "Connection is busy" errors
    5. Server-side performance characteristics aren't fully tested
    
    The test verifies:
    - DML statements work correctly in a batch context
    - Row counts are properly returned for modification operations
    - Results from SELECT statements following DML are accessible
    """
    cursor = db_connection.cursor()
    drop_table_if_exists(cursor, "#batch_test")
    
    try:
        # Create a test table
        cursor.execute("CREATE TABLE #batch_test (id INT, value VARCHAR(50))")
        
        statements = [
            "INSERT INTO #batch_test VALUES (?, ?)",
            "INSERT INTO #batch_test VALUES (?, ?)",
            "UPDATE #batch_test SET value = ? WHERE id = ?",
            "DELETE FROM #batch_test WHERE id = ?",
            "SELECT * FROM #batch_test ORDER BY id"
        ]
        
        params = [
            [1, "value1"],
            [2, "value2"],
            ["updated", 1],
            [2],
            None
        ]
        
        results, batch_cursor = db_connection.batch_execute(statements, params)
        
        # Check row counts for DML statements
        assert results[0] == 1, "First INSERT should affect 1 row"
        assert results[1] == 1, "Second INSERT should affect 1 row"
        assert results[2] == 1, "UPDATE should affect 1 row"
        assert results[3] == 1, "DELETE should affect 1 row"
        
        # Check final SELECT result
        assert len(results[4]) == 1, "Should have 1 row after operations"
        assert results[4][0][0] == 1, "Remaining row should have id=1"
        assert results[4][0][1] == "updated", "Value should be updated"
        
        batch_cursor.close()
    finally:
        cursor.execute("DROP TABLE IF EXISTS #batch_test")
        cursor.close()

def test_batch_execute_reuse_cursor(db_connection):
    """Test batch_execute with cursor reuse"""
    # Create a cursor to reuse
    cursor = db_connection.cursor()
    
    # Execute a statement to set up cursor state
    cursor.execute("SELECT 'before batch' AS initial_state")
    initial_result = cursor.fetchall()
    assert initial_result[0][0] == 'before batch', "Initial cursor state incorrect"
    
    # Use the cursor in batch_execute
    statements = [
        "SELECT 'during batch' AS batch_state"
    ]
    
    results, returned_cursor = db_connection.batch_execute(statements, reuse_cursor=cursor)
    
    # Verify we got the same cursor back
    assert returned_cursor is cursor, "Batch should return the same cursor object"
    
    # Verify the result
    assert results[0][0][0] == 'during batch', "Batch result incorrect"
    
    # Verify cursor is still usable
    cursor.execute("SELECT 'after batch' AS final_state")
    final_result = cursor.fetchall()
    assert final_result[0][0] == 'after batch', "Cursor should remain usable after batch"
    
    cursor.close()

def test_batch_execute_auto_close(db_connection):
    """Test auto_close parameter in batch_execute"""
    statements = ["SELECT 1"]
    
    # Test with auto_close=True
    results, cursor = db_connection.batch_execute(statements, auto_close=True)
    
    # Cursor should be closed
    with pytest.raises(Exception):
        cursor.execute("SELECT 2")  # Should fail because cursor is closed
    
    # Test with auto_close=False (default)
    results, cursor = db_connection.batch_execute(statements)
    
    # Cursor should still be usable
    cursor.execute("SELECT 2")
    assert cursor.fetchone()[0] == 2, "Cursor should be usable when auto_close=False"
    
    cursor.close()

def test_batch_execute_transaction(db_connection):
    """Test batch_execute within a transaction

    ⚠️ WARNING: This test has several limitations:
    1. Temporary table behavior with transactions varies between SQL Server versions
    2. Global temporary tables (##) must be used rather than local temporary tables (#)
    3. Explicit commits and rollbacks are required - no auto-transaction management
    4. Transaction isolation levels aren't tested
    5. Distributed transactions aren't tested
    6. Error recovery during partial transaction completion isn't fully tested
    
    The test verifies:
    - Batch operations work within explicit transactions
    - Rollback correctly undoes all changes in the batch
    - Commit correctly persists all changes in the batch
    """
    if db_connection.autocommit:
        db_connection.autocommit = False
    
    cursor = db_connection.cursor()
    
    # Important: Use ## (global temp table) instead of # (local temp table)
    # Global temp tables are more reliable across transactions
    drop_table_if_exists(cursor, "##batch_transaction_test")
    
    try:
        # Create a test table outside the implicit transaction
        cursor.execute("CREATE TABLE ##batch_transaction_test (id INT, value VARCHAR(50))")
        db_connection.commit()  # Commit the table creation
        
        # Execute a batch of statements
        statements = [
            "INSERT INTO ##batch_transaction_test VALUES (1, 'value1')",
            "INSERT INTO ##batch_transaction_test VALUES (2, 'value2')",
            "SELECT COUNT(*) FROM ##batch_transaction_test"
        ]
        
        results, batch_cursor = db_connection.batch_execute(statements)
        
        # Verify the SELECT result shows both rows
        assert results[2][0][0] == 2, "Should have 2 rows before rollback"
        
        # Rollback the transaction
        db_connection.rollback()
        
        # Execute another statement to check if rollback worked
        cursor.execute("SELECT COUNT(*) FROM ##batch_transaction_test")
        count = cursor.fetchone()[0]
        assert count == 0, "Rollback should remove all inserted rows"
        
        # Try again with commit
        results, batch_cursor = db_connection.batch_execute(statements)
        db_connection.commit()
        
        # Verify data persists after commit
        cursor.execute("SELECT COUNT(*) FROM ##batch_transaction_test")
        count = cursor.fetchone()[0]
        assert count == 2, "Data should persist after commit"
        
        batch_cursor.close()
    finally:
        # Clean up - always try to drop the table
        try:
            cursor.execute("DROP TABLE ##batch_transaction_test")
            db_connection.commit()
        except Exception as e:
            print(f"Error dropping test table: {e}")
        cursor.close()

def test_batch_execute_error_handling(db_connection):
    """Test error handling in batch_execute"""
    statements = [
        "SELECT 1",
        "SELECT * FROM nonexistent_table",  # This will fail
        "SELECT 3"
    ]
    
    # Execution should fail on the second statement
    with pytest.raises(Exception) as excinfo:
        db_connection.batch_execute(statements)
    
    # Verify error message contains something about the nonexistent table
    assert "nonexistent_table" in str(excinfo.value).lower(), "Error should mention the problem"
    
    # Test with a cursor that gets auto-closed on error
    cursor = db_connection.cursor()
    
    try:
        db_connection.batch_execute(statements, reuse_cursor=cursor, auto_close=True)
    except Exception:
        # If auto_close works, the cursor should be closed despite the error
        with pytest.raises(Exception):
            cursor.execute("SELECT 1")  # Should fail if cursor is closed
    
    # Test that the connection is still usable after an error
    new_cursor = db_connection.cursor()
    new_cursor.execute("SELECT 1")
    assert new_cursor.fetchone()[0] == 1, "Connection should be usable after batch error"
    new_cursor.close()

def test_batch_execute_input_validation(db_connection):
    """Test input validation in batch_execute"""
    # Test with non-list statements
    with pytest.raises(TypeError):
        db_connection.batch_execute("SELECT 1")
    
    # Test with non-list params
    with pytest.raises(TypeError):
        db_connection.batch_execute(["SELECT 1"], "param")
    
    # Test with mismatched statements and params lengths
    with pytest.raises(ValueError):
        db_connection.batch_execute(["SELECT 1", "SELECT 2"], [[1]])
    
    # Test with empty statements list
    results, cursor = db_connection.batch_execute([])
    assert results == [], "Empty statements should return empty results"
    cursor.close()

def test_batch_execute_large_batch(db_connection):
    """Test batch_execute with a large number of statements
    
    ⚠️ WARNING: This test has several limitations:
    1. Only tests 50 statements, which may not reveal issues with much larger batches
    2. Each statement is very simple, not testing complex query performance
    3. Memory usage for large result sets isn't thoroughly tested
    4. Results must be fully consumed between statements to avoid "Connection is busy" errors
    5. Driver-specific limitations may exist for maximum batch sizes
    6. Network timeouts during long-running batches aren't tested
    
    The test verifies:
    - The method can handle multiple statements in sequence
    - Results are correctly returned for all statements
    - Memory usage remains reasonable during batch processing
    """
    # Create a batch of 50 statements
    statements = ["SELECT " + str(i) for i in range(50)]
    
    results, cursor = db_connection.batch_execute(statements)
    
    # Verify we got 50 results
    assert len(results) == 50, f"Expected 50 results, got {len(results)}"
    
    # Check a few random results
    assert results[0][0][0] == 0, "First result should be 0"
    assert results[25][0][0] == 25, "Middle result should be 25"
    assert results[49][0][0] == 49, "Last result should be 49"
    
    cursor.close()
def test_connection_execute(db_connection):
    """Test the execute() convenience method for Connection class"""
    # Test basic execution
    cursor = db_connection.execute("SELECT 1 AS test_value")
    result = cursor.fetchone()
    assert result is not None, "Execute failed: No result returned"
    assert result[0] == 1, "Execute failed: Incorrect result"
    
    # Test with parameters
    cursor = db_connection.execute("SELECT ? AS test_value", 42)
    result = cursor.fetchone()
    assert result is not None, "Execute with parameters failed: No result returned"
    assert result[0] == 42, "Execute with parameters failed: Incorrect result"
    
    # Test that cursor is tracked by connection
    assert cursor in db_connection._cursors, "Cursor from execute() not tracked by connection"
    
    # Test with data modification and verify it requires commit
    if not db_connection.autocommit:
        drop_table_if_exists(db_connection.cursor(), "#pytest_test_execute")
        cursor1 = db_connection.execute("CREATE TABLE #pytest_test_execute (id INT, value VARCHAR(50))")
        cursor2 = db_connection.execute("INSERT INTO #pytest_test_execute VALUES (1, 'test_value')")
        cursor3 = db_connection.execute("SELECT * FROM #pytest_test_execute")
        result = cursor3.fetchone()
        assert result is not None, "Execute with table creation failed"
        assert result[0] == 1, "Execute with table creation returned wrong id"
        assert result[1] == 'test_value', "Execute with table creation returned wrong value"
        
        # Clean up
        db_connection.execute("DROP TABLE #pytest_test_execute")
        db_connection.commit()

def test_connection_execute_error_handling(db_connection):
    """Test that execute() properly handles SQL errors"""
    with pytest.raises(Exception):
        db_connection.execute("SELECT * FROM nonexistent_table")
        
def test_connection_execute_empty_result(db_connection):
    """Test execute() with a query that returns no rows"""
    cursor = db_connection.execute("SELECT * FROM sys.tables WHERE name = 'nonexistent_table_name'")
    result = cursor.fetchone()
    assert result is None, "Query should return no results"
    
    # Test empty result with fetchall
    rows = cursor.fetchall()
    assert len(rows) == 0, "fetchall should return empty list for empty result set"

def test_connection_execute_different_parameter_types(db_connection):
    """Test execute() with different parameter data types"""
    # Test with different data types
    params = [
        1234,                      # Integer
        3.14159,                   # Float
        "test string",             # String
        bytearray(b'binary data'), # Binary data
        True,                      # Boolean
        None                       # NULL
    ]
    
    for param in params:
        cursor = db_connection.execute("SELECT ? AS value", param)
        result = cursor.fetchone()
        if param is None:
            assert result[0] is None, "NULL parameter not handled correctly"
        else:
            assert result[0] == param, f"Parameter {param} of type {type(param)} not handled correctly"

def test_connection_execute_with_transaction(db_connection):
    """Test execute() in the context of explicit transactions"""
    if db_connection.autocommit:
        db_connection.autocommit = False
    
    cursor1 = db_connection.cursor()
    drop_table_if_exists(cursor1, "#pytest_test_execute_transaction")
    
    try:
        # Create table and insert data
        db_connection.execute("CREATE TABLE #pytest_test_execute_transaction (id INT, value VARCHAR(50))")
        db_connection.execute("INSERT INTO #pytest_test_execute_transaction VALUES (1, 'before rollback')")
        
        # Check data is there
        cursor = db_connection.execute("SELECT * FROM #pytest_test_execute_transaction")
        result = cursor.fetchone()
        assert result is not None, "Data should be visible within transaction"
        assert result[1] == 'before rollback', "Incorrect data in transaction"
        
        # Rollback and verify data is gone
        db_connection.rollback()
        
        # Need to recreate table since it was rolled back
        db_connection.execute("CREATE TABLE #pytest_test_execute_transaction (id INT, value VARCHAR(50))")
        db_connection.execute("INSERT INTO #pytest_test_execute_transaction VALUES (2, 'after rollback')")
        
        cursor = db_connection.execute("SELECT * FROM #pytest_test_execute_transaction")
        result = cursor.fetchone()
        assert result is not None, "Data should be visible after new insert"
        assert result[0] == 2, "Should see the new data after rollback"
        assert result[1] == 'after rollback', "Incorrect data after rollback"
        
        # Commit and verify data persists
        db_connection.commit()
    finally:
        # Clean up
        try:
            db_connection.execute("DROP TABLE #pytest_test_execute_transaction")
            db_connection.commit()
        except Exception:
            pass

def test_connection_execute_vs_cursor_execute(db_connection):
    """Compare behavior of connection.execute() vs cursor.execute()"""
    # Connection.execute creates a new cursor each time
    cursor1 = db_connection.execute("SELECT 1 AS first_query")
    # Consume the results from cursor1 before creating cursor2
    result1 = cursor1.fetchall()
    assert result1[0][0] == 1, "First cursor should have result from first query"
    
    # Now it's safe to create a second cursor
    cursor2 = db_connection.execute("SELECT 2 AS second_query")
    result2 = cursor2.fetchall()
    assert result2[0][0] == 2, "Second cursor should have result from second query"
    
    # These should be different cursor objects
    assert cursor1 != cursor2, "Connection.execute should create a new cursor each time"
    
    # Now compare with reusing the same cursor
    cursor3 = db_connection.cursor()
    cursor3.execute("SELECT 3 AS third_query")
    result3 = cursor3.fetchone()
    assert result3[0] == 3, "Direct cursor execution failed"
    
    # Reuse the same cursor
    cursor3.execute("SELECT 4 AS fourth_query")
    result4 = cursor3.fetchone()
    assert result4[0] == 4, "Reused cursor should have new results"
    
    # The previous results should no longer be accessible
    cursor3.execute("SELECT 3 AS third_query_again")
    result5 = cursor3.fetchone()
    assert result5[0] == 3, "Cursor reexecution should work"

def test_connection_execute_many_parameters(db_connection):
    """Test execute() with many parameters"""
    # First make sure no active results are pending
    # by using a fresh cursor and fetching all results
    cursor = db_connection.cursor()
    cursor.execute("SELECT 1")
    cursor.fetchall()
    
    # Create a query with 10 parameters
    params = list(range(1, 11))
    query = "SELECT " + ", ".join(["?" for _ in params]) + " AS many_params"
    
    # Now execute with many parameters
    cursor = db_connection.execute(query, *params)
    result = cursor.fetchall()  # Use fetchall to consume all results
    
    # Verify all parameters were correctly passed
    for i, value in enumerate(params):
        assert result[0][i] == value, f"Parameter at position {i} not correctly passed"

def test_add_output_converter(db_connection):
    """Test adding an output converter"""
    # Add a converter
    sql_wvarchar = ConstantsDDBC.SQL_WVARCHAR.value
    db_connection.add_output_converter(sql_wvarchar, custom_string_converter)
    
    # Verify it was added correctly
    assert hasattr(db_connection, '_output_converters')
    assert sql_wvarchar in db_connection._output_converters
    assert db_connection._output_converters[sql_wvarchar] == custom_string_converter
    
    # Clean up
    db_connection.clear_output_converters()

def test_get_output_converter(db_connection):
    """Test getting an output converter"""
    sql_wvarchar = ConstantsDDBC.SQL_WVARCHAR.value
    
    # Initial state - no converter
    assert db_connection.get_output_converter(sql_wvarchar) is None
    
    # Add a converter
    db_connection.add_output_converter(sql_wvarchar, custom_string_converter)
    
    # Get the converter
    converter = db_connection.get_output_converter(sql_wvarchar)
    assert converter == custom_string_converter
    
    # Get a non-existent converter
    assert db_connection.get_output_converter(999) is None
    
    # Clean up
    db_connection.clear_output_converters()

def test_remove_output_converter(db_connection):
    """Test removing an output converter"""
    sql_wvarchar = ConstantsDDBC.SQL_WVARCHAR.value
    
    # Add a converter
    db_connection.add_output_converter(sql_wvarchar, custom_string_converter)
    assert db_connection.get_output_converter(sql_wvarchar) is not None
    
    # Remove the converter
    db_connection.remove_output_converter(sql_wvarchar)
    assert db_connection.get_output_converter(sql_wvarchar) is None
    
    # Remove a non-existent converter (should not raise)
    db_connection.remove_output_converter(999)

def test_clear_output_converters(db_connection):
    """Test clearing all output converters"""
    sql_wvarchar = ConstantsDDBC.SQL_WVARCHAR.value
    sql_timestamp_offset = ConstantsDDBC.SQL_TIMESTAMPOFFSET.value
    
    # Add multiple converters
    db_connection.add_output_converter(sql_wvarchar, custom_string_converter)
    db_connection.add_output_converter(sql_timestamp_offset, handle_datetimeoffset)
    
    # Verify converters were added
    assert db_connection.get_output_converter(sql_wvarchar) is not None
    assert db_connection.get_output_converter(sql_timestamp_offset) is not None
    
    # Clear all converters
    db_connection.clear_output_converters()
    
    # Verify all converters were removed
    assert db_connection.get_output_converter(sql_wvarchar) is None
    assert db_connection.get_output_converter(sql_timestamp_offset) is None

def test_converter_integration(db_connection):
    """
    Test that converters work during fetching.
    
    This test verifies that output converters work at the Python level
    without requiring native driver support.
    """
    cursor = db_connection.cursor()
    sql_wvarchar = ConstantsDDBC.SQL_WVARCHAR.value
    
    # Test with string converter
    db_connection.add_output_converter(sql_wvarchar, custom_string_converter)
    
    # Test a simple string query
    cursor.execute("SELECT N'test string' AS test_col")
    row = cursor.fetchone()
    
    # Check if the type matches what we expect for SQL_WVARCHAR
    # For Cursor.description, the second element is the type code
    column_type = cursor.description[0][1]
    
    # If the cursor description has SQL_WVARCHAR as the type code,
    # then our converter should be applied
    if column_type == sql_wvarchar:
        assert row[0].startswith("CONVERTED:"), "Output converter not applied"
    else:
        # If the type code is different, adjust the test or the converter
        print(f"Column type is {column_type}, not {sql_wvarchar}")
        # Add converter for the actual type used
        db_connection.clear_output_converters()
        db_connection.add_output_converter(column_type, custom_string_converter)
        
        # Re-execute the query
        cursor.execute("SELECT N'test string' AS test_col")
        row = cursor.fetchone()
        assert row[0].startswith("CONVERTED:"), "Output converter not applied"
    
    # Clean up
    db_connection.clear_output_converters()

def test_output_converter_with_null_values(db_connection):
    """Test that output converters handle NULL values correctly"""
    cursor = db_connection.cursor()
    sql_wvarchar = ConstantsDDBC.SQL_WVARCHAR.value
    
    # Add converter for string type
    db_connection.add_output_converter(sql_wvarchar, custom_string_converter)
    
    # Execute a query with NULL values
    cursor.execute("SELECT CAST(NULL AS NVARCHAR(50)) AS null_col")
    value = cursor.fetchone()[0]
    
    # NULL values should remain None regardless of converter
    assert value is None
    
    # Clean up
    db_connection.clear_output_converters()

def test_chaining_output_converters(db_connection):
    """Test that output converters can be chained (replaced)"""
    sql_wvarchar = ConstantsDDBC.SQL_WVARCHAR.value
    
    # Define a second converter
    def another_string_converter(value):
        if value is None:
            return None
        return "ANOTHER: " + value.decode('utf-16-le')
    
    # Add first converter
    db_connection.add_output_converter(sql_wvarchar, custom_string_converter)
    
    # Verify first converter is registered
    assert db_connection.get_output_converter(sql_wvarchar) == custom_string_converter
    
    # Replace with second converter
    db_connection.add_output_converter(sql_wvarchar, another_string_converter)
    
    # Verify second converter replaced the first
    assert db_connection.get_output_converter(sql_wvarchar) == another_string_converter
    
    # Clean up
    db_connection.clear_output_converters()

def test_temporary_converter_replacement(db_connection):
    """Test temporarily replacing a converter and then restoring it"""
    sql_wvarchar = ConstantsDDBC.SQL_WVARCHAR.value
    
    # Add a converter
    db_connection.add_output_converter(sql_wvarchar, custom_string_converter)
    
    # Save original converter
    original_converter = db_connection.get_output_converter(sql_wvarchar)
    
    # Define a temporary converter
    def temp_converter(value):
        if value is None:
            return None
        return "TEMP: " + value.decode('utf-16-le')
    
    # Replace with temporary converter
    db_connection.add_output_converter(sql_wvarchar, temp_converter)
    
    # Verify temporary converter is in use
    assert db_connection.get_output_converter(sql_wvarchar) == temp_converter
    
    # Restore original converter
    db_connection.add_output_converter(sql_wvarchar, original_converter)
    
    # Verify original converter is restored
    assert db_connection.get_output_converter(sql_wvarchar) == original_converter
    
    # Clean up
    db_connection.clear_output_converters()

def test_multiple_output_converters(db_connection):
    """Test that multiple output converters can work together"""
    cursor = db_connection.cursor()
    
    # Execute a query to get the actual type codes used
    cursor.execute("SELECT CAST(42 AS INT) as int_col, N'test' as str_col")
    int_type = cursor.description[0][1]  # Type code for integer column
    str_type = cursor.description[1][1]  # Type code for string column
    
    # Add converter for string type
    db_connection.add_output_converter(str_type, custom_string_converter)
    
    # Add converter for integer type
    def int_converter(value):
        if value is None:
            return None
        # Convert from bytes to int and multiply by 2
        if isinstance(value, bytes):
            return int.from_bytes(value, byteorder='little') * 2
        elif isinstance(value, int):
            return value * 2
        return value
    
    db_connection.add_output_converter(int_type, int_converter)
    
    # Test query with both types
    cursor.execute("SELECT CAST(42 AS INT) as int_col, N'test' as str_col")
    row = cursor.fetchone()
    
    # Verify converters worked
    assert row[0] == 84, f"Integer converter failed, got {row[0]} instead of 84"
    assert isinstance(row[1], str) and "CONVERTED:" in row[1], f"String converter failed, got {row[1]}"
    
    # Clean up
    db_connection.clear_output_converters()

def test_output_converter_exception_handling(db_connection):
    """Test that exceptions in output converters are properly handled"""
    cursor = db_connection.cursor()
    
    # First determine the actual type code for NVARCHAR
    cursor.execute("SELECT N'test string' AS test_col")
    str_type = cursor.description[0][1]
    
    # Define a converter that will raise an exception
    def faulty_converter(value):
        if value is None:
            return None
        # Intentionally raise an exception with potentially sensitive info
        # This simulates a bug in a custom converter
        raise ValueError(f"Converter error with sensitive data: {value!r}")
    
    # Add the faulty converter
    db_connection.add_output_converter(str_type, faulty_converter)
    
    try:
        # Execute a query that will trigger the converter
        cursor.execute("SELECT N'test string' AS test_col")
        
        # Attempt to fetch data, which should trigger the converter
        row = cursor.fetchone()
        
        # The implementation could handle this in different ways:
        # 1. Fall back to returning the unconverted value
        # 2. Return None for the problematic column
        # 3. Raise a sanitized exception
        
        # If we got here, the exception was caught and handled internally
        assert row is not None, "Row should still be returned despite converter error"
        assert row[0] is not None, "Column value shouldn't be None despite converter error"
        
        # Verify we can continue using the connection
        cursor.execute("SELECT 1 AS test")
        assert cursor.fetchone()[0] == 1, "Connection should still be usable"
        
    except Exception as e:
        # If an exception is raised, ensure it doesn't contain the sensitive info
        error_str = str(e)
        assert "sensitive data" not in error_str, f"Exception leaked sensitive data: {error_str}"
        assert not isinstance(e, ValueError), "Original exception type should not be exposed"
        
        # Verify we can continue using the connection after the error
        cursor.execute("SELECT 1 AS test")
        assert cursor.fetchone()[0] == 1, "Connection should still be usable after converter error"
    
    finally:
        # Clean up
        db_connection.clear_output_converters()

def test_timeout_default(db_connection):
    """Test that the default timeout value is 0 (no timeout)"""
    assert hasattr(db_connection, 'timeout'), "Connection should have a timeout attribute"
    assert db_connection.timeout == 0, "Default timeout should be 0"

def test_timeout_setter(db_connection):
    """Test setting and getting the timeout value"""
    # Set a non-zero timeout
    db_connection.timeout = 30
    assert db_connection.timeout == 30, "Timeout should be set to 30"

    # Test that timeout can be reset to zero
    db_connection.timeout = 0
    assert db_connection.timeout == 0, "Timeout should be reset to 0"

    # Test setting invalid timeout values
    with pytest.raises(ValueError):
        db_connection.timeout = -1

    with pytest.raises(TypeError):
        db_connection.timeout = "30"

    # Reset timeout to default for other tests
    db_connection.timeout = 0

def test_timeout_from_constructor(conn_str):
    """Test setting timeout in the connection constructor"""
    # Create a connection with timeout set
    conn = connect(conn_str, timeout=45)
    try:
        assert conn.timeout == 45, "Timeout should be set to 45 from constructor"

        # Create a cursor and verify it inherits the timeout
        cursor = conn.cursor()
        # Execute a quick query to ensure the timeout doesn't interfere
        cursor.execute("SELECT 1")
        result = cursor.fetchone()
        assert result[0] == 1, "Query execution should succeed with timeout set"
    finally:
        # Clean up
        conn.close()

def test_timeout_long_query(db_connection):
    """Test that a query exceeding the timeout raises an exception if supported by driver"""

    cursor = db_connection.cursor()

    try:
        # First execute a simple query to check if we can run tests
        cursor.execute("SELECT 1")
        cursor.fetchall()
    except Exception as e:
        pytest.skip(f"Skipping timeout test due to connection issue: {e}")

    # Set a short timeout
    original_timeout = db_connection.timeout
    db_connection.timeout = 2  # 2 seconds

    try:
        # Try several different approaches to test timeout
        start_time = time.perf_counter()
        try:
            # Method 1: CPU-intensive query with REPLICATE and large result set
            cpu_intensive_query = """
            WITH numbers AS (
                SELECT TOP 1000000 ROW_NUMBER() OVER (ORDER BY (SELECT NULL)) AS n
                FROM sys.objects a CROSS JOIN sys.objects b
            )
            SELECT COUNT(*) FROM numbers WHERE n % 2 = 0
            """
            cursor.execute(cpu_intensive_query)
            cursor.fetchall()

            elapsed_time = time.perf_counter() - start_time

            # If we get here without an exception, try a different approach
            if elapsed_time < 4.5:

                # Method 2: Try with WAITFOR
                start_time = time.perf_counter()
                cursor.execute("WAITFOR DELAY '00:00:05'")
                cursor.fetchall()
                elapsed_time = time.perf_counter() - start_time

                # If we still get here, try one more approach
                if elapsed_time < 4.5:

                    # Method 3: Try with a join that generates many rows
                    start_time = time.perf_counter()
                    cursor.execute("""
                    SELECT COUNT(*) FROM sys.objects a, sys.objects b, sys.objects c
                    WHERE a.object_id = b.object_id * c.object_id
                    """)
                    cursor.fetchall()
                    elapsed_time = time.perf_counter() - start_time

            # If we still get here without an exception
            if elapsed_time < 4.5:
                pytest.skip("Timeout feature not enforced by database driver")

        except Exception as e:
            # Verify this is a timeout exception
            elapsed_time = time.perf_counter() - start_time
            assert elapsed_time < 4.5, "Exception occurred but after expected timeout"
            error_text = str(e).lower()

            # Check for various error messages that might indicate timeout
            timeout_indicators = [
                "timeout", "timed out", "hyt00", "hyt01", "cancel", 
                "operation canceled", "execution terminated", "query limit"
            ]

            assert any(indicator in error_text for indicator in timeout_indicators), \
                f"Exception occurred but doesn't appear to be a timeout error: {e}"
    finally:
        # Reset timeout for other tests
        db_connection.timeout = original_timeout

def test_timeout_affects_all_cursors(db_connection):
    """Test that changing timeout on connection affects all new cursors"""
    # Create a cursor with default timeout
    cursor1 = db_connection.cursor()

    # Change the connection timeout
    original_timeout = db_connection.timeout
    db_connection.timeout = 10

    # Create a new cursor
    cursor2 = db_connection.cursor()

    try:
        # Execute quick queries to ensure both cursors work
        cursor1.execute("SELECT 1")
        result1 = cursor1.fetchone()
        assert result1[0] == 1, "Query with first cursor failed"

        cursor2.execute("SELECT 2")
        result2 = cursor2.fetchone()
        assert result2[0] == 2, "Query with second cursor failed"

        # No direct way to check cursor timeout, but both should succeed
        # with the current timeout setting
    finally:
        # Reset timeout
        db_connection.timeout = original_timeout
def test_connection_execute(db_connection):
    """Test the execute() convenience method for Connection class"""
    # Test basic execution
    cursor = db_connection.execute("SELECT 1 AS test_value")
    result = cursor.fetchone()
    assert result is not None, "Execute failed: No result returned"
    assert result[0] == 1, "Execute failed: Incorrect result"
    
    # Test with parameters
    cursor = db_connection.execute("SELECT ? AS test_value", 42)
    result = cursor.fetchone()
    assert result is not None, "Execute with parameters failed: No result returned"
    assert result[0] == 42, "Execute with parameters failed: Incorrect result"
    
    # Test that cursor is tracked by connection
    assert cursor in db_connection._cursors, "Cursor from execute() not tracked by connection"
    
    # Test with data modification and verify it requires commit
    if not db_connection.autocommit:
        drop_table_if_exists(db_connection.cursor(), "#pytest_test_execute")
        cursor1 = db_connection.execute("CREATE TABLE #pytest_test_execute (id INT, value VARCHAR(50))")
        cursor2 = db_connection.execute("INSERT INTO #pytest_test_execute VALUES (1, 'test_value')")
        cursor3 = db_connection.execute("SELECT * FROM #pytest_test_execute")
        result = cursor3.fetchone()
        assert result is not None, "Execute with table creation failed"
        assert result[0] == 1, "Execute with table creation returned wrong id"
        assert result[1] == 'test_value', "Execute with table creation returned wrong value"
        
        # Clean up
        db_connection.execute("DROP TABLE #pytest_test_execute")
        db_connection.commit()

def test_connection_execute_error_handling(db_connection):
    """Test that execute() properly handles SQL errors"""
    with pytest.raises(Exception):
        db_connection.execute("SELECT * FROM nonexistent_table")
        
def test_connection_execute_empty_result(db_connection):
    """Test execute() with a query that returns no rows"""
    cursor = db_connection.execute("SELECT * FROM sys.tables WHERE name = 'nonexistent_table_name'")
    result = cursor.fetchone()
    assert result is None, "Query should return no results"
    
    # Test empty result with fetchall
    rows = cursor.fetchall()
    assert len(rows) == 0, "fetchall should return empty list for empty result set"

def test_connection_execute_different_parameter_types(db_connection):
    """Test execute() with different parameter data types"""
    # Test with different data types
    params = [
        1234,                      # Integer
        3.14159,                   # Float
        "test string",             # String
        bytearray(b'binary data'), # Binary data
        True,                      # Boolean
        None                       # NULL
    ]
    
    for param in params:
        cursor = db_connection.execute("SELECT ? AS value", param)
        result = cursor.fetchone()
        if param is None:
            assert result[0] is None, "NULL parameter not handled correctly"
        else:
            assert result[0] == param, f"Parameter {param} of type {type(param)} not handled correctly"

def test_connection_execute_with_transaction(db_connection):
    """Test execute() in the context of explicit transactions"""
    if db_connection.autocommit:
        db_connection.autocommit = False
    
    cursor1 = db_connection.cursor()
    drop_table_if_exists(cursor1, "#pytest_test_execute_transaction")
    
    try:
        # Create table and insert data
        db_connection.execute("CREATE TABLE #pytest_test_execute_transaction (id INT, value VARCHAR(50))")
        db_connection.execute("INSERT INTO #pytest_test_execute_transaction VALUES (1, 'before rollback')")
        
        # Check data is there
        cursor = db_connection.execute("SELECT * FROM #pytest_test_execute_transaction")
        result = cursor.fetchone()
        assert result is not None, "Data should be visible within transaction"
        assert result[1] == 'before rollback', "Incorrect data in transaction"
        
        # Rollback and verify data is gone
        db_connection.rollback()
        
        # Need to recreate table since it was rolled back
        db_connection.execute("CREATE TABLE #pytest_test_execute_transaction (id INT, value VARCHAR(50))")
        db_connection.execute("INSERT INTO #pytest_test_execute_transaction VALUES (2, 'after rollback')")
        
        cursor = db_connection.execute("SELECT * FROM #pytest_test_execute_transaction")
        result = cursor.fetchone()
        assert result is not None, "Data should be visible after new insert"
        assert result[0] == 2, "Should see the new data after rollback"
        assert result[1] == 'after rollback', "Incorrect data after rollback"
        
        # Commit and verify data persists
        db_connection.commit()
    finally:
        # Clean up
        try:
            db_connection.execute("DROP TABLE #pytest_test_execute_transaction")
            db_connection.commit()
        except Exception:
            pass

def test_connection_execute_vs_cursor_execute(db_connection):
    """Compare behavior of connection.execute() vs cursor.execute()"""
    # Connection.execute creates a new cursor each time
    cursor1 = db_connection.execute("SELECT 1 AS first_query")
    # Consume the results from cursor1 before creating cursor2
    result1 = cursor1.fetchall()
    assert result1[0][0] == 1, "First cursor should have result from first query"
    
    # Now it's safe to create a second cursor
    cursor2 = db_connection.execute("SELECT 2 AS second_query")
    result2 = cursor2.fetchall()
    assert result2[0][0] == 2, "Second cursor should have result from second query"
    
    # These should be different cursor objects
    assert cursor1 != cursor2, "Connection.execute should create a new cursor each time"
    
    # Now compare with reusing the same cursor
    cursor3 = db_connection.cursor()
    cursor3.execute("SELECT 3 AS third_query")
    result3 = cursor3.fetchone()
    assert result3[0] == 3, "Direct cursor execution failed"
    
    # Reuse the same cursor
    cursor3.execute("SELECT 4 AS fourth_query")
    result4 = cursor3.fetchone()
    assert result4[0] == 4, "Reused cursor should have new results"
    
    # The previous results should no longer be accessible
    cursor3.execute("SELECT 3 AS third_query_again")
    result5 = cursor3.fetchone()
    assert result5[0] == 3, "Cursor reexecution should work"

def test_connection_execute_many_parameters(db_connection):
    """Test execute() with many parameters"""
    # First make sure no active results are pending
    # by using a fresh cursor and fetching all results
    cursor = db_connection.cursor()
    cursor.execute("SELECT 1")
    cursor.fetchall()
    
    # Create a query with 10 parameters
    params = list(range(1, 11))
    query = "SELECT " + ", ".join(["?" for _ in params]) + " AS many_params"
    
    # Now execute with many parameters
    cursor = db_connection.execute(query, *params)
    result = cursor.fetchall()  # Use fetchall to consume all results
    
    # Verify all parameters were correctly passed
    for i, value in enumerate(params):
        assert result[0][i] == value, f"Parameter at position {i} not correctly passed"

def test_getinfo_basic_driver_info(db_connection):
    """Test basic driver information info types."""
    
    try:
        # Driver name should be available
        driver_name = db_connection.getinfo(sql_const.SQL_DRIVER_NAME.value)
        print("Driver Name = ",driver_name)
        assert driver_name is not None, "Driver name should not be None"
        
        # Driver version should be available
        driver_ver = db_connection.getinfo(sql_const.SQL_DRIVER_VER.value)
        print("Driver Version = ",driver_ver)
        assert driver_ver is not None, "Driver version should not be None"
        
        # Data source name should be available
        dsn = db_connection.getinfo(sql_const.SQL_DATA_SOURCE_NAME.value)
        print("Data source name = ",dsn)
        assert dsn is not None, "Data source name should not be None"
        
        # Server name should be available (might be empty in some configurations)
        server_name = db_connection.getinfo(sql_const.SQL_SERVER_NAME.value)
        print("Server Name = ",server_name)
        assert server_name is not None, "Server name should not be None"
        
        # User name should be available (might be empty if using integrated auth)
        user_name = db_connection.getinfo(sql_const.SQL_USER_NAME.value)
        print("User Name = ",user_name)
        assert user_name is not None, "User name should not be None"
        
    except Exception as e:
        pytest.fail(f"getinfo failed for basic driver info: {e}")

def test_getinfo_sql_support(db_connection):
    """Test SQL support and conformance info types."""
    
    try:
        # SQL conformance level
        sql_conformance = db_connection.getinfo(sql_const.SQL_SQL_CONFORMANCE.value)
        print("SQL Conformance = ",sql_conformance)
        assert sql_conformance is not None, "SQL conformance should not be None"
        
        # Keywords - may return a very long string
        keywords = db_connection.getinfo(sql_const.SQL_KEYWORDS.value)
        print("Keywords = ",keywords)
        assert keywords is not None, "SQL keywords should not be None"
        
        # Identifier quote character
        quote_char = db_connection.getinfo(sql_const.SQL_IDENTIFIER_QUOTE_CHAR.value)
        print(f"Identifier quote char: '{quote_char}'")
        assert quote_char is not None, "Identifier quote char should not be None"

    except Exception as e:
        pytest.fail(f"getinfo failed for SQL support info: {e}")

def test_getinfo_numeric_limits(db_connection):
    """Test numeric limitation info types."""
    
    try:
        # Max column name length - should be a positive integer
        max_col_name_len = db_connection.getinfo(sql_const.SQL_MAX_COLUMN_NAME_LEN.value)
        assert isinstance(max_col_name_len, int), "Max column name length should be an integer"
        assert max_col_name_len >= 0, "Max column name length should be non-negative"
        
        # Max table name length
        max_table_name_len = db_connection.getinfo(sql_const.SQL_MAX_TABLE_NAME_LEN.value)
        assert isinstance(max_table_name_len, int), "Max table name length should be an integer"
        assert max_table_name_len >= 0, "Max table name length should be non-negative"
        
        # Max statement length - may return 0 for "unlimited"
        max_statement_len = db_connection.getinfo(sql_const.SQL_MAX_STATEMENT_LEN.value)
        assert isinstance(max_statement_len, int), "Max statement length should be an integer"
        assert max_statement_len >= 0, "Max statement length should be non-negative"
        
        # Max connections - may return 0 for "unlimited"
        max_connections = db_connection.getinfo(sql_const.SQL_MAX_DRIVER_CONNECTIONS.value)
        assert isinstance(max_connections, int), "Max connections should be an integer"
        assert max_connections >= 0, "Max connections should be non-negative"
        
    except Exception as e:
        pytest.fail(f"getinfo failed for numeric limits info: {e}")

def test_getinfo_catalog_support(db_connection):
    """Test catalog support info types."""
    
    try:
        # Catalog support for tables
        catalog_term = db_connection.getinfo(sql_const.SQL_CATALOG_TERM.value)
        print("Catalog term = ",catalog_term)
        assert catalog_term is not None, "Catalog term should not be None"
        
        # Catalog name separator
        catalog_separator = db_connection.getinfo(sql_const.SQL_CATALOG_NAME_SEPARATOR.value)
        print(f"Catalog name separator: '{catalog_separator}'")
        assert catalog_separator is not None, "Catalog separator should not be None"
        
        # Schema term
        schema_term = db_connection.getinfo(sql_const.SQL_SCHEMA_TERM.value)
        print("Schema term = ",schema_term)
        assert schema_term is not None, "Schema term should not be None"
        
        # Stored procedures support
        procedures = db_connection.getinfo(sql_const.SQL_PROCEDURES.value)
        print("Procedures = ",procedures)
        assert procedures is not None, "Procedures support should not be None"
        
    except Exception as e:
        pytest.fail(f"getinfo failed for catalog support info: {e}")

def test_getinfo_transaction_support(db_connection):
    """Test transaction support info types."""
    
    try:
        # Transaction support
        txn_capable = db_connection.getinfo(sql_const.SQL_TXN_CAPABLE.value)
        print("Transaction capable = ",txn_capable)
        assert txn_capable is not None, "Transaction capability should not be None"
        
        # Default transaction isolation
        default_txn_isolation = db_connection.getinfo(sql_const.SQL_DEFAULT_TXN_ISOLATION.value)
        print("Default Transaction isolation = ",default_txn_isolation)
        assert default_txn_isolation is not None, "Default transaction isolation should not be None"
        
        # Multiple active transactions support
        multiple_txn = db_connection.getinfo(sql_const.SQL_MULTIPLE_ACTIVE_TXN.value)
        print("Multiple transaction = ",multiple_txn)
        assert multiple_txn is not None, "Multiple active transactions support should not be None"
        
    except Exception as e:
        pytest.fail(f"getinfo failed for transaction support info: {e}")

def test_getinfo_data_types(db_connection):
    """Test data type support info types."""
    
    try:
        # Numeric functions
        numeric_functions = db_connection.getinfo(sql_const.SQL_NUMERIC_FUNCTIONS.value)
        assert isinstance(numeric_functions, int), "Numeric functions should be an integer"
        
        # String functions
        string_functions = db_connection.getinfo(sql_const.SQL_STRING_FUNCTIONS.value)
        assert isinstance(string_functions, int), "String functions should be an integer"
        
        # Date/time functions
        datetime_functions = db_connection.getinfo(sql_const.SQL_DATETIME_FUNCTIONS.value)
        assert isinstance(datetime_functions, int), "Datetime functions should be an integer"
        
    except Exception as e:
        pytest.fail(f"getinfo failed for data type support info: {e}")

def test_getinfo_invalid_info_type(db_connection):
    """Test getinfo behavior with invalid info_type values."""
    
    # Test with a non-existent info_type number
    non_existent_type = 99999  # An info type that doesn't exist
    result = db_connection.getinfo(non_existent_type)
    assert result is None, f"getinfo should return None for non-existent info type {non_existent_type}"
    
    # Test with a negative info_type number
    negative_type = -1  # Negative values are invalid for info types
    result = db_connection.getinfo(negative_type)
    assert result is None, f"getinfo should return None for negative info type {negative_type}"
    
    # Test with non-integer info_type
    with pytest.raises(Exception):
        db_connection.getinfo("invalid_string")
        
    # Test with None as info_type
    with pytest.raises(Exception):
        db_connection.getinfo(None)

def test_getinfo_type_consistency(db_connection):
    """Test that getinfo returns consistent types for repeated calls."""

    # Choose a few representative info types that don't depend on DBMS
    info_types = [
        sql_const.SQL_DRIVER_NAME.value,
        sql_const.SQL_MAX_COLUMN_NAME_LEN.value,
        sql_const.SQL_TXN_CAPABLE.value,
        sql_const.SQL_IDENTIFIER_QUOTE_CHAR.value
    ]
    
    for info_type in info_types:
        # Call getinfo twice with the same info type
        result1 = db_connection.getinfo(info_type)
        result2 = db_connection.getinfo(info_type)
        
        # Results should be consistent in type and value
        assert type(result1) == type(result2), f"Type inconsistency for info type {info_type}"
        assert result1 == result2, f"Value inconsistency for info type {info_type}"

def test_getinfo_standard_types(db_connection):
    """Test a representative set of standard ODBC info types."""
    
    # Dictionary of common info types and their expected value types
    # Avoid DBMS-specific info types
    info_types = {
        sql_const.SQL_ACCESSIBLE_TABLES.value: str,        # "Y" or "N"
        sql_const.SQL_DATA_SOURCE_NAME.value: str,         # DSN
        sql_const.SQL_TABLE_TERM.value: str,               # Usually "table"
        sql_const.SQL_PROCEDURES.value: str,               # "Y" or "N"
        sql_const.SQL_MAX_IDENTIFIER_LEN.value: int,       # Max identifier length
        sql_const.SQL_OUTER_JOINS.value: str,              # "Y" or "N"
    }
    
    for info_type, expected_type in info_types.items():
        try:
            info_value = db_connection.getinfo(info_type)
            print(info_type, info_value)
            
            # Skip None values (unsupported by driver)
            if info_value is None:
                continue
                
            # Check type, allowing empty strings for string types
            if expected_type == str:
                assert isinstance(info_value, str), f"Info type {info_type} should return a string"
            elif expected_type == int:
                assert isinstance(info_value, int), f"Info type {info_type} should return an integer"
                
        except Exception as e:
            # Log but don't fail - some drivers might not support all info types
            print(f"Info type {info_type} failed: {e}")
            
def test_getinfo_numeric_limits(db_connection):
    """Test numeric limitation info types."""
    
    try:
        # Max column name length - should be an integer
        max_col_name_len = db_connection.getinfo(sql_const.SQL_MAX_COLUMN_NAME_LEN.value)
        assert isinstance(max_col_name_len, int), "Max column name length should be an integer"
        assert max_col_name_len >= 0, "Max column name length should be non-negative"
        print(f"Max column name length: {max_col_name_len}")
        
        # Max table name length
        max_table_name_len = db_connection.getinfo(sql_const.SQL_MAX_TABLE_NAME_LEN.value)
        assert isinstance(max_table_name_len, int), "Max table name length should be an integer"
        assert max_table_name_len >= 0, "Max table name length should be non-negative"
        print(f"Max table name length: {max_table_name_len}")
        
        # Max statement length - may return 0 for "unlimited"
        max_statement_len = db_connection.getinfo(sql_const.SQL_MAX_STATEMENT_LEN.value)
        assert isinstance(max_statement_len, int), "Max statement length should be an integer"
        assert max_statement_len >= 0, "Max statement length should be non-negative"
        print(f"Max statement length: {max_statement_len}")
        
        # Max connections - may return 0 for "unlimited"
        max_connections = db_connection.getinfo(sql_const.SQL_MAX_DRIVER_CONNECTIONS.value)
        assert isinstance(max_connections, int), "Max connections should be an integer"
        assert max_connections >= 0, "Max connections should be non-negative"
        print(f"Max connections: {max_connections}")
        
    except Exception as e:
        pytest.fail(f"getinfo failed for numeric limits info: {e}")

def test_getinfo_data_types(db_connection):
    """Test data type support info types."""
    
    try:
        # Numeric functions - should return an integer (bit mask)
        numeric_functions = db_connection.getinfo(sql_const.SQL_NUMERIC_FUNCTIONS.value)
        assert isinstance(numeric_functions, int), "Numeric functions should be an integer"
        print(f"Numeric functions: {numeric_functions}")
        
        # String functions - should return an integer (bit mask)
        string_functions = db_connection.getinfo(sql_const.SQL_STRING_FUNCTIONS.value)
        assert isinstance(string_functions, int), "String functions should be an integer"
        print(f"String functions: {string_functions}")
        
        # Date/time functions - should return an integer (bit mask)
        datetime_functions = db_connection.getinfo(sql_const.SQL_DATETIME_FUNCTIONS.value)
        assert isinstance(datetime_functions, int), "Datetime functions should be an integer"
        print(f"Datetime functions: {datetime_functions}")
        
    except Exception as e:
        pytest.fail(f"getinfo failed for data type support info: {e}")

def test_getinfo_invalid_binary_data(db_connection):
    """Test handling of invalid binary data in getinfo."""
    # Test behavior with known constants that might return complex binary data
    # We should get consistent readable values regardless of the internal format
    
    # Test with SQL_DRIVER_NAME (should return a readable string)
    driver_name = db_connection.getinfo(sql_const.SQL_DRIVER_NAME.value)
    assert isinstance(driver_name, str), "Driver name should be returned as a string"
    assert len(driver_name) > 0, "Driver name should not be empty"
    print(f"Driver name: {driver_name}")
    
    # Test with SQL_SERVER_NAME (should return a readable string)
    server_name = db_connection.getinfo(sql_const.SQL_SERVER_NAME.value)
    assert isinstance(server_name, str), "Server name should be returned as a string"
    print(f"Server name: {server_name}")

def test_getinfo_zero_length_return(db_connection):
    """Test handling of zero-length return values in getinfo."""
    # Test with SQL_SPECIAL_CHARACTERS (might return empty in some drivers)
    special_chars = db_connection.getinfo(sql_const.SQL_SPECIAL_CHARACTERS.value)
    # Should be a string (potentially empty)
    assert isinstance(special_chars, str), "Special characters should be returned as a string"
    print(f"Special characters: '{special_chars}'")
    
    # Test with a potentially invalid info type (try/except pattern)
    try:
        # Use a very unlikely but potentially valid info type (not 9999 which fails)
        # 999 is less likely to cause issues but still probably not defined
        unusual_info = db_connection.getinfo(999)
        # If it doesn't raise an exception, it should at least return a defined type
        assert unusual_info is None or isinstance(unusual_info, (str, int, bool)), \
            f"Unusual info type should return None or a basic type, got {type(unusual_info)}"
    except Exception as e:
        # Just print the exception but don't fail the test
        print(f"Info type 999 raised exception (expected): {e}")

def test_getinfo_non_standard_types(db_connection):
    """Test handling of non-standard data types in getinfo."""
    # Test various info types that return different data types
    
    # String return
    driver_name = db_connection.getinfo(sql_const.SQL_DRIVER_NAME.value)
    assert isinstance(driver_name, str), "Driver name should be a string"
    print(f"Driver name: {driver_name}")
    
    # Integer return
    max_col_len = db_connection.getinfo(sql_const.SQL_MAX_COLUMN_NAME_LEN.value)
    assert isinstance(max_col_len, int), "Max column name length should be an integer"
    print(f"Max column name length: {max_col_len}")
    
    # Y/N return
    accessible_tables = db_connection.getinfo(sql_const.SQL_ACCESSIBLE_TABLES.value)
    assert accessible_tables in ('Y', 'N'), "Accessible tables should be 'Y' or 'N'"
    print(f"Accessible tables: {accessible_tables}")

def test_getinfo_yes_no_bytes_handling(db_connection):
    """Test handling of Y/N values in getinfo."""
    # Test Y/N info types
    yn_info_types = [
        sql_const.SQL_ACCESSIBLE_TABLES.value,
        sql_const.SQL_ACCESSIBLE_PROCEDURES.value,
        sql_const.SQL_DATA_SOURCE_READ_ONLY.value,
        sql_const.SQL_EXPRESSIONS_IN_ORDERBY.value,
        sql_const.SQL_PROCEDURES.value
    ]
    
    for info_type in yn_info_types:
        result = db_connection.getinfo(info_type)
        assert result in ('Y', 'N'), f"Y/N value for {info_type} should be 'Y' or 'N', got {result}"
        print(f"Info type {info_type} returned: {result}")

def test_getinfo_numeric_bytes_conversion(db_connection):
    """Test conversion of binary data to numeric values in getinfo."""
    # Test constants that should return numeric values
    numeric_info_types = [
        sql_const.SQL_MAX_COLUMN_NAME_LEN.value,
        sql_const.SQL_MAX_TABLE_NAME_LEN.value,
        sql_const.SQL_MAX_SCHEMA_NAME_LEN.value,
        sql_const.SQL_TXN_CAPABLE.value,
        sql_const.SQL_NUMERIC_FUNCTIONS.value
    ]
    
    for info_type in numeric_info_types:
        result = db_connection.getinfo(info_type)
        assert isinstance(result, int), f"Numeric value for {info_type} should be an integer, got {type(result)}"
        print(f"Info type {info_type} returned: {result}")

def test_connection_searchescape_basic(db_connection):
    """Test the basic functionality of the searchescape property."""
    # Get the search escape character
    escape_char = db_connection.searchescape
    
    # Verify it's not None
    assert escape_char is not None, "Search escape character should not be None"
    print(f"Search pattern escape character: '{escape_char}'")
    
    # Test property caching - calling it twice should return the same value
    escape_char2 = db_connection.searchescape
    assert escape_char == escape_char2, "Search escape character should be consistent"

def test_connection_searchescape_with_percent(db_connection):
    """Test using the searchescape property with percent wildcard."""
    escape_char = db_connection.searchescape
    
    # Skip test if we got a non-string or empty escape character
    if not isinstance(escape_char, str) or not escape_char:
        pytest.skip("No valid escape character available for testing")
    
    cursor = db_connection.cursor()
    try:
        # Create a temporary table with data containing % character
        cursor.execute("CREATE TABLE #test_escape_percent (id INT, text VARCHAR(50))")
        cursor.execute("INSERT INTO #test_escape_percent VALUES (1, 'abc%def')")
        cursor.execute("INSERT INTO #test_escape_percent VALUES (2, 'abc_def')")
        cursor.execute("INSERT INTO #test_escape_percent VALUES (3, 'abcdef')")
        
        # Use the escape character to find the exact % character
        query = f"SELECT * FROM #test_escape_percent WHERE text LIKE 'abc{escape_char}%def' ESCAPE '{escape_char}'"
        cursor.execute(query)
        results = cursor.fetchall()
        
        # Should match only the row with the % character
        assert len(results) == 1, f"Escaped LIKE query for % matched {len(results)} rows instead of 1"
        if results:
            assert 'abc%def' in results[0][1], "Escaped LIKE query did not match correct row"
            
    except Exception as e:
        print(f"Note: LIKE escape test with % failed: {e}")
        # Don't fail the test as some drivers might handle escaping differently
    finally:
        cursor.execute("DROP TABLE #test_escape_percent")

def test_connection_searchescape_with_underscore(db_connection):
    """Test using the searchescape property with underscore wildcard."""
    escape_char = db_connection.searchescape
    
    # Skip test if we got a non-string or empty escape character
    if not isinstance(escape_char, str) or not escape_char:
        pytest.skip("No valid escape character available for testing")
    
    cursor = db_connection.cursor()
    try:
        # Create a temporary table with data containing _ character
        cursor.execute("CREATE TABLE #test_escape_underscore (id INT, text VARCHAR(50))")
        cursor.execute("INSERT INTO #test_escape_underscore VALUES (1, 'abc_def')")
        cursor.execute("INSERT INTO #test_escape_underscore VALUES (2, 'abcXdef')")  # 'X' could match '_'
        cursor.execute("INSERT INTO #test_escape_underscore VALUES (3, 'abcdef')")   # No match
        
        # Use the escape character to find the exact _ character
        query = f"SELECT * FROM #test_escape_underscore WHERE text LIKE 'abc{escape_char}_def' ESCAPE '{escape_char}'"
        cursor.execute(query)
        results = cursor.fetchall()
        
        # Should match only the row with the _ character
        assert len(results) == 1, f"Escaped LIKE query for _ matched {len(results)} rows instead of 1"
        if results:
            assert 'abc_def' in results[0][1], "Escaped LIKE query did not match correct row"
            
    except Exception as e:
        print(f"Note: LIKE escape test with _ failed: {e}")
        # Don't fail the test as some drivers might handle escaping differently
    finally:
        cursor.execute("DROP TABLE #test_escape_underscore")

def test_connection_searchescape_with_brackets(db_connection):
    """Test using the searchescape property with bracket wildcards."""
    escape_char = db_connection.searchescape
    
    # Skip test if we got a non-string or empty escape character
    if not isinstance(escape_char, str) or not escape_char:
        pytest.skip("No valid escape character available for testing")
    
    cursor = db_connection.cursor()
    try:
        # Create a temporary table with data containing [ character
        cursor.execute("CREATE TABLE #test_escape_brackets (id INT, text VARCHAR(50))")
        cursor.execute("INSERT INTO #test_escape_brackets VALUES (1, 'abc[x]def')")
        cursor.execute("INSERT INTO #test_escape_brackets VALUES (2, 'abcxdef')")
        
        # Use the escape character to find the exact [ character
        # Note: This might not work on all drivers as bracket escaping varies
        query = f"SELECT * FROM #test_escape_brackets WHERE text LIKE 'abc{escape_char}[x{escape_char}]def' ESCAPE '{escape_char}'"
        cursor.execute(query)
        results = cursor.fetchall()
        
        # Just check we got some kind of result without asserting specific behavior
        print(f"Bracket escaping test returned {len(results)} rows")
            
    except Exception as e:
        print(f"Note: LIKE escape test with brackets failed: {e}")
        # Don't fail the test as bracket escaping varies significantly between drivers
    finally:
        cursor.execute("DROP TABLE #test_escape_brackets")

def test_connection_searchescape_multiple_escapes(db_connection):
    """Test using the searchescape property with multiple escape sequences."""
    escape_char = db_connection.searchescape
    
    # Skip test if we got a non-string or empty escape character
    if not isinstance(escape_char, str) or not escape_char:
        pytest.skip("No valid escape character available for testing")
    
    cursor = db_connection.cursor()
    try:
        # Create a temporary table with data containing multiple special chars
        cursor.execute("CREATE TABLE #test_multiple_escapes (id INT, text VARCHAR(50))")
        cursor.execute("INSERT INTO #test_multiple_escapes VALUES (1, 'abc%def_ghi')")
        cursor.execute("INSERT INTO #test_multiple_escapes VALUES (2, 'abc%defXghi')")  # Wouldn't match the pattern
        cursor.execute("INSERT INTO #test_multiple_escapes VALUES (3, 'abcXdef_ghi')")  # Wouldn't match the pattern
        
        # Use escape character for both % and _
        query = f"""
            SELECT * FROM #test_multiple_escapes 
            WHERE text LIKE 'abc{escape_char}%def{escape_char}_ghi' ESCAPE '{escape_char}'
        """
        cursor.execute(query)
        results = cursor.fetchall()
        
        # Should match only the row with both % and _
        assert len(results) <= 1, f"Multiple escapes query matched {len(results)} rows instead of at most 1"
        if len(results) == 1:
            assert 'abc%def_ghi' in results[0][1], "Multiple escapes query matched incorrect row"
            
    except Exception as e:
        print(f"Note: Multiple escapes test failed: {e}")
        # Don't fail the test as escaping behavior varies
    finally:
<<<<<<< HEAD
        cursor.execute("DROP TABLE #test_multiple_escapes")
=======
        cursor.execute("DROP TABLE #test_multiple_escapes")

def test_connection_searchescape_consistency(db_connection):
    """Test that the searchescape property is cached and consistent."""
    # Call the property multiple times
    escape1 = db_connection.searchescape
    escape2 = db_connection.searchescape
    escape3 = db_connection.searchescape
    
    # All calls should return the same value
    assert escape1 == escape2 == escape3, "Searchescape property should be consistent"
    
    # Create a new connection and verify it returns the same escape character
    # (assuming the same driver and connection settings)
    if 'conn_str' in globals():
        try:
            new_conn = connect(conn_str)
            new_escape = new_conn.searchescape
            assert new_escape == escape1, "Searchescape should be consistent across connections"
            new_conn.close()
        except Exception as e:
            print(f"Note: New connection comparison failed: {e}")
def test_setencoding_default_settings(db_connection):
    """Test that default encoding settings are correct."""
    settings = db_connection.getencoding()
    assert settings['encoding'] == 'utf-16le', "Default encoding should be utf-16le"
    assert settings['ctype'] == -8, "Default ctype should be SQL_WCHAR (-8)"

def test_setencoding_basic_functionality(db_connection):
    """Test basic setencoding functionality."""
    # Test setting UTF-8 encoding
    db_connection.setencoding(encoding='utf-8')
    settings = db_connection.getencoding()
    assert settings['encoding'] == 'utf-8', "Encoding should be set to utf-8"
    assert settings['ctype'] == 1, "ctype should default to SQL_CHAR (1) for utf-8"
    
    # Test setting UTF-16LE with explicit ctype
    db_connection.setencoding(encoding='utf-16le', ctype=-8)
    settings = db_connection.getencoding()
    assert settings['encoding'] == 'utf-16le', "Encoding should be set to utf-16le"
    assert settings['ctype'] == -8, "ctype should be SQL_WCHAR (-8)"

def test_setencoding_automatic_ctype_detection(db_connection):
    """Test automatic ctype detection based on encoding."""
    # UTF-16 variants should default to SQL_WCHAR
    utf16_encodings = ['utf-16', 'utf-16le', 'utf-16be']
    for encoding in utf16_encodings:
        db_connection.setencoding(encoding=encoding)
        settings = db_connection.getencoding()
        assert settings['ctype'] == -8, f"{encoding} should default to SQL_WCHAR (-8)"
    
    # Other encodings should default to SQL_CHAR
    other_encodings = ['utf-8', 'latin-1', 'ascii']
    for encoding in other_encodings:
        db_connection.setencoding(encoding=encoding)
        settings = db_connection.getencoding()
        assert settings['ctype'] == 1, f"{encoding} should default to SQL_CHAR (1)"

def test_setencoding_explicit_ctype_override(db_connection):
    """Test that explicit ctype parameter overrides automatic detection."""
    # Set UTF-8 with SQL_WCHAR (override default)
    db_connection.setencoding(encoding='utf-8', ctype=-8)
    settings = db_connection.getencoding()
    assert settings['encoding'] == 'utf-8', "Encoding should be utf-8"
    assert settings['ctype'] == -8, "ctype should be SQL_WCHAR (-8) when explicitly set"
    
    # Set UTF-16LE with SQL_CHAR (override default)
    db_connection.setencoding(encoding='utf-16le', ctype=1)
    settings = db_connection.getencoding()
    assert settings['encoding'] == 'utf-16le', "Encoding should be utf-16le"
    assert settings['ctype'] == 1, "ctype should be SQL_CHAR (1) when explicitly set"

def test_setencoding_none_parameters(db_connection):
    """Test setencoding with None parameters."""
    # Test with encoding=None (should use default)
    db_connection.setencoding(encoding=None)
    settings = db_connection.getencoding()
    assert settings['encoding'] == 'utf-16le', "encoding=None should use default utf-16le"
    assert settings['ctype'] == -8, "ctype should be SQL_WCHAR for utf-16le"
    
    # Test with both None (should use defaults)
    db_connection.setencoding(encoding=None, ctype=None)
    settings = db_connection.getencoding()
    assert settings['encoding'] == 'utf-16le', "encoding=None should use default utf-16le"
    assert settings['ctype'] == -8, "ctype=None should use default SQL_WCHAR"

def test_setencoding_invalid_encoding(db_connection):
    """Test setencoding with invalid encoding."""
    
    with pytest.raises(ProgrammingError) as exc_info:
        db_connection.setencoding(encoding='invalid-encoding-name')
    
    assert "Unsupported encoding" in str(exc_info.value), "Should raise ProgrammingError for invalid encoding"
    assert "invalid-encoding-name" in str(exc_info.value), "Error message should include the invalid encoding name"

def test_setencoding_invalid_ctype(db_connection):
    """Test setencoding with invalid ctype."""
    
    with pytest.raises(ProgrammingError) as exc_info:
        db_connection.setencoding(encoding='utf-8', ctype=999)
    
    assert "Invalid ctype" in str(exc_info.value), "Should raise ProgrammingError for invalid ctype"
    assert "999" in str(exc_info.value), "Error message should include the invalid ctype value"

def test_setencoding_closed_connection(conn_str):
    """Test setencoding on closed connection."""
    
    temp_conn = connect(conn_str)
    temp_conn.close()
    
    with pytest.raises(InterfaceError) as exc_info:
        temp_conn.setencoding(encoding='utf-8')
    
    assert "Connection is closed" in str(exc_info.value), "Should raise InterfaceError for closed connection"

def test_setencoding_constants_access():
    """Test that SQL_CHAR and SQL_WCHAR constants are accessible."""
    
    
    # Test constants exist and have correct values
    assert hasattr(mssql_python, 'SQL_CHAR'), "SQL_CHAR constant should be available"
    assert hasattr(mssql_python, 'SQL_WCHAR'), "SQL_WCHAR constant should be available"
    assert mssql_python.SQL_CHAR == 1, "SQL_CHAR should have value 1"
    assert mssql_python.SQL_WCHAR == -8, "SQL_WCHAR should have value -8"

def test_setencoding_with_constants(db_connection):
    """Test setencoding using module constants."""
    
    
    # Test with SQL_CHAR constant
    db_connection.setencoding(encoding='utf-8', ctype=mssql_python.SQL_CHAR)
    settings = db_connection.getencoding()
    assert settings['ctype'] == mssql_python.SQL_CHAR, "Should accept SQL_CHAR constant"
    
    # Test with SQL_WCHAR constant
    db_connection.setencoding(encoding='utf-16le', ctype=mssql_python.SQL_WCHAR)
    settings = db_connection.getencoding()
    assert settings['ctype'] == mssql_python.SQL_WCHAR, "Should accept SQL_WCHAR constant"

def test_setencoding_common_encodings(db_connection):
    """Test setencoding with various common encodings."""
    common_encodings = [
        'utf-8',
        'utf-16le', 
        'utf-16be',
        'utf-16',
        'latin-1',
        'ascii',
        'cp1252'
    ]
    
    for encoding in common_encodings:
        try:
            db_connection.setencoding(encoding=encoding)
            settings = db_connection.getencoding()
            assert settings['encoding'] == encoding, f"Failed to set encoding {encoding}"
        except Exception as e:
            pytest.fail(f"Failed to set valid encoding {encoding}: {e}")

def test_setencoding_persistence_across_cursors(db_connection):
    """Test that encoding settings persist across cursor operations."""
    # Set custom encoding
    db_connection.setencoding(encoding='utf-8', ctype=1)
    
    # Create cursors and verify encoding persists
    cursor1 = db_connection.cursor()
    settings1 = db_connection.getencoding()
    
    cursor2 = db_connection.cursor()
    settings2 = db_connection.getencoding()
    
    assert settings1 == settings2, "Encoding settings should persist across cursor creation"
    assert settings1['encoding'] == 'utf-8', "Encoding should remain utf-8"
    assert settings1['ctype'] == 1, "ctype should remain SQL_CHAR"
    
    cursor1.close()
    cursor2.close()

@pytest.mark.skip("Skipping Unicode data tests till we have support for Unicode")
def test_setencoding_with_unicode_data(db_connection):
    """Test setencoding with actual Unicode data operations."""
    # Test UTF-8 encoding with Unicode data
    db_connection.setencoding(encoding='utf-8')
    cursor = db_connection.cursor()
    
    try:
        # Create test table
        cursor.execute("CREATE TABLE #test_encoding_unicode (text_col NVARCHAR(100))")
        
        # Test various Unicode strings
        test_strings = [
            "Hello, World!",
            "Hello, 世界!",  # Chinese
            "Привет, мир!",   # Russian
            "مرحبا بالعالم",   # Arabic
            "🌍🌎🌏",        # Emoji
        ]
        
        for test_string in test_strings:
            # Insert data
            cursor.execute("INSERT INTO #test_encoding_unicode (text_col) VALUES (?)", test_string)
            
            # Retrieve and verify
            cursor.execute("SELECT text_col FROM #test_encoding_unicode WHERE text_col = ?", test_string)
            result = cursor.fetchone()
            
            assert result is not None, f"Failed to retrieve Unicode string: {test_string}"
            assert result[0] == test_string, f"Unicode string mismatch: expected {test_string}, got {result[0]}"
            
            # Clear for next test
            cursor.execute("DELETE FROM #test_encoding_unicode")
    
    except Exception as e:
        pytest.fail(f"Unicode data test failed with UTF-8 encoding: {e}")
    finally:
        try:
            cursor.execute("DROP TABLE #test_encoding_unicode")
        except:
            pass
        cursor.close()

def test_setencoding_before_and_after_operations(db_connection):
    """Test that setencoding works both before and after database operations."""
    cursor = db_connection.cursor()
    
    try:
        # Initial encoding setting
        db_connection.setencoding(encoding='utf-16le')
        
        # Perform database operation
        cursor.execute("SELECT 'Initial test' as message")
        result1 = cursor.fetchone()
        assert result1[0] == 'Initial test', "Initial operation failed"
        
        # Change encoding after operation
        db_connection.setencoding(encoding='utf-8')
        settings = db_connection.getencoding()
        assert settings['encoding'] == 'utf-8', "Failed to change encoding after operation"
        
        # Perform another operation with new encoding
        cursor.execute("SELECT 'Changed encoding test' as message")
        result2 = cursor.fetchone()
        assert result2[0] == 'Changed encoding test', "Operation after encoding change failed"
        
    except Exception as e:
        pytest.fail(f"Encoding change test failed: {e}")
    finally:
        cursor.close()

def test_getencoding_default(conn_str):
    """Test getencoding returns default settings"""
    conn = connect(conn_str)
    try:
        encoding_info = conn.getencoding()
        assert isinstance(encoding_info, dict)
        assert 'encoding' in encoding_info
        assert 'ctype' in encoding_info
        # Default should be utf-16le with SQL_WCHAR
        assert encoding_info['encoding'] == 'utf-16le'
        assert encoding_info['ctype'] == SQL_WCHAR
    finally:
        conn.close()

def test_getencoding_returns_copy(conn_str):
    """Test getencoding returns a copy (not reference)"""
    conn = connect(conn_str)
    try:
        encoding_info1 = conn.getencoding()
        encoding_info2 = conn.getencoding()
        
        # Should be equal but not the same object
        assert encoding_info1 == encoding_info2
        assert encoding_info1 is not encoding_info2
        
        # Modifying one shouldn't affect the other
        encoding_info1['encoding'] = 'modified'
        assert encoding_info2['encoding'] != 'modified'
    finally:
        conn.close()

def test_getencoding_closed_connection(conn_str):
    """Test getencoding on closed connection raises InterfaceError"""
    conn = connect(conn_str)
    conn.close()
    
    with pytest.raises(InterfaceError, match="Connection is closed"):
        conn.getencoding()

def test_setencoding_getencoding_consistency(conn_str):
    """Test that setencoding and getencoding work consistently together"""
    conn = connect(conn_str)
    try:
        test_cases = [
            ('utf-8', SQL_CHAR),
            ('utf-16le', SQL_WCHAR),
            ('latin-1', SQL_CHAR),
            ('ascii', SQL_CHAR),
        ]
        
        for encoding, expected_ctype in test_cases:
            conn.setencoding(encoding)
            encoding_info = conn.getencoding()
            assert encoding_info['encoding'] == encoding.lower()
            assert encoding_info['ctype'] == expected_ctype
    finally:
        conn.close()

def test_setencoding_default_encoding(conn_str):
    """Test setencoding with default UTF-16LE encoding"""
    conn = connect(conn_str)
    try:
        conn.setencoding()
        encoding_info = conn.getencoding()
        assert encoding_info['encoding'] == 'utf-16le'
        assert encoding_info['ctype'] == SQL_WCHAR
    finally:
        conn.close()

def test_setencoding_utf8(conn_str):
    """Test setencoding with UTF-8 encoding"""
    conn = connect(conn_str)
    try:
        conn.setencoding('utf-8')
        encoding_info = conn.getencoding()
        assert encoding_info['encoding'] == 'utf-8'
        assert encoding_info['ctype'] == SQL_CHAR
    finally:
        conn.close()

def test_setencoding_latin1(conn_str):
    """Test setencoding with latin-1 encoding"""
    conn = connect(conn_str)
    try:
        conn.setencoding('latin-1')
        encoding_info = conn.getencoding()
        assert encoding_info['encoding'] == 'latin-1'
        assert encoding_info['ctype'] == SQL_CHAR
    finally:
        conn.close()

def test_setencoding_with_explicit_ctype_sql_char(conn_str):
    """Test setencoding with explicit SQL_CHAR ctype"""
    conn = connect(conn_str)
    try:
        conn.setencoding('utf-8', SQL_CHAR)
        encoding_info = conn.getencoding()
        assert encoding_info['encoding'] == 'utf-8'
        assert encoding_info['ctype'] == SQL_CHAR
    finally:
        conn.close()

def test_setencoding_with_explicit_ctype_sql_wchar(conn_str):
    """Test setencoding with explicit SQL_WCHAR ctype"""
    conn = connect(conn_str)
    try:
        conn.setencoding('utf-16le', SQL_WCHAR)
        encoding_info = conn.getencoding()
        assert encoding_info['encoding'] == 'utf-16le'
        assert encoding_info['ctype'] == SQL_WCHAR
    finally:
        conn.close()

def test_setencoding_invalid_ctype_error(conn_str):
    """Test setencoding with invalid ctype raises ProgrammingError"""
    
    conn = connect(conn_str)
    try:
        with pytest.raises(ProgrammingError, match="Invalid ctype"):
            conn.setencoding('utf-8', 999)
    finally:
        conn.close()

def test_setencoding_case_insensitive_encoding(conn_str):
    """Test setencoding with case variations"""
    conn = connect(conn_str)
    try:
        # Test various case formats
        conn.setencoding('UTF-8')
        encoding_info = conn.getencoding()
        assert encoding_info['encoding'] == 'utf-8'  # Should be normalized
        
        conn.setencoding('Utf-16LE')
        encoding_info = conn.getencoding()
        assert encoding_info['encoding'] == 'utf-16le'  # Should be normalized
    finally:
        conn.close()

def test_setencoding_none_encoding_default(conn_str):
    """Test setencoding with None encoding uses default"""
    conn = connect(conn_str)
    try:
        conn.setencoding(None)
        encoding_info = conn.getencoding()
        assert encoding_info['encoding'] == 'utf-16le'
        assert encoding_info['ctype'] == SQL_WCHAR
    finally:
        conn.close()

def test_setencoding_override_previous(conn_str):
    """Test setencoding overrides previous settings"""
    conn = connect(conn_str)
    try:
        # Set initial encoding
        conn.setencoding('utf-8')
        encoding_info = conn.getencoding()
        assert encoding_info['encoding'] == 'utf-8'
        assert encoding_info['ctype'] == SQL_CHAR
        
        # Override with different encoding
        conn.setencoding('utf-16le')
        encoding_info = conn.getencoding()
        assert encoding_info['encoding'] == 'utf-16le'
        assert encoding_info['ctype'] == SQL_WCHAR
    finally:
        conn.close()

def test_setencoding_ascii(conn_str):
    """Test setencoding with ASCII encoding"""
    conn = connect(conn_str)
    try:
        conn.setencoding('ascii')
        encoding_info = conn.getencoding()
        assert encoding_info['encoding'] == 'ascii'
        assert encoding_info['ctype'] == SQL_CHAR
    finally:
        conn.close()

def test_setencoding_cp1252(conn_str):
    """Test setencoding with Windows-1252 encoding"""
    conn = connect(conn_str)
    try:
        conn.setencoding('cp1252')
        encoding_info = conn.getencoding()
        assert encoding_info['encoding'] == 'cp1252'
        assert encoding_info['ctype'] == SQL_CHAR
    finally:
        conn.close()

def test_setdecoding_default_settings(db_connection):
    """Test that default decoding settings are correct for all SQL types."""
    
    # Check SQL_CHAR defaults
    sql_char_settings = db_connection.getdecoding(mssql_python.SQL_CHAR)
    assert sql_char_settings['encoding'] == 'utf-8', "Default SQL_CHAR encoding should be utf-8"
    assert sql_char_settings['ctype'] == mssql_python.SQL_CHAR, "Default SQL_CHAR ctype should be SQL_CHAR"
    
    # Check SQL_WCHAR defaults
    sql_wchar_settings = db_connection.getdecoding(mssql_python.SQL_WCHAR)
    assert sql_wchar_settings['encoding'] == 'utf-16le', "Default SQL_WCHAR encoding should be utf-16le"
    assert sql_wchar_settings['ctype'] == mssql_python.SQL_WCHAR, "Default SQL_WCHAR ctype should be SQL_WCHAR"
    
    # Check SQL_WMETADATA defaults
    sql_wmetadata_settings = db_connection.getdecoding(mssql_python.SQL_WMETADATA)
    assert sql_wmetadata_settings['encoding'] == 'utf-16le', "Default SQL_WMETADATA encoding should be utf-16le"
    assert sql_wmetadata_settings['ctype'] == mssql_python.SQL_WCHAR, "Default SQL_WMETADATA ctype should be SQL_WCHAR"

def test_setdecoding_basic_functionality(db_connection):
    """Test basic setdecoding functionality for different SQL types."""
    
    # Test setting SQL_CHAR decoding
    db_connection.setdecoding(mssql_python.SQL_CHAR, encoding='latin-1')
    settings = db_connection.getdecoding(mssql_python.SQL_CHAR)
    assert settings['encoding'] == 'latin-1', "SQL_CHAR encoding should be set to latin-1"
    assert settings['ctype'] == mssql_python.SQL_CHAR, "SQL_CHAR ctype should default to SQL_CHAR for latin-1"
    
    # Test setting SQL_WCHAR decoding
    db_connection.setdecoding(mssql_python.SQL_WCHAR, encoding='utf-16be')
    settings = db_connection.getdecoding(mssql_python.SQL_WCHAR)
    assert settings['encoding'] == 'utf-16be', "SQL_WCHAR encoding should be set to utf-16be"
    assert settings['ctype'] == mssql_python.SQL_WCHAR, "SQL_WCHAR ctype should default to SQL_WCHAR for utf-16be"
    
    # Test setting SQL_WMETADATA decoding
    db_connection.setdecoding(mssql_python.SQL_WMETADATA, encoding='utf-16le')
    settings = db_connection.getdecoding(mssql_python.SQL_WMETADATA)
    assert settings['encoding'] == 'utf-16le', "SQL_WMETADATA encoding should be set to utf-16le"
    assert settings['ctype'] == mssql_python.SQL_WCHAR, "SQL_WMETADATA ctype should default to SQL_WCHAR"

def test_setdecoding_automatic_ctype_detection(db_connection):
    """Test automatic ctype detection based on encoding for different SQL types."""
    
    # UTF-16 variants should default to SQL_WCHAR
    utf16_encodings = ['utf-16', 'utf-16le', 'utf-16be']
    for encoding in utf16_encodings:
        db_connection.setdecoding(mssql_python.SQL_CHAR, encoding=encoding)
        settings = db_connection.getdecoding(mssql_python.SQL_CHAR)
        assert settings['ctype'] == mssql_python.SQL_WCHAR, f"SQL_CHAR with {encoding} should auto-detect SQL_WCHAR ctype"
    
    # Other encodings should default to SQL_CHAR
    other_encodings = ['utf-8', 'latin-1', 'ascii', 'cp1252']
    for encoding in other_encodings:
        db_connection.setdecoding(mssql_python.SQL_WCHAR, encoding=encoding)
        settings = db_connection.getdecoding(mssql_python.SQL_WCHAR)
        assert settings['ctype'] == mssql_python.SQL_CHAR, f"SQL_WCHAR with {encoding} should auto-detect SQL_CHAR ctype"

def test_setdecoding_explicit_ctype_override(db_connection):
    """Test that explicit ctype parameter overrides automatic detection."""
    
    # Set SQL_CHAR with UTF-8 encoding but explicit SQL_WCHAR ctype
    db_connection.setdecoding(mssql_python.SQL_CHAR, encoding='utf-8', ctype=mssql_python.SQL_WCHAR)
    settings = db_connection.getdecoding(mssql_python.SQL_CHAR)
    assert settings['encoding'] == 'utf-8', "Encoding should be utf-8"
    assert settings['ctype'] == mssql_python.SQL_WCHAR, "ctype should be SQL_WCHAR when explicitly set"
    
    # Set SQL_WCHAR with UTF-16LE encoding but explicit SQL_CHAR ctype
    db_connection.setdecoding(mssql_python.SQL_WCHAR, encoding='utf-16le', ctype=mssql_python.SQL_CHAR)
    settings = db_connection.getdecoding(mssql_python.SQL_WCHAR)
    assert settings['encoding'] == 'utf-16le', "Encoding should be utf-16le"
    assert settings['ctype'] == mssql_python.SQL_CHAR, "ctype should be SQL_CHAR when explicitly set"

def test_setdecoding_none_parameters(db_connection):
    """Test setdecoding with None parameters uses appropriate defaults."""
    
    # Test SQL_CHAR with encoding=None (should use utf-8 default)
    db_connection.setdecoding(mssql_python.SQL_CHAR, encoding=None)
    settings = db_connection.getdecoding(mssql_python.SQL_CHAR)
    assert settings['encoding'] == 'utf-8', "SQL_CHAR with encoding=None should use utf-8 default"
    assert settings['ctype'] == mssql_python.SQL_CHAR, "ctype should be SQL_CHAR for utf-8"
    
    # Test SQL_WCHAR with encoding=None (should use utf-16le default)
    db_connection.setdecoding(mssql_python.SQL_WCHAR, encoding=None)
    settings = db_connection.getdecoding(mssql_python.SQL_WCHAR)
    assert settings['encoding'] == 'utf-16le', "SQL_WCHAR with encoding=None should use utf-16le default"
    assert settings['ctype'] == mssql_python.SQL_WCHAR, "ctype should be SQL_WCHAR for utf-16le"
    
    # Test with both parameters None
    db_connection.setdecoding(mssql_python.SQL_CHAR, encoding=None, ctype=None)
    settings = db_connection.getdecoding(mssql_python.SQL_CHAR)
    assert settings['encoding'] == 'utf-8', "SQL_CHAR with both None should use utf-8 default"
    assert settings['ctype'] == mssql_python.SQL_CHAR, "ctype should default to SQL_CHAR"

def test_setdecoding_invalid_sqltype(db_connection):
    """Test setdecoding with invalid sqltype raises ProgrammingError."""
    
    with pytest.raises(ProgrammingError) as exc_info:
        db_connection.setdecoding(999, encoding='utf-8')
    
    assert "Invalid sqltype" in str(exc_info.value), "Should raise ProgrammingError for invalid sqltype"
    assert "999" in str(exc_info.value), "Error message should include the invalid sqltype value"

def test_setdecoding_invalid_encoding(db_connection):
    """Test setdecoding with invalid encoding raises ProgrammingError."""
    
    with pytest.raises(ProgrammingError) as exc_info:
        db_connection.setdecoding(mssql_python.SQL_CHAR, encoding='invalid-encoding-name')
    
    assert "Unsupported encoding" in str(exc_info.value), "Should raise ProgrammingError for invalid encoding"
    assert "invalid-encoding-name" in str(exc_info.value), "Error message should include the invalid encoding name"

def test_setdecoding_invalid_ctype(db_connection):
    """Test setdecoding with invalid ctype raises ProgrammingError."""
    
    with pytest.raises(ProgrammingError) as exc_info:
        db_connection.setdecoding(mssql_python.SQL_CHAR, encoding='utf-8', ctype=999)
    
    assert "Invalid ctype" in str(exc_info.value), "Should raise ProgrammingError for invalid ctype"
    assert "999" in str(exc_info.value), "Error message should include the invalid ctype value"

def test_setdecoding_closed_connection(conn_str):
    """Test setdecoding on closed connection raises InterfaceError."""
    
    temp_conn = connect(conn_str)
    temp_conn.close()
    
    with pytest.raises(InterfaceError) as exc_info:
        temp_conn.setdecoding(mssql_python.SQL_CHAR, encoding='utf-8')
    
    assert "Connection is closed" in str(exc_info.value), "Should raise InterfaceError for closed connection"

def test_setdecoding_constants_access():
    """Test that SQL constants are accessible."""
    
    # Test constants exist and have correct values
    assert hasattr(mssql_python, 'SQL_CHAR'), "SQL_CHAR constant should be available"
    assert hasattr(mssql_python, 'SQL_WCHAR'), "SQL_WCHAR constant should be available"
    assert hasattr(mssql_python, 'SQL_WMETADATA'), "SQL_WMETADATA constant should be available"
    
    assert mssql_python.SQL_CHAR == 1, "SQL_CHAR should have value 1"
    assert mssql_python.SQL_WCHAR == -8, "SQL_WCHAR should have value -8"
    assert mssql_python.SQL_WMETADATA == -99, "SQL_WMETADATA should have value -99"

def test_setdecoding_with_constants(db_connection):
    """Test setdecoding using module constants."""
    
    # Test with SQL_CHAR constant
    db_connection.setdecoding(mssql_python.SQL_CHAR, encoding='utf-8', ctype=mssql_python.SQL_CHAR)
    settings = db_connection.getdecoding(mssql_python.SQL_CHAR)
    assert settings['ctype'] == mssql_python.SQL_CHAR, "Should accept SQL_CHAR constant"
    
    # Test with SQL_WCHAR constant
    db_connection.setdecoding(mssql_python.SQL_WCHAR, encoding='utf-16le', ctype=mssql_python.SQL_WCHAR)
    settings = db_connection.getdecoding(mssql_python.SQL_WCHAR)
    assert settings['ctype'] == mssql_python.SQL_WCHAR, "Should accept SQL_WCHAR constant"
    
    # Test with SQL_WMETADATA constant
    db_connection.setdecoding(mssql_python.SQL_WMETADATA, encoding='utf-16be')
    settings = db_connection.getdecoding(mssql_python.SQL_WMETADATA)
    assert settings['encoding'] == 'utf-16be', "Should accept SQL_WMETADATA constant"

def test_setdecoding_common_encodings(db_connection):
    """Test setdecoding with various common encodings."""
    
    common_encodings = [
        'utf-8',
        'utf-16le', 
        'utf-16be',
        'utf-16',
        'latin-1',
        'ascii',
        'cp1252'
    ]
    
    for encoding in common_encodings:
        try:
            db_connection.setdecoding(mssql_python.SQL_CHAR, encoding=encoding)
            settings = db_connection.getdecoding(mssql_python.SQL_CHAR)
            assert settings['encoding'] == encoding, f"Failed to set SQL_CHAR decoding to {encoding}"
            
            db_connection.setdecoding(mssql_python.SQL_WCHAR, encoding=encoding)
            settings = db_connection.getdecoding(mssql_python.SQL_WCHAR)
            assert settings['encoding'] == encoding, f"Failed to set SQL_WCHAR decoding to {encoding}"
        except Exception as e:
            pytest.fail(f"Failed to set valid encoding {encoding}: {e}")

def test_setdecoding_case_insensitive_encoding(db_connection):
    """Test setdecoding with case variations normalizes encoding."""
    
    # Test various case formats
    db_connection.setdecoding(mssql_python.SQL_CHAR, encoding='UTF-8')
    settings = db_connection.getdecoding(mssql_python.SQL_CHAR)
    assert settings['encoding'] == 'utf-8', "Encoding should be normalized to lowercase"
    
    db_connection.setdecoding(mssql_python.SQL_WCHAR, encoding='Utf-16LE')
    settings = db_connection.getdecoding(mssql_python.SQL_WCHAR)
    assert settings['encoding'] == 'utf-16le', "Encoding should be normalized to lowercase"

def test_setdecoding_independent_sql_types(db_connection):
    """Test that decoding settings for different SQL types are independent."""
    
    # Set different encodings for each SQL type
    db_connection.setdecoding(mssql_python.SQL_CHAR, encoding='utf-8')
    db_connection.setdecoding(mssql_python.SQL_WCHAR, encoding='utf-16le')
    db_connection.setdecoding(mssql_python.SQL_WMETADATA, encoding='utf-16be')
    
    # Verify each maintains its own settings
    sql_char_settings = db_connection.getdecoding(mssql_python.SQL_CHAR)
    sql_wchar_settings = db_connection.getdecoding(mssql_python.SQL_WCHAR)
    sql_wmetadata_settings = db_connection.getdecoding(mssql_python.SQL_WMETADATA)
    
    assert sql_char_settings['encoding'] == 'utf-8', "SQL_CHAR should maintain utf-8"
    assert sql_wchar_settings['encoding'] == 'utf-16le', "SQL_WCHAR should maintain utf-16le"
    assert sql_wmetadata_settings['encoding'] == 'utf-16be', "SQL_WMETADATA should maintain utf-16be"

def test_setdecoding_override_previous(db_connection):
    """Test setdecoding overrides previous settings for the same SQL type."""
    
    # Set initial decoding
    db_connection.setdecoding(mssql_python.SQL_CHAR, encoding='utf-8')
    settings = db_connection.getdecoding(mssql_python.SQL_CHAR)
    assert settings['encoding'] == 'utf-8', "Initial encoding should be utf-8"
    assert settings['ctype'] == mssql_python.SQL_CHAR, "Initial ctype should be SQL_CHAR"
    
    # Override with different settings
    db_connection.setdecoding(mssql_python.SQL_CHAR, encoding='latin-1', ctype=mssql_python.SQL_WCHAR)
    settings = db_connection.getdecoding(mssql_python.SQL_CHAR)
    assert settings['encoding'] == 'latin-1', "Encoding should be overridden to latin-1"
    assert settings['ctype'] == mssql_python.SQL_WCHAR, "ctype should be overridden to SQL_WCHAR"

def test_getdecoding_invalid_sqltype(db_connection):
    """Test getdecoding with invalid sqltype raises ProgrammingError."""
    
    with pytest.raises(ProgrammingError) as exc_info:
        db_connection.getdecoding(999)
    
    assert "Invalid sqltype" in str(exc_info.value), "Should raise ProgrammingError for invalid sqltype"
    assert "999" in str(exc_info.value), "Error message should include the invalid sqltype value"

def test_getdecoding_closed_connection(conn_str):
    """Test getdecoding on closed connection raises InterfaceError."""
    
    temp_conn = connect(conn_str)
    temp_conn.close()
    
    with pytest.raises(InterfaceError) as exc_info:
        temp_conn.getdecoding(mssql_python.SQL_CHAR)
    
    assert "Connection is closed" in str(exc_info.value), "Should raise InterfaceError for closed connection"

def test_getdecoding_returns_copy(db_connection):
    """Test getdecoding returns a copy (not reference)."""
    
    # Set custom decoding
    db_connection.setdecoding(mssql_python.SQL_CHAR, encoding='utf-8')
    
    # Get settings twice
    settings1 = db_connection.getdecoding(mssql_python.SQL_CHAR)
    settings2 = db_connection.getdecoding(mssql_python.SQL_CHAR)
    
    # Should be equal but not the same object
    assert settings1 == settings2, "Settings should be equal"
    assert settings1 is not settings2, "Settings should be different objects"
    
    # Modifying one shouldn't affect the other
    settings1['encoding'] = 'modified'
    assert settings2['encoding'] != 'modified', "Modification should not affect other copy"

def test_setdecoding_getdecoding_consistency(db_connection):
    """Test that setdecoding and getdecoding work consistently together."""
    
    test_cases = [
        (mssql_python.SQL_CHAR, 'utf-8', mssql_python.SQL_CHAR),
        (mssql_python.SQL_CHAR, 'utf-16le', mssql_python.SQL_WCHAR),
        (mssql_python.SQL_WCHAR, 'latin-1', mssql_python.SQL_CHAR),
        (mssql_python.SQL_WCHAR, 'utf-16be', mssql_python.SQL_WCHAR),
        (mssql_python.SQL_WMETADATA, 'utf-16le', mssql_python.SQL_WCHAR),
    ]
    
    for sqltype, encoding, expected_ctype in test_cases:
        db_connection.setdecoding(sqltype, encoding=encoding)
        settings = db_connection.getdecoding(sqltype)
        assert settings['encoding'] == encoding.lower(), f"Encoding should be {encoding.lower()}"
        assert settings['ctype'] == expected_ctype, f"ctype should be {expected_ctype}"

def test_setdecoding_persistence_across_cursors(db_connection):
    """Test that decoding settings persist across cursor operations."""
    
    # Set custom decoding settings
    db_connection.setdecoding(mssql_python.SQL_CHAR, encoding='latin-1', ctype=mssql_python.SQL_CHAR)
    db_connection.setdecoding(mssql_python.SQL_WCHAR, encoding='utf-16be', ctype=mssql_python.SQL_WCHAR)
    
    # Create cursors and verify settings persist
    cursor1 = db_connection.cursor()
    char_settings1 = db_connection.getdecoding(mssql_python.SQL_CHAR)
    wchar_settings1 = db_connection.getdecoding(mssql_python.SQL_WCHAR)
    
    cursor2 = db_connection.cursor()
    char_settings2 = db_connection.getdecoding(mssql_python.SQL_CHAR)
    wchar_settings2 = db_connection.getdecoding(mssql_python.SQL_WCHAR)
    
    # Settings should persist across cursor creation
    assert char_settings1 == char_settings2, "SQL_CHAR settings should persist across cursors"
    assert wchar_settings1 == wchar_settings2, "SQL_WCHAR settings should persist across cursors"
    
    assert char_settings1['encoding'] == 'latin-1', "SQL_CHAR encoding should remain latin-1"
    assert wchar_settings1['encoding'] == 'utf-16be', "SQL_WCHAR encoding should remain utf-16be"
    
    cursor1.close()
    cursor2.close()

def test_setdecoding_before_and_after_operations(db_connection):
    """Test that setdecoding works both before and after database operations."""
    cursor = db_connection.cursor()
    
    try:
        # Initial decoding setting
        db_connection.setdecoding(mssql_python.SQL_CHAR, encoding='utf-8')
        
        # Perform database operation
        cursor.execute("SELECT 'Initial test' as message")
        result1 = cursor.fetchone()
        assert result1[0] == 'Initial test', "Initial operation failed"
        
        # Change decoding after operation
        db_connection.setdecoding(mssql_python.SQL_CHAR, encoding='latin-1')
        settings = db_connection.getdecoding(mssql_python.SQL_CHAR)
        assert settings['encoding'] == 'latin-1', "Failed to change decoding after operation"
        
        # Perform another operation with new decoding
        cursor.execute("SELECT 'Changed decoding test' as message")
        result2 = cursor.fetchone()
        assert result2[0] == 'Changed decoding test', "Operation after decoding change failed"
        
    except Exception as e:
        pytest.fail(f"Decoding change test failed: {e}")
    finally:
        cursor.close()

def test_setdecoding_all_sql_types_independently(conn_str):
    """Test setdecoding with all SQL types on a fresh connection."""
    
    conn = connect(conn_str)
    try:
        # Test each SQL type with different configurations
        test_configs = [
            (mssql_python.SQL_CHAR, 'ascii', mssql_python.SQL_CHAR),
            (mssql_python.SQL_WCHAR, 'utf-16le', mssql_python.SQL_WCHAR),
            (mssql_python.SQL_WMETADATA, 'utf-16be', mssql_python.SQL_WCHAR),
        ]
        
        for sqltype, encoding, ctype in test_configs:
            conn.setdecoding(sqltype, encoding=encoding, ctype=ctype)
            settings = conn.getdecoding(sqltype)
            assert settings['encoding'] == encoding, f"Failed to set encoding for sqltype {sqltype}"
            assert settings['ctype'] == ctype, f"Failed to set ctype for sqltype {sqltype}"
            
    finally:
        conn.close()

def test_setdecoding_security_logging(db_connection):
    """Test that setdecoding logs invalid attempts safely."""
    
    # These should raise exceptions but not crash due to logging
    test_cases = [
        (999, 'utf-8', None),  # Invalid sqltype
        (mssql_python.SQL_CHAR, 'invalid-encoding', None),  # Invalid encoding
        (mssql_python.SQL_CHAR, 'utf-8', 999),  # Invalid ctype
    ]
    
    for sqltype, encoding, ctype in test_cases:
        with pytest.raises(ProgrammingError):
            db_connection.setdecoding(sqltype, encoding=encoding, ctype=ctype)

@pytest.mark.skip("Skipping Unicode data tests till we have support for Unicode")
def test_setdecoding_with_unicode_data(db_connection):
    """Test setdecoding with actual Unicode data operations."""
    
    # Test different decoding configurations with Unicode data
    db_connection.setdecoding(mssql_python.SQL_CHAR, encoding='utf-8')
    db_connection.setdecoding(mssql_python.SQL_WCHAR, encoding='utf-16le')
    
    cursor = db_connection.cursor()
    
    try:
        # Create test table with both CHAR and NCHAR columns
        cursor.execute("""
            CREATE TABLE #test_decoding_unicode (
                char_col VARCHAR(100),
                nchar_col NVARCHAR(100)
            )
        """)
        
        # Test various Unicode strings
        test_strings = [
            "Hello, World!",
            "Hello, 世界!",  # Chinese
            "Привет, мир!",   # Russian
            "مرحبا بالعالم",   # Arabic
        ]
        
        for test_string in test_strings:
            # Insert data
            cursor.execute(
                "INSERT INTO #test_decoding_unicode (char_col, nchar_col) VALUES (?, ?)", 
                test_string, test_string
            )
            
            # Retrieve and verify
            cursor.execute("SELECT char_col, nchar_col FROM #test_decoding_unicode WHERE char_col = ?", test_string)
            result = cursor.fetchone()
            
            assert result is not None, f"Failed to retrieve Unicode string: {test_string}"
            assert result[0] == test_string, f"CHAR column mismatch: expected {test_string}, got {result[0]}"
            assert result[1] == test_string, f"NCHAR column mismatch: expected {test_string}, got {result[1]}"
            
            # Clear for next test
            cursor.execute("DELETE FROM #test_decoding_unicode")
    
    except Exception as e:
        pytest.fail(f"Unicode data test failed with custom decoding: {e}")
    finally:
        try:
            cursor.execute("DROP TABLE #test_decoding_unicode")
        except:
            pass
        cursor.close()

# ==================== SET_ATTR TEST CASES ====================

def test_set_attr_constants_access():
    """Test that only relevant connection attribute constants are accessible.

    This test distinguishes between driver-independent (ODBC standard) and
    driver-manager–dependent (may not be supported everywhere) constants.
    Only ODBC-standard, cross-platform constants should be public API.
    """
    # ODBC-standard, driver-independent constants (should be public)
    odbc_attr_constants = [
        'SQL_ATTR_ACCESS_MODE', 'SQL_ATTR_CONNECTION_TIMEOUT',
        'SQL_ATTR_CURRENT_CATALOG', 'SQL_ATTR_LOGIN_TIMEOUT',
        'SQL_ATTR_PACKET_SIZE', 'SQL_ATTR_TXN_ISOLATION',
    ]
    odbc_value_constants = [
        'SQL_TXN_READ_UNCOMMITTED', 'SQL_TXN_READ_COMMITTED',
        'SQL_TXN_REPEATABLE_READ', 'SQL_TXN_SERIALIZABLE',
        'SQL_MODE_READ_WRITE', 'SQL_MODE_READ_ONLY',
    ]

    # Driver-manager–dependent or rarely supported constants (should NOT be public API)
    dm_attr_constants = [
        'SQL_ATTR_QUIET_MODE', 'SQL_ATTR_TRACE', 'SQL_ATTR_TRACEFILE',
        'SQL_ATTR_TRANSLATE_LIB', 'SQL_ATTR_TRANSLATE_OPTION',
        'SQL_ATTR_CONNECTION_POOLING', 'SQL_ATTR_CP_MATCH',
        'SQL_ATTR_ASYNC_ENABLE', 'SQL_ATTR_CONNECTION_DEAD',
        'SQL_ATTR_SERVER_NAME', 'SQL_ATTR_RESET_CONNECTION',
        'SQL_ATTR_ODBC_CURSORS', 'SQL_CUR_USE_IF_NEEDED', 'SQL_CUR_USE_ODBC',
        'SQL_CUR_USE_DRIVER'
    ]
    dm_value_constants = [
        'SQL_CD_TRUE', 'SQL_CD_FALSE', 'SQL_RESET_CONNECTION_YES'
    ]

    # Check ODBC-standard constants are present and int
    for const_name in odbc_attr_constants + odbc_value_constants:
        assert hasattr(mssql_python, const_name), f"{const_name} should be available (ODBC standard)"
        const_value = getattr(mssql_python, const_name)
        assert isinstance(const_value, int), f"{const_name} should be an integer"

    # Check driver-manager–dependent constants are NOT present
    for const_name in dm_attr_constants + dm_value_constants:
        assert not hasattr(mssql_python, const_name), f"{const_name} should NOT be public API"

def test_set_attr_basic_functionality(db_connection):
    """Test basic set_attr functionality with ODBC-standard attributes."""
    try:
        db_connection.set_attr(mssql_python.SQL_ATTR_CONNECTION_TIMEOUT, 30)
    except Exception as e:
        if "not supported" not in str(e).lower():
            pytest.fail(f"Unexpected error setting connection timeout: {e}")

def test_set_attr_transaction_isolation(db_connection):
    """Test setting transaction isolation level (ODBC-standard)."""
    isolation_levels = [
        mssql_python.SQL_TXN_READ_UNCOMMITTED,
        mssql_python.SQL_TXN_READ_COMMITTED,
        mssql_python.SQL_TXN_REPEATABLE_READ,
        mssql_python.SQL_TXN_SERIALIZABLE
    ]
    for level in isolation_levels:
        try:
            db_connection.set_attr(mssql_python.SQL_ATTR_TXN_ISOLATION, level)
            break
        except Exception as e:
            error_str = str(e).lower()
            if not any(phrase in error_str for phrase in ["not supported", "failed to set", "invalid", "error"]):
                pytest.fail(f"Unexpected error setting isolation level {level}: {e}")

def test_set_attr_invalid_attr_id_type(db_connection):
    """Test set_attr with invalid attr_id type raises ProgrammingError."""
    from mssql_python.exceptions import ProgrammingError
    invalid_attr_ids = ["string", 3.14, None, [], {}]
    for invalid_attr_id in invalid_attr_ids:
        with pytest.raises(ProgrammingError) as exc_info:
            db_connection.set_attr(invalid_attr_id, 1)
        
        assert "Attribute must be an integer" in str(exc_info.value), \
            f"Should raise ProgrammingError for invalid attr_id type: {type(invalid_attr_id)}"

def test_set_attr_invalid_value_type(db_connection):
    """Test set_attr with invalid value type raises ProgrammingError."""
    from mssql_python.exceptions import ProgrammingError
    
    invalid_values = [3.14, None, [], {}]
    
    for invalid_value in invalid_values:
        with pytest.raises(ProgrammingError) as exc_info:
            db_connection.set_attr(mssql_python.SQL_ATTR_CONNECTION_TIMEOUT, invalid_value)

        assert "Unsupported attribute value type" in str(exc_info.value), \
            f"Should raise ProgrammingError for invalid value type: {type(invalid_value)}"

def test_set_attr_value_out_of_range(db_connection):
    """Test set_attr with value out of SQLULEN range raises ProgrammingError."""
    from mssql_python.exceptions import ProgrammingError
    
    out_of_range_values = [-1, -100]
    
    for invalid_value in out_of_range_values:
        with pytest.raises(ProgrammingError) as exc_info:
            db_connection.set_attr(mssql_python.SQL_ATTR_CONNECTION_TIMEOUT, invalid_value)
        
        assert "Integer value cannot be negative" in str(exc_info.value), \
            f"Should raise ProgrammingError for out of range value: {invalid_value}"
    
def test_set_attr_closed_connection(conn_str):
    """Test set_attr on closed connection raises InterfaceError."""
    from mssql_python.exceptions import InterfaceError
    
    
    temp_conn = connect(conn_str)
    temp_conn.close()
    
    with pytest.raises(InterfaceError) as exc_info:
        temp_conn.set_attr(mssql_python.SQL_ATTR_CONNECTION_TIMEOUT, 30)
    
    assert "Connection is closed" in str(exc_info.value), \
        "Should raise InterfaceError for closed connection"

def test_set_attr_invalid_attribute_id(db_connection):
    """Test set_attr with invalid/unsupported attribute ID."""
    from mssql_python.exceptions import ProgrammingError, DatabaseError
    
    # Use a clearly invalid attribute ID
    invalid_attr_id = 999999
    
    try:
        db_connection.set_attr(invalid_attr_id, 1)
        # If no exception, some drivers might silently ignore invalid attributes
        pytest.skip("Driver silently accepts invalid attribute IDs")
    except (ProgrammingError, DatabaseError) as e:
        # Expected behavior - driver should reject invalid attribute
        assert "attribute" in str(e).lower() or "invalid" in str(e).lower() or "not supported" in str(e).lower()
    except Exception as e:
        pytest.fail(f"Unexpected exception type for invalid attribute: {type(e).__name__}: {e}")

def test_set_attr_valid_range_values(db_connection):
    """Test set_attr with valid range of values."""
    
    
    # Test boundary values for SQLUINTEGER
    valid_values = [0, 1, 100, 1000, 65535, 4294967295]
    
    for value in valid_values:
        try:
            # Use connection timeout as it's commonly supported
            db_connection.set_attr(mssql_python.SQL_ATTR_CONNECTION_TIMEOUT, value)
            # If we get here, the value was accepted
        except Exception as e:
            # Some values might not be valid for specific attributes
            if "invalid" not in str(e).lower() and "not supported" not in str(e).lower():
                pytest.fail(f"Unexpected error for valid value {value}: {e}")

def test_set_attr_multiple_attributes(db_connection):
    """Test setting multiple attributes in sequence."""
    
    
    # Test setting multiple safe attributes
    attribute_value_pairs = [
        (mssql_python.SQL_ATTR_CONNECTION_TIMEOUT, 60),
        (mssql_python.SQL_ATTR_LOGIN_TIMEOUT, 30),
        (mssql_python.SQL_ATTR_PACKET_SIZE, 4096),
    ]
    
    successful_sets = 0
    for attr_id, value in attribute_value_pairs:
        try:
            db_connection.set_attr(attr_id, value)
            successful_sets += 1
        except Exception as e:
            # Some attributes might not be supported by all drivers
            # Accept "not supported", "failed to set", or other driver errors
            error_str = str(e).lower()
            if not any(phrase in error_str for phrase in ["not supported", "failed to set", "invalid", "error"]):
                pytest.fail(f"Unexpected error setting attribute {attr_id} to {value}: {e}")
    
    # At least one attribute setting should succeed on most drivers
    if successful_sets == 0:
        pytest.skip("No connection attributes supported by this driver configuration")

def test_set_attr_with_constants(db_connection):
    """Test set_attr using exported module constants."""
    
    
    # Test using the exported constants
    test_cases = [
        (mssql_python.SQL_ATTR_TXN_ISOLATION, mssql_python.SQL_TXN_READ_COMMITTED),
        (mssql_python.SQL_ATTR_ACCESS_MODE, mssql_python.SQL_MODE_READ_WRITE),
    ]
    
    for attr_id, value in test_cases:
        try:
            db_connection.set_attr(attr_id, value)
            # Success - the constants worked correctly
        except Exception as e:
            # Some attributes/values might not be supported
            # Accept "not supported", "failed to set", "invalid", or other driver errors
            error_str = str(e).lower()
            if not any(phrase in error_str for phrase in ["not supported", "failed to set", "invalid", "error"]):
                pytest.fail(f"Unexpected error using constants {attr_id}, {value}: {e}")

def test_set_attr_persistence_across_operations(db_connection):
    """Test that set_attr changes persist across database operations."""
    
    
    cursor = db_connection.cursor()
    try:
        # Set an attribute before operations
        db_connection.set_attr(mssql_python.SQL_ATTR_CONNECTION_TIMEOUT, 45)
        
        # Perform database operation
        cursor.execute("SELECT 1 as test_value")
        result = cursor.fetchone()
        assert result[0] == 1, "Database operation should succeed"
        
        # Set attribute after operation
        db_connection.set_attr(mssql_python.SQL_ATTR_CONNECTION_TIMEOUT, 60)
        
        # Another operation
        cursor.execute("SELECT 2 as test_value")
        result = cursor.fetchone()
        assert result[0] == 2, "Database operation after set_attr should succeed"
        
    except Exception as e:
        if "not supported" not in str(e).lower():
            pytest.fail(f"Error in set_attr persistence test: {e}")
    finally:
        cursor.close()

def test_set_attr_security_logging(db_connection):
    """Test that set_attr logs invalid attempts safely."""
    from mssql_python.exceptions import ProgrammingError
    
    # These should raise exceptions but not crash due to logging
    test_cases = [
        ("invalid_attr", 1),      # Invalid attr_id type
        (123, "invalid_value"),   # Invalid value type
        (123, -1),               # Out of range value
    ]
    
    for attr_id, value in test_cases:
        with pytest.raises(ProgrammingError):
            db_connection.set_attr(attr_id, value)

def test_set_attr_edge_cases(db_connection):
    """Test set_attr with edge case values."""
    
    
    # Test with boundary values
    edge_cases = [
        (mssql_python.SQL_ATTR_CONNECTION_TIMEOUT, 0),           # Minimum value
        (mssql_python.SQL_ATTR_CONNECTION_TIMEOUT, 4294967295), # Maximum SQLUINTEGER
    ]
    
    for attr_id, value in edge_cases:
        try:
            db_connection.set_attr(attr_id, value)
            # Success with edge case value
        except Exception as e:
            # Some edge values might not be valid for specific attributes
            if "out of range" in str(e).lower():
                pytest.fail(f"Edge case value {value} should be in valid range")
            elif "not supported" not in str(e).lower() and "invalid" not in str(e).lower():
                pytest.fail(f"Unexpected error for edge case {attr_id}, {value}: {e}")

def test_set_attr_txn_isolation_effect(db_connection):
    """Test that setting transaction isolation level actually affects transactions."""
    import os
    conn_str = os.getenv('DB_CONNECTION_STRING')

    # Create a temporary table for the test
    cursor = db_connection.cursor()
    try:
        drop_table_if_exists(cursor, "##test_isolation")
        cursor.execute("CREATE TABLE ##test_isolation (id INT, value VARCHAR(50))")
        cursor.execute("INSERT INTO ##test_isolation VALUES (1, 'original')")
        db_connection.commit()
        
        # First set transaction isolation level to SERIALIZABLE (most strict)
        try:
            db_connection.set_attr(mssql_python.SQL_ATTR_TXN_ISOLATION, mssql_python.SQL_TXN_SERIALIZABLE)
            
            # Create two separate connections for the test
            conn1 = connect(conn_str)
            conn2 = connect(conn_str)
            
            # Start transaction in first connection
            cursor1 = conn1.cursor()
            cursor1.execute("BEGIN TRANSACTION")
            cursor1.execute("UPDATE ##test_isolation SET value = 'updated' WHERE id = 1")
            
            # Try to read from second connection - should be blocked or timeout
            cursor2 = conn2.cursor()
            cursor2.execute("SET LOCK_TIMEOUT 5000")  # 5 second timeout
            
            with pytest.raises((DatabaseError, Exception)) as exc_info:
                cursor2.execute("SELECT * FROM ##test_isolation WHERE id = 1")
            
            # Clean up
            cursor1.execute("ROLLBACK")
            cursor1.close()
            conn1.close()
            cursor2.close()
            conn2.close()
            
            # Now set READ UNCOMMITTED (least strict)
            db_connection.set_attr(mssql_python.SQL_ATTR_TXN_ISOLATION, mssql_python.SQL_TXN_READ_UNCOMMITTED)
            
            # Create two new connections
            conn1 = connect(conn_str)
            conn2 = connect(conn_str)
            conn2.set_attr(mssql_python.SQL_ATTR_TXN_ISOLATION, mssql_python.SQL_TXN_READ_UNCOMMITTED)
            
            # Start transaction in first connection
            cursor1 = conn1.cursor()
            cursor1.execute("BEGIN TRANSACTION")
            cursor1.execute("UPDATE ##test_isolation SET value = 'dirty read' WHERE id = 1")
            
            # Try to read from second connection - should succeed with READ UNCOMMITTED
            cursor2 = conn2.cursor()
            cursor2.execute("SET LOCK_TIMEOUT 5000")
            cursor2.execute("SELECT value FROM ##test_isolation WHERE id = 1")
            result = cursor2.fetchone()[0]
            
            # Should see uncommitted "dirty read" value
            assert result == 'dirty read', "READ UNCOMMITTED should allow dirty reads"
            
            # Clean up
            cursor1.execute("ROLLBACK")
            cursor1.close()
            conn1.close()
            cursor2.close()
            conn2.close()
            
        except Exception as e:
            if "not supported" not in str(e).lower():
                pytest.fail(f"Unexpected error in transaction isolation test: {e}")
            else:
                pytest.skip("Transaction isolation level changes not supported by driver")
                
    finally:
        # Clean up
        try:
            cursor.execute("DROP TABLE ##test_isolation")
        except:
            pass
        cursor.close()

def test_set_attr_connection_timeout_effect(db_connection):
    """Test that setting connection timeout actually affects query timeout."""
    
    cursor = db_connection.cursor()
    try:
        # Set a short timeout (3 seconds)
        try:
            # Try to set the connection timeout
            db_connection.set_attr(mssql_python.SQL_ATTR_CONNECTION_TIMEOUT, 3)
            
            # Check if the timeout setting worked by running an actual query
            # WAITFOR DELAY is a reliable way to test timeout
            start_time = time.time()
            try:
                cursor.execute("WAITFOR DELAY '00:00:05'")  # 5-second delay
                # If we get here, the timeout didn't work, but we won't fail the test
                # since not all drivers support this feature
                end_time = time.time()
                elapsed = end_time - start_time
                if elapsed >= 4.5:
                    pytest.skip("Connection timeout attribute not effective with this driver")
            except Exception as exc:
                # If we got an exception, check if it's a timeout-related exception
                error_msg = str(exc).lower()
                if "timeout" in error_msg or "timed out" in error_msg or "canceled" in error_msg:
                    # This is the expected behavior if timeout works
                    assert True
                else:
                    # It's some other error, not a timeout
                    pytest.skip(f"Connection timeout test encountered non-timeout error: {exc}")
            
        except Exception as e:
            if "not supported" not in str(e).lower():
                pytest.fail(f"Unexpected error in connection timeout test: {e}")
            else:
                pytest.skip("Connection timeout not supported by driver")
                
    finally:
        cursor.close()

def test_set_attr_login_timeout_effect(conn_str):
    """Test that setting login timeout affects connection time to invalid server."""
    
    # Testing with a non-existent server to trigger a timeout
    conn_parts = conn_str.split(';')
    new_parts = []
    for part in conn_parts:
        if part.startswith("Server=") or part.startswith("server="):
            # Use an invalid server address that will timeout
            new_parts.append("Server=invalidserver.example.com")
        else:
            new_parts.append(part)
    
    # Add explicit login timeout directly in the connection string
    new_parts.append("Connect Timeout=5")
    
    invalid_conn_str = ';'.join(new_parts)
    
    # Test with a short timeout
    start_time = time.time()
    try:
        # Create a new connection with login timeout in the connection string
        conn = connect(invalid_conn_str)  # Don't use the login_timeout parameter
        conn.close()
        pytest.fail("Connection to invalid server should have failed")
    except Exception as e:
        end_time = time.time()
        elapsed = end_time - start_time
        
        # Be more lenient with the timeout verification - up to 20 seconds
        # Network conditions and driver behavior can vary
        if elapsed > 30:
            pytest.skip(f"Login timeout test took too long ({elapsed:.1f}s) but this may be environment-dependent")
        
        # We expected an exception, so this is successful
        assert True

def test_set_attr_packet_size_effect(conn_str):
    """Test that setting packet size affects network packet size."""
    
    # Some drivers don't support changing packet size after connection
    # Try with explicit packet size in connection string for the first size
    packet_size = 4096
    try:
        # Add packet size to connection string
        if ";" in conn_str:
            modified_conn_str = conn_str + f";Packet Size={packet_size}"
        else:
            modified_conn_str = conn_str + f" Packet Size={packet_size}"
            
        conn = connect(modified_conn_str)
        
        # Execute a query that returns a large result set to test packet size
        cursor = conn.cursor()
        
        # Create a temp table with a large string column
        drop_table_if_exists(cursor, "##test_packet_size")
        cursor.execute("CREATE TABLE ##test_packet_size (id INT, large_data NVARCHAR(MAX))")
        
        # Insert a very large string
        large_string = "X" * (packet_size // 2)  # Unicode chars take 2 bytes each
        cursor.execute("INSERT INTO ##test_packet_size VALUES (?, ?)", (1, large_string))
        conn.commit()
        
        # Fetch the large string
        cursor.execute("SELECT large_data FROM ##test_packet_size WHERE id = 1")
        result = cursor.fetchone()[0]
        
        assert result == large_string, "Data should be retrieved correctly"
        
        # Clean up
        cursor.execute("DROP TABLE ##test_packet_size")
        conn.commit()
        cursor.close()
        conn.close()
        
    except Exception as e:
        if ("not supported" not in str(e).lower() and 
            "attribute" not in str(e).lower()):
            pytest.fail(f"Unexpected error in packet size test: {e}")
        else:
            pytest.skip(f"Packet size setting not supported: {e}")

def test_set_attr_current_catalog_effect(db_connection, conn_str):
    """Test that setting the current catalog/database actually changes the context."""
    # This only works if we have multiple databases available
    cursor = db_connection.cursor()
    try:
        # Get current database name
        cursor.execute("SELECT DB_NAME()")
        original_db = cursor.fetchone()[0]
        
        # Get list of other databases
        cursor.execute("SELECT name FROM sys.databases WHERE database_id > 4 AND name != DB_NAME()")
        rows = cursor.fetchall()
        if not rows:
            pytest.skip("No other user databases available for testing")
        
        other_db = rows[0][0]
        
        # Try to switch database using set_attr
        try:
            db_connection.set_attr(mssql_python.SQL_ATTR_CURRENT_CATALOG, other_db)
            
            # Verify we're now in the other database
            cursor.execute("SELECT DB_NAME()")
            new_db = cursor.fetchone()[0]
            
            assert new_db == other_db, f"Database should have changed to {other_db} but is {new_db}"
            
            # Switch back
            db_connection.set_attr(mssql_python.SQL_ATTR_CURRENT_CATALOG, original_db)
            
            # Verify we're back in the original database
            cursor.execute("SELECT DB_NAME()")
            current_db = cursor.fetchone()[0]
            
            assert current_db == original_db, f"Database should have changed back to {original_db} but is {current_db}"
            
        except Exception as e:
            if "not supported" not in str(e).lower():
                pytest.fail(f"Unexpected error in current catalog test: {e}")
            else:
                pytest.skip("Current catalog changes not supported by driver")
                
    finally:
        cursor.close()

# ==================== TEST ATTRS_BEFORE AND SET_ATTR TIMING ====================

def test_attrs_before_login_timeout(conn_str):
    """Test setting login timeout before connection via attrs_before."""
    # Test with a reasonable timeout value
    timeout_value = 30
    conn = connect(conn_str, attrs_before={ConstantsDDBC.SQL_ATTR_LOGIN_TIMEOUT.value: timeout_value})
    
    # Verify connection was successful
    cursor = conn.cursor()
    cursor.execute("SELECT 1")
    result = cursor.fetchall()
    assert result[0][0] == 1
    conn.close()


def test_attrs_before_packet_size(conn_str):
    """Test setting packet size before connection via attrs_before."""
    # Use a valid packet size value
    packet_size = 8192  # 8KB packet size
    conn = connect(conn_str, attrs_before={ConstantsDDBC.SQL_ATTR_PACKET_SIZE.value: packet_size})
    
    # Verify connection was successful
    cursor = conn.cursor()
    cursor.execute("SELECT 1")
    result = cursor.fetchall()
    assert result[0][0] == 1
    conn.close()


def test_attrs_before_multiple_attributes(conn_str):
    """Test setting multiple attributes before connection via attrs_before."""
    attrs = {
        ConstantsDDBC.SQL_ATTR_LOGIN_TIMEOUT.value: 30,
        ConstantsDDBC.SQL_ATTR_PACKET_SIZE.value: 8192,
        ConstantsDDBC.SQL_ATTR_ACCESS_MODE.value: ConstantsDDBC.SQL_MODE_READ_WRITE.value,
        ConstantsDDBC.SQL_ATTR_TXN_ISOLATION.value: ConstantsDDBC.SQL_TXN_READ_COMMITTED.value
    }
    
    conn = connect(conn_str, attrs_before=attrs)
    
    # Verify connection was successful
    cursor = conn.cursor()
    cursor.execute("SELECT 1")
    result = cursor.fetchall()
    assert result[0][0] == 1
    conn.close()


def test_set_attr_access_mode_after_connect(db_connection):
    """Test setting access mode after connection via set_attr."""
    # Set access mode to read-write (default, but explicitly set it)
    db_connection.set_attr(ConstantsDDBC.SQL_ATTR_ACCESS_MODE.value, ConstantsDDBC.SQL_MODE_READ_WRITE.value)
    
    # Verify we can still execute writes
    cursor = db_connection.cursor()
    drop_table_if_exists(cursor, "#test_access_mode")
    cursor.execute("CREATE TABLE #test_access_mode (id INT)")
    cursor.execute("INSERT INTO #test_access_mode VALUES (1)")
    cursor.execute("SELECT * FROM #test_access_mode")
    result = cursor.fetchall()
    assert result[0][0] == 1

def test_set_attr_current_catalog_after_connect(db_connection):
    """Test setting current catalog after connection via set_attr."""
    # Get current database name
    cursor = db_connection.cursor()
    cursor.execute("SELECT DB_NAME()")
    original_db = cursor.fetchone()[0]
    
    # Try to set current catalog to master
    db_connection.set_attr(ConstantsDDBC.SQL_ATTR_CURRENT_CATALOG.value, "master")
    
    # Verify the change
    cursor.execute("SELECT DB_NAME()")
    new_db = cursor.fetchone()[0]
    assert new_db.lower() == "master"
    
    # Set it back to the original
    db_connection.set_attr(ConstantsDDBC.SQL_ATTR_CURRENT_CATALOG.value, original_db)


def test_set_attr_connection_timeout_after_connect(db_connection):
    """Test setting connection timeout after connection via set_attr."""
    # Set connection timeout to a reasonable value
    db_connection.set_attr(ConstantsDDBC.SQL_ATTR_CONNECTION_TIMEOUT.value, 60)
    
    # Verify we can still execute queries
    cursor = db_connection.cursor()
    cursor.execute("SELECT 1")
    result = cursor.fetchall()
    assert result[0][0] == 1


def test_set_attr_before_only_attributes_error(db_connection):
    """Test that setting before-only attributes after connection raises error."""
    # Try to set login timeout after connection
    with pytest.raises(ProgrammingError) as excinfo:
        db_connection.set_attr(ConstantsDDBC.SQL_ATTR_LOGIN_TIMEOUT.value, 30)
    
    assert "must be set before connection establishment" in str(excinfo.value)
    
    # Try to set packet size after connection
    with pytest.raises(ProgrammingError) as excinfo:
        db_connection.set_attr(ConstantsDDBC.SQL_ATTR_PACKET_SIZE.value, 8192)
    
    assert "must be set before connection establishment" in str(excinfo.value)


def test_attrs_before_after_only_attributes(conn_str):
    """Test that setting after-only attributes before connection is ignored."""
    # Try to set connection dead before connection (should be ignored)
    conn = connect(conn_str, attrs_before={ConstantsDDBC.SQL_ATTR_CONNECTION_DEAD.value: 0})
    
    # Verify connection was successful
    cursor = conn.cursor()
    cursor.execute("SELECT 1")
    result = cursor.fetchall()
    assert result[0][0] == 1
    conn.close()

def test_set_attr_unsupported_attribute(db_connection):
    """Test that setting an unsupported attribute raises an error."""
    # Choose an attribute not in the supported list
    unsupported_attr = 999999  # A made-up attribute ID
    
    with pytest.raises(ProgrammingError) as excinfo:
        db_connection.set_attr(unsupported_attr, 1)
    
    assert "Unsupported attribute" in str(excinfo.value)

def test_set_attr_interface_error_exception_paths_no_mock(db_connection):
    """Test set_attr exception paths that raise InterfaceError by using invalid attributes."""
    from mssql_python.exceptions import InterfaceError, ProgrammingError
    
    # Test with an attribute that will likely cause an "invalid" error from the driver
    # Using a very large attribute ID that's unlikely to be valid
    invalid_attr_id = 99999
    
    try:
        db_connection.set_attr(invalid_attr_id, 1)
        # If it doesn't raise an exception, that's unexpected but not a test failure
        pass
    except InterfaceError:
        # This is the path we want to test
        pass
    except ProgrammingError:
        # This tests the other exception path
        pass
    except Exception as e:
        # Check if the error message contains keywords that would trigger InterfaceError
        error_str = str(e).lower()
        if 'invalid' in error_str or 'unsupported' in error_str or 'cast' in error_str:
            # This would have triggered the InterfaceError path
            pass

def test_set_attr_programming_error_exception_path_no_mock(db_connection):
    """Test set_attr exception path that raises ProgrammingError for other database errors."""
    from mssql_python.exceptions import ProgrammingError, InterfaceError
    
    # Try to set an attribute with a completely invalid type that should cause an error
    # but not contain 'invalid', 'unsupported', or 'cast' keywords
    try:
        # Use a valid attribute but with extreme values that might cause driver errors
        db_connection.set_attr(mssql_python.SQL_ATTR_CONNECTION_TIMEOUT, 2147483647)  # Max int32
        pass
    except (ProgrammingError, InterfaceError):
        # Either exception type is acceptable for this test
        pass
    except Exception:
        # Any other exception is also acceptable for coverage
        pass

def test_constants_get_attribute_set_timing_unknown_attribute():
    """Test get_attribute_set_timing with unknown attribute returns AFTER_ONLY default."""
    from mssql_python.constants import get_attribute_set_timing, AttributeSetTime
    
    # Use a very large number that's unlikely to be a real attribute
    unknown_attribute = 99999
    timing = get_attribute_set_timing(unknown_attribute)
    assert timing == AttributeSetTime.AFTER_ONLY

def test_set_attr_with_string_attributes_real():
    """Test set_attr with string values to trigger C++ string handling paths."""
    from mssql_python import connect
    
    # Use actual connection string but with attrs_before to test C++ string handling
    conn_str_base = "Driver={ODBC Driver 18 for SQL Server};Server=(local);Database=tempdb;Trusted_Connection=yes;"
    
    try:
        # Test with a string attribute - even if it fails, it will trigger C++ code paths
        # Use SQL_ATTR_CURRENT_CATALOG which accepts string values
        conn = connect(conn_str_base, attrs_before={1006: "tempdb"})  # SQL_ATTR_CURRENT_CATALOG
        conn.close()
    except Exception:
        # Expected to potentially fail, but should trigger C++ string paths
        pass

def test_set_attr_with_binary_attributes_real():
    """Test set_attr with binary values to trigger C++ binary handling paths."""
    from mssql_python import connect
    
    conn_str_base = "Driver={ODBC Driver 18 for SQL Server};Server=(local);Database=tempdb;Trusted_Connection=yes;"
    
    try:
        # Test with binary data - this will likely fail but trigger C++ binary handling
        binary_value = b"test_binary_data_for_coverage"
        # Use an attribute that might accept binary data
        conn = connect(conn_str_base, attrs_before={1045: binary_value})  # Some random attribute
        conn.close()
    except Exception:
        # Expected to fail, but should trigger C++ binary paths
        pass

def test_set_attr_trigger_cpp_buffer_management_real():
    """Test scenarios that might trigger C++ buffer management code."""
    from mssql_python import connect
    
    conn_str_base = "Driver={ODBC Driver 18 for SQL Server};Server=(local);Database=tempdb;Trusted_Connection=yes;"
    
    # Create multiple connection attempts with varying string lengths to potentially trigger buffer management
    string_lengths = [10, 50, 100, 500, 1000]
    
    for length in string_lengths:
        try:
            test_string = "x" * length
            # Try with SQL_ATTR_CURRENT_CATALOG which should accept string values
            conn = connect(conn_str_base, attrs_before={1006: test_string})
            conn.close()
        except Exception:
            # Expected failures are okay - we're testing C++ code paths
            pass

def test_set_attr_extreme_values():
    """Test set_attr with various extreme values that might trigger different C++ error paths."""
    from mssql_python import connect
    
    conn_str_base = "Driver={ODBC Driver 18 for SQL Server};Server=(local);Database=tempdb;Trusted_Connection=yes;"
    
    # Test different types of extreme values
    extreme_values = [
        ("empty_string", ""),
        ("very_long_string", "x" * 1000),
        ("unicode_string", "测试数据🚀"),
        ("empty_binary", b""),
        ("large_binary", b"x" * 1000),
    ]
    
    for test_name, value in extreme_values:
        try:
            conn = connect(conn_str_base, attrs_before={1006: value})
            conn.close()
        except Exception:
            # Failures are expected and acceptable for coverage testing
            pass

def test_attrs_before_various_attribute_types():
    """Test attrs_before with various attribute types to increase C++ coverage."""
    from mssql_python import connect
    
    conn_str_base = "Driver={ODBC Driver 18 for SQL Server};Server=(local);Database=tempdb;Trusted_Connection=yes;"
    
    # Test with different attribute IDs and value types
    test_attrs = [
        {1000: 1},                    # Integer attribute
        {1001: "test_string"},        # String attribute  
        {1002: b"test_binary"},       # Binary attribute
        {1003: bytearray(b"test")},   # Bytearray attribute
    ]
    
    for attrs in test_attrs:
        try:
            conn = connect(conn_str_base, attrs_before=attrs)
            conn.close()
        except Exception:
            # Expected failures for invalid attributes
            pass

def test_connection_established_error_simulation():
    """Test scenarios that might trigger 'Connection not established' error."""
    # This is difficult to test without mocking, but we can try edge cases
    
    # Try to trigger timing issues or edge cases
    from mssql_python import connect
    
    try:
        # Use an invalid connection string that might partially initialize
        invalid_conn_str = "Driver={Nonexistent Driver};Server=invalid;"
        conn = connect(invalid_conn_str)
    except Exception:
        # Expected to fail, might trigger various C++ error paths
        pass

def test_helpers_edge_case_sanitization():
    """Test edge cases in helper function sanitization."""
    from mssql_python.helpers import sanitize_user_input
    
    # Test various edge cases for sanitization
    edge_cases = [
        "",                           # Empty string
        "a",                         # Single character
        "x" * 1000,                  # Very long string
        "test!@#$%^&*()",           # Special characters
        "test\n\r\t",               # Control characters
        "测试",                      # Unicode characters
        None,                       # None value (if function handles it)
    ]
    
    for test_input in edge_cases:
        try:
            if test_input is not None:
                result = sanitize_user_input(test_input)
                # Just verify it returns something reasonable
                assert isinstance(result, str)
        except Exception:
            # Some edge cases might raise exceptions, which is acceptable
            pass

def test_validate_attribute_edge_cases():
    """Test validate_attribute_value with various edge cases."""
    from mssql_python.helpers import validate_attribute_value
    
    # Test boundary conditions
    edge_cases = [
        (0, 0),                      # Zero values
        (-1, -1),                    # Negative values  
        (2147483647, 2147483647),    # Max int32
        (1, ""),                     # Empty string
        (1, b""),                    # Empty binary
        (1, bytearray()),            # Empty bytearray
    ]
    
    for attr, value in edge_cases:
        is_valid, error_message, sanitized_attr, sanitized_val = validate_attribute_value(attr, value)
        # Just verify the function completes and returns expected tuple structure
        assert isinstance(is_valid, bool)
        assert isinstance(error_message, str)
        assert isinstance(sanitized_attr, str)
        assert isinstance(sanitized_val, str)
>>>>>>> 73e5a033
<|MERGE_RESOLUTION|>--- conflicted
+++ resolved
@@ -24,6 +24,7 @@
 import sys
 import pytest
 import time
+import os
 from mssql_python import connect, Connection, pooling, SQL_CHAR, SQL_WCHAR, SQL_WMETADATA
 import threading
 # Import all exception classes for testing
@@ -1156,101 +1157,6 @@
     assert settings['encoding'] == 'utf-8', "encoding=None should use default utf-8"
     assert settings['ctype'] == 1, "ctype=None should use default SQL_CHAR"
 
-def test_setencoding_invalid_encoding(db_connection):
-    """Test setencoding with invalid encoding."""
-    
-    with pytest.raises(ProgrammingError) as exc_info:
-        db_connection.setencoding(encoding='invalid-encoding-name')
-    
-    assert "Unsupported encoding" in str(exc_info.value), "Should raise ProgrammingError for invalid encoding"
-    assert "invalid-encoding-name" in str(exc_info.value), "Error message should include the invalid encoding name"
-
-def test_setencoding_invalid_ctype(db_connection):
-    """Test setencoding with invalid ctype."""
-    
-    with pytest.raises(ProgrammingError) as exc_info:
-        db_connection.setencoding(encoding='utf-8', ctype=999)
-    
-    assert "Invalid ctype" in str(exc_info.value), "Should raise ProgrammingError for invalid ctype"
-    assert "999" in str(exc_info.value), "Error message should include the invalid ctype value"
-
-def test_setencoding_closed_connection(conn_str):
-    """Test setencoding on closed connection."""
-    
-    temp_conn = connect(conn_str)
-    temp_conn.close()
-    
-    with pytest.raises(InterfaceError) as exc_info:
-        temp_conn.setencoding(encoding='utf-8')
-    
-    assert "Connection is closed" in str(exc_info.value), "Should raise InterfaceError for closed connection"
-
-def test_setencoding_constants_access():
-    """Test that SQL_CHAR and SQL_WCHAR constants are accessible."""
-    import mssql_python
-    
-    # Test constants exist and have correct values
-    assert hasattr(mssql_python, 'SQL_CHAR'), "SQL_CHAR constant should be available"
-    assert hasattr(mssql_python, 'SQL_WCHAR'), "SQL_WCHAR constant should be available"
-    assert mssql_python.SQL_CHAR == 1, "SQL_CHAR should have value 1"
-    assert mssql_python.SQL_WCHAR == -8, "SQL_WCHAR should have value -8"
-
-def test_setencoding_with_constants(db_connection):
-    """Test setencoding using module constants."""
-    import mssql_python
-    
-    # Test with SQL_CHAR constant
-    db_connection.setencoding(encoding='utf-8', ctype=mssql_python.SQL_CHAR)
-    settings = db_connection.getencoding()
-    assert settings['ctype'] == mssql_python.SQL_CHAR, "Should accept SQL_CHAR constant"
-    
-    # Test with SQL_WCHAR constant
-    db_connection.setencoding(encoding='utf-16le', ctype=mssql_python.SQL_WCHAR)
-    settings = db_connection.getencoding()
-    assert settings['ctype'] == mssql_python.SQL_WCHAR, "Should accept SQL_WCHAR constant"
-
-def test_setencoding_with_unicode_data(db_connection):
-    """Test setencoding with actual Unicode data operations."""
-    # Test UTF-8 encoding with Unicode data
-    db_connection.setencoding(encoding='utf-8')
-    cursor = db_connection.cursor()
-    
-    try:
-        # Create test table
-        cursor.execute("CREATE TABLE #test_encoding_unicode (text_col NVARCHAR(100))")
-        
-        # Test various Unicode strings
-        test_strings = [
-            "Hello, World!",
-            "Hello, 世界!",  # Chinese
-            "Привет, мир!",   # Russian
-            "مرحبا بالعالم",   # Arabic
-            "🌍🌎🌏",        # Emoji
-        ]
-        
-        for test_string in test_strings:
-            # Insert data
-            cursor.execute("INSERT INTO #test_encoding_unicode (text_col) VALUES (?)", test_string)
-            
-            # Retrieve and verify
-            cursor.execute("SELECT text_col FROM #test_encoding_unicode WHERE text_col = ?", test_string)
-            result = cursor.fetchone()
-            
-            assert result is not None, f"Failed to retrieve Unicode string: {test_string}"
-            assert result[0] == test_string, f"Unicode string mismatch: expected {test_string}, got {result[0]}"
-            
-            # Clear for next test
-            cursor.execute("DELETE FROM #test_encoding_unicode")
-    
-    except Exception as e:
-        pytest.fail(f"Unicode data test failed with UTF-8 encoding: {e}")
-    finally:
-        try:
-            cursor.execute("DROP TABLE #test_encoding_unicode")
-        except:
-            pass
-        cursor.close()
-
 def test_getencoding_default(conn_str):
     """Test getencoding returns default settings"""
     conn = connect(conn_str)
@@ -1262,50 +1168,6 @@
         # Default should be utf-8 with SQL_CHAR
         assert encoding_info['encoding'] == 'utf-8'
         assert encoding_info['ctype'] == SQL_CHAR
-    finally:
-        conn.close()
-
-def test_getencoding_returns_copy(conn_str):
-    """Test getencoding returns a copy (not reference)"""
-    conn = connect(conn_str)
-    try:
-        encoding_info1 = conn.getencoding()
-        encoding_info2 = conn.getencoding()
-        
-        # Should be equal but not the same object
-        assert encoding_info1 == encoding_info2
-        assert encoding_info1 is not encoding_info2
-        
-        # Modifying one shouldn't affect the other
-        encoding_info1['encoding'] = 'modified'
-        assert encoding_info2['encoding'] != 'modified'
-    finally:
-        conn.close()
-
-def test_getencoding_closed_connection(conn_str):
-    """Test getencoding on closed connection raises InterfaceError"""
-    conn = connect(conn_str)
-    conn.close()
-    
-    with pytest.raises(InterfaceError, match="Connection is closed"):
-        conn.getencoding()
-
-def test_setencoding_getencoding_consistency(conn_str):
-    """Test that setencoding and getencoding work consistently together"""
-    conn = connect(conn_str)
-    try:
-        test_cases = [
-            ('utf-8', SQL_CHAR),
-            ('utf-16le', SQL_WCHAR),
-            ('latin-1', SQL_CHAR),
-            ('ascii', SQL_CHAR),
-        ]
-        
-        for encoding, expected_ctype in test_cases:
-            conn.setencoding(encoding)
-            encoding_info = conn.getencoding()
-            assert encoding_info['encoding'] == encoding.lower()
-            assert encoding_info['ctype'] == expected_ctype
     finally:
         conn.close()
 
@@ -1503,185 +1365,6 @@
             cursor.execute("DROP TABLE #test_executemany_encoding")
         except:
             pass
-        cursor.close()
-
-def test_encoding_east_asian_characters(db_connection):
-    """Test handling of East Asian character encodings."""
-    cursor = db_connection.cursor()
-    
-    try:
-        # Create test table
-        cursor.execute("CREATE TABLE #test_east_asian_encoding (id INT, zh VARCHAR(100), ja VARCHAR(100), ko VARCHAR(100))")
-        
-        # Define test strings
-        chinese_text = "测试中文编码"  # Chinese
-        japanese_text = "テスト日本語"  # Japanese
-        korean_text = "테스트 한국어"  # Korean
-        
-        # Test with each East Asian encoding (SQL_CHAR only)
-        encodings = {
-            'gbk': chinese_text,
-            'shift_jis': japanese_text,
-            'euc_kr': korean_text,
-        }
-        
-        for encoding, text in encodings.items():
-            # Set encoding and decoding for SQL_CHAR only
-            db_connection.setencoding(encoding=encoding, ctype=ConstantsDDBC.SQL_CHAR.value)
-            db_connection.setdecoding(SQL_CHAR, encoding=encoding)
-            # SQL_WCHAR remains utf-16le by default
-            
-            # Insert text
-            cursor.execute("DELETE FROM #test_east_asian_encoding")
-            
-            try:
-                cursor.execute("INSERT INTO #test_east_asian_encoding (id, zh) VALUES (?, ?)", (1, text))
-                
-                # Verify retrieval
-                cursor.execute("SELECT zh FROM #test_east_asian_encoding WHERE id = 1")
-                result = cursor.fetchone()
-                
-                # Log the result for diagnostic purposes
-                print(result, encoding, text)
-                
-                # Just check if we got a result, don't compare values directly
-                # due to potential encoding issues
-                assert result is not None, f"Failed to retrieve data with {encoding} encoding"
-                
-            except Exception as e:
-                print(f"Error with {encoding}: {e}")
-            
-    finally:
-        try:
-            cursor.execute("DROP TABLE #test_east_asian_encoding")
-        except:
-            pass
-        cursor.close()
-
-def test_encoding_edge_cases(db_connection):
-    """Test edge cases for encoding/decoding."""
-    cursor = db_connection.cursor()
-    
-    try:
-        # Create test table
-        cursor.execute("CREATE TABLE #test_encoding_edge (id INT, text_col VARCHAR(200))")
-        
-        # Test with edge cases
-        edge_cases = [
-            # Characters at encoding boundaries
-            "测试" + chr(0x9FA5),  # Last character in GBK
-            # Symbols and special characters
-            "★☆♠♥♦♣●◎○◇◆□■△▲▽▼→←↑↓↔↕◁▷◀▶♤♡♢♧",
-            # Mixed ASCII and non-ASCII
-            "ABC123!@#$" + "测试" + "XYZ"
-        ]
-        
-        # Try with GBK encoding
-        db_connection.setencoding(encoding='gbk', ctype=ConstantsDDBC.SQL_CHAR.value)
-        db_connection.setdecoding(SQL_CHAR, encoding='gbk')
-        
-        for i, text in enumerate(edge_cases):
-            try:
-                # Try to encode to check compatibility
-                text.encode('gbk')
-                
-                # Insert the text
-                cursor.execute("DELETE FROM #test_encoding_edge")
-                cursor.execute("INSERT INTO #test_encoding_edge (id, text_col) VALUES (?, ?)", (i, text))
-                
-                # Verify retrieval
-                cursor.execute("SELECT text_col FROM #test_encoding_edge WHERE id = ?", i)
-                result = cursor.fetchone()
-                assert result is not None
-                assert result[0] == text, f"Edge case {i} failed: expected {text}, got {result[0]}"
-            except UnicodeEncodeError:
-                # Skip incompatible text
-                pass
-                
-    finally:
-        try:
-            cursor.execute("DROP TABLE #test_encoding_edge")
-        except:
-            pass
-        cursor.close()
-
-def test_encoding_multilingual_text(db_connection):
-    """Test encoding and decoding of multilingual text with various encodings."""
-    cursor = db_connection.cursor()
-    
-    try:
-        # Create test table for multiple charsets
-        cursor.execute("CREATE TABLE #test_multilingual (id INT, text_val NVARCHAR(200))")
-        
-        # Test data with various languages
-        test_cases = [
-            (1, "English ASCII text"),                         # ASCII
-            (2, "Café français été àéèêëìíîïñòó"),           # Latin-1 (Western European)
-            (3, "Português: não, coração, informação"),       # Portuguese with accents
-            (4, "Español: año, niño, señor, mañana"),         # Spanish with ñ
-            (5, "Русский язык: привет, мир"),                 # Russian (Cyrillic)
-            (6, "中文: 你好, 世界"),                           # Chinese (Simplified)
-            (7, "日本語: こんにちは世界"),                     # Japanese
-            (8, "한국어: 안녕하세요 세계"),                     # Korean
-            (9, "العربية: مرحبا العالم"),                     # Arabic (right-to-left)
-            (10, "עברית: שלום עולם"),                        # Hebrew (right-to-left)
-            (11, "ไทย: สวัสดีชาวโลก"),                        # Thai
-            (12, "Ελληνικά: Γειά σου Κόσμε"),                # Greek
-        ]
-        
-        # Test encodings
-        encodings_to_test = [
-            "utf-8",        # Universal encoding
-            "latin-1",      # Western European
-            "cp1251",       # Cyrillic
-            "gbk",          # Chinese
-            "shift-jis",    # Japanese
-            "euc-kr",       # Korean
-            "cp1256",       # Arabic
-            "cp1255",       # Hebrew
-            "cp874",        # Thai
-            "cp1253",       # Greek
-        ]
-        
-        for encoding in encodings_to_test:
-            # Set encoding and decoding
-            db_connection.setencoding(encoding='utf-8')  # Always encode as UTF-8 for insertion
-            db_connection.setdecoding(SQL_CHAR, encoding=encoding)
-            # SQL_WCHAR must use utf-16le
-            db_connection.setdecoding(SQL_WCHAR, encoding='utf-16le')  # NVARCHAR data should decode as UTF-16LE
-            
-            # Clear table
-            cursor.execute("DELETE FROM #test_multilingual")
-            
-            # Insert all test data
-            for id_val, text_val in test_cases:
-                try:
-                    cursor.execute("INSERT INTO #test_multilingual VALUES (?, ?)", id_val, text_val)
-                except Exception as e:
-                    print(f"Insertion failed for encoding {encoding}, text {text_val}: {e}")
-            
-            # Test retrieving data for languages that should work with this encoding
-            for id_val, expected_text in test_cases:
-                try:
-                    # Skip incompatible combinations (we know some encodings won't work for all languages)
-                    if not can_encode_in(expected_text, encoding):
-                        continue
-                        
-                    cursor.execute("SELECT text_val FROM #test_multilingual WHERE id = ?", id_val)
-                    result = cursor.fetchone()
-                    
-                    if result is None:
-                        print(f"Warning: No result for id {id_val} with encoding {encoding}")
-                        continue
-                        
-                    assert result[0] == expected_text, f"Text mismatch with {encoding}: expected {expected_text}, got {result[0]}"
-                    print(f"Success: id {id_val} with encoding {encoding}")
-                except Exception as e:
-                    print(f"Test failed for id {id_val} with encoding {encoding}: {e}")
-                
-    finally:
-        # Clean up
-        cursor.execute("DROP TABLE IF EXISTS #test_multilingual")
         cursor.close()
 
 def can_encode_in(text, encoding):
@@ -3757,166 +3440,6 @@
     finally:
         # Reset timeout
         db_connection.timeout = original_timeout
-def test_connection_execute(db_connection):
-    """Test the execute() convenience method for Connection class"""
-    # Test basic execution
-    cursor = db_connection.execute("SELECT 1 AS test_value")
-    result = cursor.fetchone()
-    assert result is not None, "Execute failed: No result returned"
-    assert result[0] == 1, "Execute failed: Incorrect result"
-    
-    # Test with parameters
-    cursor = db_connection.execute("SELECT ? AS test_value", 42)
-    result = cursor.fetchone()
-    assert result is not None, "Execute with parameters failed: No result returned"
-    assert result[0] == 42, "Execute with parameters failed: Incorrect result"
-    
-    # Test that cursor is tracked by connection
-    assert cursor in db_connection._cursors, "Cursor from execute() not tracked by connection"
-    
-    # Test with data modification and verify it requires commit
-    if not db_connection.autocommit:
-        drop_table_if_exists(db_connection.cursor(), "#pytest_test_execute")
-        cursor1 = db_connection.execute("CREATE TABLE #pytest_test_execute (id INT, value VARCHAR(50))")
-        cursor2 = db_connection.execute("INSERT INTO #pytest_test_execute VALUES (1, 'test_value')")
-        cursor3 = db_connection.execute("SELECT * FROM #pytest_test_execute")
-        result = cursor3.fetchone()
-        assert result is not None, "Execute with table creation failed"
-        assert result[0] == 1, "Execute with table creation returned wrong id"
-        assert result[1] == 'test_value', "Execute with table creation returned wrong value"
-        
-        # Clean up
-        db_connection.execute("DROP TABLE #pytest_test_execute")
-        db_connection.commit()
-
-def test_connection_execute_error_handling(db_connection):
-    """Test that execute() properly handles SQL errors"""
-    with pytest.raises(Exception):
-        db_connection.execute("SELECT * FROM nonexistent_table")
-        
-def test_connection_execute_empty_result(db_connection):
-    """Test execute() with a query that returns no rows"""
-    cursor = db_connection.execute("SELECT * FROM sys.tables WHERE name = 'nonexistent_table_name'")
-    result = cursor.fetchone()
-    assert result is None, "Query should return no results"
-    
-    # Test empty result with fetchall
-    rows = cursor.fetchall()
-    assert len(rows) == 0, "fetchall should return empty list for empty result set"
-
-def test_connection_execute_different_parameter_types(db_connection):
-    """Test execute() with different parameter data types"""
-    # Test with different data types
-    params = [
-        1234,                      # Integer
-        3.14159,                   # Float
-        "test string",             # String
-        bytearray(b'binary data'), # Binary data
-        True,                      # Boolean
-        None                       # NULL
-    ]
-    
-    for param in params:
-        cursor = db_connection.execute("SELECT ? AS value", param)
-        result = cursor.fetchone()
-        if param is None:
-            assert result[0] is None, "NULL parameter not handled correctly"
-        else:
-            assert result[0] == param, f"Parameter {param} of type {type(param)} not handled correctly"
-
-def test_connection_execute_with_transaction(db_connection):
-    """Test execute() in the context of explicit transactions"""
-    if db_connection.autocommit:
-        db_connection.autocommit = False
-    
-    cursor1 = db_connection.cursor()
-    drop_table_if_exists(cursor1, "#pytest_test_execute_transaction")
-    
-    try:
-        # Create table and insert data
-        db_connection.execute("CREATE TABLE #pytest_test_execute_transaction (id INT, value VARCHAR(50))")
-        db_connection.execute("INSERT INTO #pytest_test_execute_transaction VALUES (1, 'before rollback')")
-        
-        # Check data is there
-        cursor = db_connection.execute("SELECT * FROM #pytest_test_execute_transaction")
-        result = cursor.fetchone()
-        assert result is not None, "Data should be visible within transaction"
-        assert result[1] == 'before rollback', "Incorrect data in transaction"
-        
-        # Rollback and verify data is gone
-        db_connection.rollback()
-        
-        # Need to recreate table since it was rolled back
-        db_connection.execute("CREATE TABLE #pytest_test_execute_transaction (id INT, value VARCHAR(50))")
-        db_connection.execute("INSERT INTO #pytest_test_execute_transaction VALUES (2, 'after rollback')")
-        
-        cursor = db_connection.execute("SELECT * FROM #pytest_test_execute_transaction")
-        result = cursor.fetchone()
-        assert result is not None, "Data should be visible after new insert"
-        assert result[0] == 2, "Should see the new data after rollback"
-        assert result[1] == 'after rollback', "Incorrect data after rollback"
-        
-        # Commit and verify data persists
-        db_connection.commit()
-    finally:
-        # Clean up
-        try:
-            db_connection.execute("DROP TABLE #pytest_test_execute_transaction")
-            db_connection.commit()
-        except Exception:
-            pass
-
-def test_connection_execute_vs_cursor_execute(db_connection):
-    """Compare behavior of connection.execute() vs cursor.execute()"""
-    # Connection.execute creates a new cursor each time
-    cursor1 = db_connection.execute("SELECT 1 AS first_query")
-    # Consume the results from cursor1 before creating cursor2
-    result1 = cursor1.fetchall()
-    assert result1[0][0] == 1, "First cursor should have result from first query"
-    
-    # Now it's safe to create a second cursor
-    cursor2 = db_connection.execute("SELECT 2 AS second_query")
-    result2 = cursor2.fetchall()
-    assert result2[0][0] == 2, "Second cursor should have result from second query"
-    
-    # These should be different cursor objects
-    assert cursor1 != cursor2, "Connection.execute should create a new cursor each time"
-    
-    # Now compare with reusing the same cursor
-    cursor3 = db_connection.cursor()
-    cursor3.execute("SELECT 3 AS third_query")
-    result3 = cursor3.fetchone()
-    assert result3[0] == 3, "Direct cursor execution failed"
-    
-    # Reuse the same cursor
-    cursor3.execute("SELECT 4 AS fourth_query")
-    result4 = cursor3.fetchone()
-    assert result4[0] == 4, "Reused cursor should have new results"
-    
-    # The previous results should no longer be accessible
-    cursor3.execute("SELECT 3 AS third_query_again")
-    result5 = cursor3.fetchone()
-    assert result5[0] == 3, "Cursor reexecution should work"
-
-def test_connection_execute_many_parameters(db_connection):
-    """Test execute() with many parameters"""
-    # First make sure no active results are pending
-    # by using a fresh cursor and fetching all results
-    cursor = db_connection.cursor()
-    cursor.execute("SELECT 1")
-    cursor.fetchall()
-    
-    # Create a query with 10 parameters
-    params = list(range(1, 11))
-    query = "SELECT " + ", ".join(["?" for _ in params]) + " AS many_params"
-    
-    # Now execute with many parameters
-    cursor = db_connection.execute(query, *params)
-    result = cursor.fetchall()  # Use fetchall to consume all results
-    
-    # Verify all parameters were correctly passed
-    for i, value in enumerate(params):
-        assert result[0][i] == value, f"Parameter at position {i} not correctly passed"
 
 def test_getinfo_basic_driver_info(db_connection):
     """Test basic driver information info types."""
@@ -4140,59 +3663,6 @@
         except Exception as e:
             # Log but don't fail - some drivers might not support all info types
             print(f"Info type {info_type} failed: {e}")
-            
-def test_getinfo_numeric_limits(db_connection):
-    """Test numeric limitation info types."""
-    
-    try:
-        # Max column name length - should be an integer
-        max_col_name_len = db_connection.getinfo(sql_const.SQL_MAX_COLUMN_NAME_LEN.value)
-        assert isinstance(max_col_name_len, int), "Max column name length should be an integer"
-        assert max_col_name_len >= 0, "Max column name length should be non-negative"
-        print(f"Max column name length: {max_col_name_len}")
-        
-        # Max table name length
-        max_table_name_len = db_connection.getinfo(sql_const.SQL_MAX_TABLE_NAME_LEN.value)
-        assert isinstance(max_table_name_len, int), "Max table name length should be an integer"
-        assert max_table_name_len >= 0, "Max table name length should be non-negative"
-        print(f"Max table name length: {max_table_name_len}")
-        
-        # Max statement length - may return 0 for "unlimited"
-        max_statement_len = db_connection.getinfo(sql_const.SQL_MAX_STATEMENT_LEN.value)
-        assert isinstance(max_statement_len, int), "Max statement length should be an integer"
-        assert max_statement_len >= 0, "Max statement length should be non-negative"
-        print(f"Max statement length: {max_statement_len}")
-        
-        # Max connections - may return 0 for "unlimited"
-        max_connections = db_connection.getinfo(sql_const.SQL_MAX_DRIVER_CONNECTIONS.value)
-        assert isinstance(max_connections, int), "Max connections should be an integer"
-        assert max_connections >= 0, "Max connections should be non-negative"
-        print(f"Max connections: {max_connections}")
-        
-    except Exception as e:
-        pytest.fail(f"getinfo failed for numeric limits info: {e}")
-
-def test_getinfo_data_types(db_connection):
-    """Test data type support info types."""
-    
-    try:
-        # Numeric functions - should return an integer (bit mask)
-        numeric_functions = db_connection.getinfo(sql_const.SQL_NUMERIC_FUNCTIONS.value)
-        assert isinstance(numeric_functions, int), "Numeric functions should be an integer"
-        print(f"Numeric functions: {numeric_functions}")
-        
-        # String functions - should return an integer (bit mask)
-        string_functions = db_connection.getinfo(sql_const.SQL_STRING_FUNCTIONS.value)
-        assert isinstance(string_functions, int), "String functions should be an integer"
-        print(f"String functions: {string_functions}")
-        
-        # Date/time functions - should return an integer (bit mask)
-        datetime_functions = db_connection.getinfo(sql_const.SQL_DATETIME_FUNCTIONS.value)
-        assert isinstance(datetime_functions, int), "Datetime functions should be an integer"
-        print(f"Datetime functions: {datetime_functions}")
-        
-    except Exception as e:
-        pytest.fail(f"getinfo failed for data type support info: {e}")
 
 def test_getinfo_invalid_binary_data(db_connection):
     """Test handling of invalid binary data in getinfo."""
@@ -4421,9 +3891,6 @@
         print(f"Note: Multiple escapes test failed: {e}")
         # Don't fail the test as escaping behavior varies
     finally:
-<<<<<<< HEAD
-        cursor.execute("DROP TABLE #test_multiple_escapes")
-=======
         cursor.execute("DROP TABLE #test_multiple_escapes")
 
 def test_connection_searchescape_consistency(db_connection):
@@ -4435,10 +3902,10 @@
     
     # All calls should return the same value
     assert escape1 == escape2 == escape3, "Searchescape property should be consistent"
-    
+    conn_str = os.getenv("DB_CONNECTION_STRING", None)
     # Create a new connection and verify it returns the same escape character
     # (assuming the same driver and connection settings)
-    if 'conn_str' in globals():
+    if conn_str:
         try:
             new_conn = connect(conn_str)
             new_escape = new_conn.searchescape
@@ -4446,850 +3913,6 @@
             new_conn.close()
         except Exception as e:
             print(f"Note: New connection comparison failed: {e}")
-def test_setencoding_default_settings(db_connection):
-    """Test that default encoding settings are correct."""
-    settings = db_connection.getencoding()
-    assert settings['encoding'] == 'utf-16le', "Default encoding should be utf-16le"
-    assert settings['ctype'] == -8, "Default ctype should be SQL_WCHAR (-8)"
-
-def test_setencoding_basic_functionality(db_connection):
-    """Test basic setencoding functionality."""
-    # Test setting UTF-8 encoding
-    db_connection.setencoding(encoding='utf-8')
-    settings = db_connection.getencoding()
-    assert settings['encoding'] == 'utf-8', "Encoding should be set to utf-8"
-    assert settings['ctype'] == 1, "ctype should default to SQL_CHAR (1) for utf-8"
-    
-    # Test setting UTF-16LE with explicit ctype
-    db_connection.setencoding(encoding='utf-16le', ctype=-8)
-    settings = db_connection.getencoding()
-    assert settings['encoding'] == 'utf-16le', "Encoding should be set to utf-16le"
-    assert settings['ctype'] == -8, "ctype should be SQL_WCHAR (-8)"
-
-def test_setencoding_automatic_ctype_detection(db_connection):
-    """Test automatic ctype detection based on encoding."""
-    # UTF-16 variants should default to SQL_WCHAR
-    utf16_encodings = ['utf-16', 'utf-16le', 'utf-16be']
-    for encoding in utf16_encodings:
-        db_connection.setencoding(encoding=encoding)
-        settings = db_connection.getencoding()
-        assert settings['ctype'] == -8, f"{encoding} should default to SQL_WCHAR (-8)"
-    
-    # Other encodings should default to SQL_CHAR
-    other_encodings = ['utf-8', 'latin-1', 'ascii']
-    for encoding in other_encodings:
-        db_connection.setencoding(encoding=encoding)
-        settings = db_connection.getencoding()
-        assert settings['ctype'] == 1, f"{encoding} should default to SQL_CHAR (1)"
-
-def test_setencoding_explicit_ctype_override(db_connection):
-    """Test that explicit ctype parameter overrides automatic detection."""
-    # Set UTF-8 with SQL_WCHAR (override default)
-    db_connection.setencoding(encoding='utf-8', ctype=-8)
-    settings = db_connection.getencoding()
-    assert settings['encoding'] == 'utf-8', "Encoding should be utf-8"
-    assert settings['ctype'] == -8, "ctype should be SQL_WCHAR (-8) when explicitly set"
-    
-    # Set UTF-16LE with SQL_CHAR (override default)
-    db_connection.setencoding(encoding='utf-16le', ctype=1)
-    settings = db_connection.getencoding()
-    assert settings['encoding'] == 'utf-16le', "Encoding should be utf-16le"
-    assert settings['ctype'] == 1, "ctype should be SQL_CHAR (1) when explicitly set"
-
-def test_setencoding_none_parameters(db_connection):
-    """Test setencoding with None parameters."""
-    # Test with encoding=None (should use default)
-    db_connection.setencoding(encoding=None)
-    settings = db_connection.getencoding()
-    assert settings['encoding'] == 'utf-16le', "encoding=None should use default utf-16le"
-    assert settings['ctype'] == -8, "ctype should be SQL_WCHAR for utf-16le"
-    
-    # Test with both None (should use defaults)
-    db_connection.setencoding(encoding=None, ctype=None)
-    settings = db_connection.getencoding()
-    assert settings['encoding'] == 'utf-16le', "encoding=None should use default utf-16le"
-    assert settings['ctype'] == -8, "ctype=None should use default SQL_WCHAR"
-
-def test_setencoding_invalid_encoding(db_connection):
-    """Test setencoding with invalid encoding."""
-    
-    with pytest.raises(ProgrammingError) as exc_info:
-        db_connection.setencoding(encoding='invalid-encoding-name')
-    
-    assert "Unsupported encoding" in str(exc_info.value), "Should raise ProgrammingError for invalid encoding"
-    assert "invalid-encoding-name" in str(exc_info.value), "Error message should include the invalid encoding name"
-
-def test_setencoding_invalid_ctype(db_connection):
-    """Test setencoding with invalid ctype."""
-    
-    with pytest.raises(ProgrammingError) as exc_info:
-        db_connection.setencoding(encoding='utf-8', ctype=999)
-    
-    assert "Invalid ctype" in str(exc_info.value), "Should raise ProgrammingError for invalid ctype"
-    assert "999" in str(exc_info.value), "Error message should include the invalid ctype value"
-
-def test_setencoding_closed_connection(conn_str):
-    """Test setencoding on closed connection."""
-    
-    temp_conn = connect(conn_str)
-    temp_conn.close()
-    
-    with pytest.raises(InterfaceError) as exc_info:
-        temp_conn.setencoding(encoding='utf-8')
-    
-    assert "Connection is closed" in str(exc_info.value), "Should raise InterfaceError for closed connection"
-
-def test_setencoding_constants_access():
-    """Test that SQL_CHAR and SQL_WCHAR constants are accessible."""
-    
-    
-    # Test constants exist and have correct values
-    assert hasattr(mssql_python, 'SQL_CHAR'), "SQL_CHAR constant should be available"
-    assert hasattr(mssql_python, 'SQL_WCHAR'), "SQL_WCHAR constant should be available"
-    assert mssql_python.SQL_CHAR == 1, "SQL_CHAR should have value 1"
-    assert mssql_python.SQL_WCHAR == -8, "SQL_WCHAR should have value -8"
-
-def test_setencoding_with_constants(db_connection):
-    """Test setencoding using module constants."""
-    
-    
-    # Test with SQL_CHAR constant
-    db_connection.setencoding(encoding='utf-8', ctype=mssql_python.SQL_CHAR)
-    settings = db_connection.getencoding()
-    assert settings['ctype'] == mssql_python.SQL_CHAR, "Should accept SQL_CHAR constant"
-    
-    # Test with SQL_WCHAR constant
-    db_connection.setencoding(encoding='utf-16le', ctype=mssql_python.SQL_WCHAR)
-    settings = db_connection.getencoding()
-    assert settings['ctype'] == mssql_python.SQL_WCHAR, "Should accept SQL_WCHAR constant"
-
-def test_setencoding_common_encodings(db_connection):
-    """Test setencoding with various common encodings."""
-    common_encodings = [
-        'utf-8',
-        'utf-16le', 
-        'utf-16be',
-        'utf-16',
-        'latin-1',
-        'ascii',
-        'cp1252'
-    ]
-    
-    for encoding in common_encodings:
-        try:
-            db_connection.setencoding(encoding=encoding)
-            settings = db_connection.getencoding()
-            assert settings['encoding'] == encoding, f"Failed to set encoding {encoding}"
-        except Exception as e:
-            pytest.fail(f"Failed to set valid encoding {encoding}: {e}")
-
-def test_setencoding_persistence_across_cursors(db_connection):
-    """Test that encoding settings persist across cursor operations."""
-    # Set custom encoding
-    db_connection.setencoding(encoding='utf-8', ctype=1)
-    
-    # Create cursors and verify encoding persists
-    cursor1 = db_connection.cursor()
-    settings1 = db_connection.getencoding()
-    
-    cursor2 = db_connection.cursor()
-    settings2 = db_connection.getencoding()
-    
-    assert settings1 == settings2, "Encoding settings should persist across cursor creation"
-    assert settings1['encoding'] == 'utf-8', "Encoding should remain utf-8"
-    assert settings1['ctype'] == 1, "ctype should remain SQL_CHAR"
-    
-    cursor1.close()
-    cursor2.close()
-
-@pytest.mark.skip("Skipping Unicode data tests till we have support for Unicode")
-def test_setencoding_with_unicode_data(db_connection):
-    """Test setencoding with actual Unicode data operations."""
-    # Test UTF-8 encoding with Unicode data
-    db_connection.setencoding(encoding='utf-8')
-    cursor = db_connection.cursor()
-    
-    try:
-        # Create test table
-        cursor.execute("CREATE TABLE #test_encoding_unicode (text_col NVARCHAR(100))")
-        
-        # Test various Unicode strings
-        test_strings = [
-            "Hello, World!",
-            "Hello, 世界!",  # Chinese
-            "Привет, мир!",   # Russian
-            "مرحبا بالعالم",   # Arabic
-            "🌍🌎🌏",        # Emoji
-        ]
-        
-        for test_string in test_strings:
-            # Insert data
-            cursor.execute("INSERT INTO #test_encoding_unicode (text_col) VALUES (?)", test_string)
-            
-            # Retrieve and verify
-            cursor.execute("SELECT text_col FROM #test_encoding_unicode WHERE text_col = ?", test_string)
-            result = cursor.fetchone()
-            
-            assert result is not None, f"Failed to retrieve Unicode string: {test_string}"
-            assert result[0] == test_string, f"Unicode string mismatch: expected {test_string}, got {result[0]}"
-            
-            # Clear for next test
-            cursor.execute("DELETE FROM #test_encoding_unicode")
-    
-    except Exception as e:
-        pytest.fail(f"Unicode data test failed with UTF-8 encoding: {e}")
-    finally:
-        try:
-            cursor.execute("DROP TABLE #test_encoding_unicode")
-        except:
-            pass
-        cursor.close()
-
-def test_setencoding_before_and_after_operations(db_connection):
-    """Test that setencoding works both before and after database operations."""
-    cursor = db_connection.cursor()
-    
-    try:
-        # Initial encoding setting
-        db_connection.setencoding(encoding='utf-16le')
-        
-        # Perform database operation
-        cursor.execute("SELECT 'Initial test' as message")
-        result1 = cursor.fetchone()
-        assert result1[0] == 'Initial test', "Initial operation failed"
-        
-        # Change encoding after operation
-        db_connection.setencoding(encoding='utf-8')
-        settings = db_connection.getencoding()
-        assert settings['encoding'] == 'utf-8', "Failed to change encoding after operation"
-        
-        # Perform another operation with new encoding
-        cursor.execute("SELECT 'Changed encoding test' as message")
-        result2 = cursor.fetchone()
-        assert result2[0] == 'Changed encoding test', "Operation after encoding change failed"
-        
-    except Exception as e:
-        pytest.fail(f"Encoding change test failed: {e}")
-    finally:
-        cursor.close()
-
-def test_getencoding_default(conn_str):
-    """Test getencoding returns default settings"""
-    conn = connect(conn_str)
-    try:
-        encoding_info = conn.getencoding()
-        assert isinstance(encoding_info, dict)
-        assert 'encoding' in encoding_info
-        assert 'ctype' in encoding_info
-        # Default should be utf-16le with SQL_WCHAR
-        assert encoding_info['encoding'] == 'utf-16le'
-        assert encoding_info['ctype'] == SQL_WCHAR
-    finally:
-        conn.close()
-
-def test_getencoding_returns_copy(conn_str):
-    """Test getencoding returns a copy (not reference)"""
-    conn = connect(conn_str)
-    try:
-        encoding_info1 = conn.getencoding()
-        encoding_info2 = conn.getencoding()
-        
-        # Should be equal but not the same object
-        assert encoding_info1 == encoding_info2
-        assert encoding_info1 is not encoding_info2
-        
-        # Modifying one shouldn't affect the other
-        encoding_info1['encoding'] = 'modified'
-        assert encoding_info2['encoding'] != 'modified'
-    finally:
-        conn.close()
-
-def test_getencoding_closed_connection(conn_str):
-    """Test getencoding on closed connection raises InterfaceError"""
-    conn = connect(conn_str)
-    conn.close()
-    
-    with pytest.raises(InterfaceError, match="Connection is closed"):
-        conn.getencoding()
-
-def test_setencoding_getencoding_consistency(conn_str):
-    """Test that setencoding and getencoding work consistently together"""
-    conn = connect(conn_str)
-    try:
-        test_cases = [
-            ('utf-8', SQL_CHAR),
-            ('utf-16le', SQL_WCHAR),
-            ('latin-1', SQL_CHAR),
-            ('ascii', SQL_CHAR),
-        ]
-        
-        for encoding, expected_ctype in test_cases:
-            conn.setencoding(encoding)
-            encoding_info = conn.getencoding()
-            assert encoding_info['encoding'] == encoding.lower()
-            assert encoding_info['ctype'] == expected_ctype
-    finally:
-        conn.close()
-
-def test_setencoding_default_encoding(conn_str):
-    """Test setencoding with default UTF-16LE encoding"""
-    conn = connect(conn_str)
-    try:
-        conn.setencoding()
-        encoding_info = conn.getencoding()
-        assert encoding_info['encoding'] == 'utf-16le'
-        assert encoding_info['ctype'] == SQL_WCHAR
-    finally:
-        conn.close()
-
-def test_setencoding_utf8(conn_str):
-    """Test setencoding with UTF-8 encoding"""
-    conn = connect(conn_str)
-    try:
-        conn.setencoding('utf-8')
-        encoding_info = conn.getencoding()
-        assert encoding_info['encoding'] == 'utf-8'
-        assert encoding_info['ctype'] == SQL_CHAR
-    finally:
-        conn.close()
-
-def test_setencoding_latin1(conn_str):
-    """Test setencoding with latin-1 encoding"""
-    conn = connect(conn_str)
-    try:
-        conn.setencoding('latin-1')
-        encoding_info = conn.getencoding()
-        assert encoding_info['encoding'] == 'latin-1'
-        assert encoding_info['ctype'] == SQL_CHAR
-    finally:
-        conn.close()
-
-def test_setencoding_with_explicit_ctype_sql_char(conn_str):
-    """Test setencoding with explicit SQL_CHAR ctype"""
-    conn = connect(conn_str)
-    try:
-        conn.setencoding('utf-8', SQL_CHAR)
-        encoding_info = conn.getencoding()
-        assert encoding_info['encoding'] == 'utf-8'
-        assert encoding_info['ctype'] == SQL_CHAR
-    finally:
-        conn.close()
-
-def test_setencoding_with_explicit_ctype_sql_wchar(conn_str):
-    """Test setencoding with explicit SQL_WCHAR ctype"""
-    conn = connect(conn_str)
-    try:
-        conn.setencoding('utf-16le', SQL_WCHAR)
-        encoding_info = conn.getencoding()
-        assert encoding_info['encoding'] == 'utf-16le'
-        assert encoding_info['ctype'] == SQL_WCHAR
-    finally:
-        conn.close()
-
-def test_setencoding_invalid_ctype_error(conn_str):
-    """Test setencoding with invalid ctype raises ProgrammingError"""
-    
-    conn = connect(conn_str)
-    try:
-        with pytest.raises(ProgrammingError, match="Invalid ctype"):
-            conn.setencoding('utf-8', 999)
-    finally:
-        conn.close()
-
-def test_setencoding_case_insensitive_encoding(conn_str):
-    """Test setencoding with case variations"""
-    conn = connect(conn_str)
-    try:
-        # Test various case formats
-        conn.setencoding('UTF-8')
-        encoding_info = conn.getencoding()
-        assert encoding_info['encoding'] == 'utf-8'  # Should be normalized
-        
-        conn.setencoding('Utf-16LE')
-        encoding_info = conn.getencoding()
-        assert encoding_info['encoding'] == 'utf-16le'  # Should be normalized
-    finally:
-        conn.close()
-
-def test_setencoding_none_encoding_default(conn_str):
-    """Test setencoding with None encoding uses default"""
-    conn = connect(conn_str)
-    try:
-        conn.setencoding(None)
-        encoding_info = conn.getencoding()
-        assert encoding_info['encoding'] == 'utf-16le'
-        assert encoding_info['ctype'] == SQL_WCHAR
-    finally:
-        conn.close()
-
-def test_setencoding_override_previous(conn_str):
-    """Test setencoding overrides previous settings"""
-    conn = connect(conn_str)
-    try:
-        # Set initial encoding
-        conn.setencoding('utf-8')
-        encoding_info = conn.getencoding()
-        assert encoding_info['encoding'] == 'utf-8'
-        assert encoding_info['ctype'] == SQL_CHAR
-        
-        # Override with different encoding
-        conn.setencoding('utf-16le')
-        encoding_info = conn.getencoding()
-        assert encoding_info['encoding'] == 'utf-16le'
-        assert encoding_info['ctype'] == SQL_WCHAR
-    finally:
-        conn.close()
-
-def test_setencoding_ascii(conn_str):
-    """Test setencoding with ASCII encoding"""
-    conn = connect(conn_str)
-    try:
-        conn.setencoding('ascii')
-        encoding_info = conn.getencoding()
-        assert encoding_info['encoding'] == 'ascii'
-        assert encoding_info['ctype'] == SQL_CHAR
-    finally:
-        conn.close()
-
-def test_setencoding_cp1252(conn_str):
-    """Test setencoding with Windows-1252 encoding"""
-    conn = connect(conn_str)
-    try:
-        conn.setencoding('cp1252')
-        encoding_info = conn.getencoding()
-        assert encoding_info['encoding'] == 'cp1252'
-        assert encoding_info['ctype'] == SQL_CHAR
-    finally:
-        conn.close()
-
-def test_setdecoding_default_settings(db_connection):
-    """Test that default decoding settings are correct for all SQL types."""
-    
-    # Check SQL_CHAR defaults
-    sql_char_settings = db_connection.getdecoding(mssql_python.SQL_CHAR)
-    assert sql_char_settings['encoding'] == 'utf-8', "Default SQL_CHAR encoding should be utf-8"
-    assert sql_char_settings['ctype'] == mssql_python.SQL_CHAR, "Default SQL_CHAR ctype should be SQL_CHAR"
-    
-    # Check SQL_WCHAR defaults
-    sql_wchar_settings = db_connection.getdecoding(mssql_python.SQL_WCHAR)
-    assert sql_wchar_settings['encoding'] == 'utf-16le', "Default SQL_WCHAR encoding should be utf-16le"
-    assert sql_wchar_settings['ctype'] == mssql_python.SQL_WCHAR, "Default SQL_WCHAR ctype should be SQL_WCHAR"
-    
-    # Check SQL_WMETADATA defaults
-    sql_wmetadata_settings = db_connection.getdecoding(mssql_python.SQL_WMETADATA)
-    assert sql_wmetadata_settings['encoding'] == 'utf-16le', "Default SQL_WMETADATA encoding should be utf-16le"
-    assert sql_wmetadata_settings['ctype'] == mssql_python.SQL_WCHAR, "Default SQL_WMETADATA ctype should be SQL_WCHAR"
-
-def test_setdecoding_basic_functionality(db_connection):
-    """Test basic setdecoding functionality for different SQL types."""
-    
-    # Test setting SQL_CHAR decoding
-    db_connection.setdecoding(mssql_python.SQL_CHAR, encoding='latin-1')
-    settings = db_connection.getdecoding(mssql_python.SQL_CHAR)
-    assert settings['encoding'] == 'latin-1', "SQL_CHAR encoding should be set to latin-1"
-    assert settings['ctype'] == mssql_python.SQL_CHAR, "SQL_CHAR ctype should default to SQL_CHAR for latin-1"
-    
-    # Test setting SQL_WCHAR decoding
-    db_connection.setdecoding(mssql_python.SQL_WCHAR, encoding='utf-16be')
-    settings = db_connection.getdecoding(mssql_python.SQL_WCHAR)
-    assert settings['encoding'] == 'utf-16be', "SQL_WCHAR encoding should be set to utf-16be"
-    assert settings['ctype'] == mssql_python.SQL_WCHAR, "SQL_WCHAR ctype should default to SQL_WCHAR for utf-16be"
-    
-    # Test setting SQL_WMETADATA decoding
-    db_connection.setdecoding(mssql_python.SQL_WMETADATA, encoding='utf-16le')
-    settings = db_connection.getdecoding(mssql_python.SQL_WMETADATA)
-    assert settings['encoding'] == 'utf-16le', "SQL_WMETADATA encoding should be set to utf-16le"
-    assert settings['ctype'] == mssql_python.SQL_WCHAR, "SQL_WMETADATA ctype should default to SQL_WCHAR"
-
-def test_setdecoding_automatic_ctype_detection(db_connection):
-    """Test automatic ctype detection based on encoding for different SQL types."""
-    
-    # UTF-16 variants should default to SQL_WCHAR
-    utf16_encodings = ['utf-16', 'utf-16le', 'utf-16be']
-    for encoding in utf16_encodings:
-        db_connection.setdecoding(mssql_python.SQL_CHAR, encoding=encoding)
-        settings = db_connection.getdecoding(mssql_python.SQL_CHAR)
-        assert settings['ctype'] == mssql_python.SQL_WCHAR, f"SQL_CHAR with {encoding} should auto-detect SQL_WCHAR ctype"
-    
-    # Other encodings should default to SQL_CHAR
-    other_encodings = ['utf-8', 'latin-1', 'ascii', 'cp1252']
-    for encoding in other_encodings:
-        db_connection.setdecoding(mssql_python.SQL_WCHAR, encoding=encoding)
-        settings = db_connection.getdecoding(mssql_python.SQL_WCHAR)
-        assert settings['ctype'] == mssql_python.SQL_CHAR, f"SQL_WCHAR with {encoding} should auto-detect SQL_CHAR ctype"
-
-def test_setdecoding_explicit_ctype_override(db_connection):
-    """Test that explicit ctype parameter overrides automatic detection."""
-    
-    # Set SQL_CHAR with UTF-8 encoding but explicit SQL_WCHAR ctype
-    db_connection.setdecoding(mssql_python.SQL_CHAR, encoding='utf-8', ctype=mssql_python.SQL_WCHAR)
-    settings = db_connection.getdecoding(mssql_python.SQL_CHAR)
-    assert settings['encoding'] == 'utf-8', "Encoding should be utf-8"
-    assert settings['ctype'] == mssql_python.SQL_WCHAR, "ctype should be SQL_WCHAR when explicitly set"
-    
-    # Set SQL_WCHAR with UTF-16LE encoding but explicit SQL_CHAR ctype
-    db_connection.setdecoding(mssql_python.SQL_WCHAR, encoding='utf-16le', ctype=mssql_python.SQL_CHAR)
-    settings = db_connection.getdecoding(mssql_python.SQL_WCHAR)
-    assert settings['encoding'] == 'utf-16le', "Encoding should be utf-16le"
-    assert settings['ctype'] == mssql_python.SQL_CHAR, "ctype should be SQL_CHAR when explicitly set"
-
-def test_setdecoding_none_parameters(db_connection):
-    """Test setdecoding with None parameters uses appropriate defaults."""
-    
-    # Test SQL_CHAR with encoding=None (should use utf-8 default)
-    db_connection.setdecoding(mssql_python.SQL_CHAR, encoding=None)
-    settings = db_connection.getdecoding(mssql_python.SQL_CHAR)
-    assert settings['encoding'] == 'utf-8', "SQL_CHAR with encoding=None should use utf-8 default"
-    assert settings['ctype'] == mssql_python.SQL_CHAR, "ctype should be SQL_CHAR for utf-8"
-    
-    # Test SQL_WCHAR with encoding=None (should use utf-16le default)
-    db_connection.setdecoding(mssql_python.SQL_WCHAR, encoding=None)
-    settings = db_connection.getdecoding(mssql_python.SQL_WCHAR)
-    assert settings['encoding'] == 'utf-16le', "SQL_WCHAR with encoding=None should use utf-16le default"
-    assert settings['ctype'] == mssql_python.SQL_WCHAR, "ctype should be SQL_WCHAR for utf-16le"
-    
-    # Test with both parameters None
-    db_connection.setdecoding(mssql_python.SQL_CHAR, encoding=None, ctype=None)
-    settings = db_connection.getdecoding(mssql_python.SQL_CHAR)
-    assert settings['encoding'] == 'utf-8', "SQL_CHAR with both None should use utf-8 default"
-    assert settings['ctype'] == mssql_python.SQL_CHAR, "ctype should default to SQL_CHAR"
-
-def test_setdecoding_invalid_sqltype(db_connection):
-    """Test setdecoding with invalid sqltype raises ProgrammingError."""
-    
-    with pytest.raises(ProgrammingError) as exc_info:
-        db_connection.setdecoding(999, encoding='utf-8')
-    
-    assert "Invalid sqltype" in str(exc_info.value), "Should raise ProgrammingError for invalid sqltype"
-    assert "999" in str(exc_info.value), "Error message should include the invalid sqltype value"
-
-def test_setdecoding_invalid_encoding(db_connection):
-    """Test setdecoding with invalid encoding raises ProgrammingError."""
-    
-    with pytest.raises(ProgrammingError) as exc_info:
-        db_connection.setdecoding(mssql_python.SQL_CHAR, encoding='invalid-encoding-name')
-    
-    assert "Unsupported encoding" in str(exc_info.value), "Should raise ProgrammingError for invalid encoding"
-    assert "invalid-encoding-name" in str(exc_info.value), "Error message should include the invalid encoding name"
-
-def test_setdecoding_invalid_ctype(db_connection):
-    """Test setdecoding with invalid ctype raises ProgrammingError."""
-    
-    with pytest.raises(ProgrammingError) as exc_info:
-        db_connection.setdecoding(mssql_python.SQL_CHAR, encoding='utf-8', ctype=999)
-    
-    assert "Invalid ctype" in str(exc_info.value), "Should raise ProgrammingError for invalid ctype"
-    assert "999" in str(exc_info.value), "Error message should include the invalid ctype value"
-
-def test_setdecoding_closed_connection(conn_str):
-    """Test setdecoding on closed connection raises InterfaceError."""
-    
-    temp_conn = connect(conn_str)
-    temp_conn.close()
-    
-    with pytest.raises(InterfaceError) as exc_info:
-        temp_conn.setdecoding(mssql_python.SQL_CHAR, encoding='utf-8')
-    
-    assert "Connection is closed" in str(exc_info.value), "Should raise InterfaceError for closed connection"
-
-def test_setdecoding_constants_access():
-    """Test that SQL constants are accessible."""
-    
-    # Test constants exist and have correct values
-    assert hasattr(mssql_python, 'SQL_CHAR'), "SQL_CHAR constant should be available"
-    assert hasattr(mssql_python, 'SQL_WCHAR'), "SQL_WCHAR constant should be available"
-    assert hasattr(mssql_python, 'SQL_WMETADATA'), "SQL_WMETADATA constant should be available"
-    
-    assert mssql_python.SQL_CHAR == 1, "SQL_CHAR should have value 1"
-    assert mssql_python.SQL_WCHAR == -8, "SQL_WCHAR should have value -8"
-    assert mssql_python.SQL_WMETADATA == -99, "SQL_WMETADATA should have value -99"
-
-def test_setdecoding_with_constants(db_connection):
-    """Test setdecoding using module constants."""
-    
-    # Test with SQL_CHAR constant
-    db_connection.setdecoding(mssql_python.SQL_CHAR, encoding='utf-8', ctype=mssql_python.SQL_CHAR)
-    settings = db_connection.getdecoding(mssql_python.SQL_CHAR)
-    assert settings['ctype'] == mssql_python.SQL_CHAR, "Should accept SQL_CHAR constant"
-    
-    # Test with SQL_WCHAR constant
-    db_connection.setdecoding(mssql_python.SQL_WCHAR, encoding='utf-16le', ctype=mssql_python.SQL_WCHAR)
-    settings = db_connection.getdecoding(mssql_python.SQL_WCHAR)
-    assert settings['ctype'] == mssql_python.SQL_WCHAR, "Should accept SQL_WCHAR constant"
-    
-    # Test with SQL_WMETADATA constant
-    db_connection.setdecoding(mssql_python.SQL_WMETADATA, encoding='utf-16be')
-    settings = db_connection.getdecoding(mssql_python.SQL_WMETADATA)
-    assert settings['encoding'] == 'utf-16be', "Should accept SQL_WMETADATA constant"
-
-def test_setdecoding_common_encodings(db_connection):
-    """Test setdecoding with various common encodings."""
-    
-    common_encodings = [
-        'utf-8',
-        'utf-16le', 
-        'utf-16be',
-        'utf-16',
-        'latin-1',
-        'ascii',
-        'cp1252'
-    ]
-    
-    for encoding in common_encodings:
-        try:
-            db_connection.setdecoding(mssql_python.SQL_CHAR, encoding=encoding)
-            settings = db_connection.getdecoding(mssql_python.SQL_CHAR)
-            assert settings['encoding'] == encoding, f"Failed to set SQL_CHAR decoding to {encoding}"
-            
-            db_connection.setdecoding(mssql_python.SQL_WCHAR, encoding=encoding)
-            settings = db_connection.getdecoding(mssql_python.SQL_WCHAR)
-            assert settings['encoding'] == encoding, f"Failed to set SQL_WCHAR decoding to {encoding}"
-        except Exception as e:
-            pytest.fail(f"Failed to set valid encoding {encoding}: {e}")
-
-def test_setdecoding_case_insensitive_encoding(db_connection):
-    """Test setdecoding with case variations normalizes encoding."""
-    
-    # Test various case formats
-    db_connection.setdecoding(mssql_python.SQL_CHAR, encoding='UTF-8')
-    settings = db_connection.getdecoding(mssql_python.SQL_CHAR)
-    assert settings['encoding'] == 'utf-8', "Encoding should be normalized to lowercase"
-    
-    db_connection.setdecoding(mssql_python.SQL_WCHAR, encoding='Utf-16LE')
-    settings = db_connection.getdecoding(mssql_python.SQL_WCHAR)
-    assert settings['encoding'] == 'utf-16le', "Encoding should be normalized to lowercase"
-
-def test_setdecoding_independent_sql_types(db_connection):
-    """Test that decoding settings for different SQL types are independent."""
-    
-    # Set different encodings for each SQL type
-    db_connection.setdecoding(mssql_python.SQL_CHAR, encoding='utf-8')
-    db_connection.setdecoding(mssql_python.SQL_WCHAR, encoding='utf-16le')
-    db_connection.setdecoding(mssql_python.SQL_WMETADATA, encoding='utf-16be')
-    
-    # Verify each maintains its own settings
-    sql_char_settings = db_connection.getdecoding(mssql_python.SQL_CHAR)
-    sql_wchar_settings = db_connection.getdecoding(mssql_python.SQL_WCHAR)
-    sql_wmetadata_settings = db_connection.getdecoding(mssql_python.SQL_WMETADATA)
-    
-    assert sql_char_settings['encoding'] == 'utf-8', "SQL_CHAR should maintain utf-8"
-    assert sql_wchar_settings['encoding'] == 'utf-16le', "SQL_WCHAR should maintain utf-16le"
-    assert sql_wmetadata_settings['encoding'] == 'utf-16be', "SQL_WMETADATA should maintain utf-16be"
-
-def test_setdecoding_override_previous(db_connection):
-    """Test setdecoding overrides previous settings for the same SQL type."""
-    
-    # Set initial decoding
-    db_connection.setdecoding(mssql_python.SQL_CHAR, encoding='utf-8')
-    settings = db_connection.getdecoding(mssql_python.SQL_CHAR)
-    assert settings['encoding'] == 'utf-8', "Initial encoding should be utf-8"
-    assert settings['ctype'] == mssql_python.SQL_CHAR, "Initial ctype should be SQL_CHAR"
-    
-    # Override with different settings
-    db_connection.setdecoding(mssql_python.SQL_CHAR, encoding='latin-1', ctype=mssql_python.SQL_WCHAR)
-    settings = db_connection.getdecoding(mssql_python.SQL_CHAR)
-    assert settings['encoding'] == 'latin-1', "Encoding should be overridden to latin-1"
-    assert settings['ctype'] == mssql_python.SQL_WCHAR, "ctype should be overridden to SQL_WCHAR"
-
-def test_getdecoding_invalid_sqltype(db_connection):
-    """Test getdecoding with invalid sqltype raises ProgrammingError."""
-    
-    with pytest.raises(ProgrammingError) as exc_info:
-        db_connection.getdecoding(999)
-    
-    assert "Invalid sqltype" in str(exc_info.value), "Should raise ProgrammingError for invalid sqltype"
-    assert "999" in str(exc_info.value), "Error message should include the invalid sqltype value"
-
-def test_getdecoding_closed_connection(conn_str):
-    """Test getdecoding on closed connection raises InterfaceError."""
-    
-    temp_conn = connect(conn_str)
-    temp_conn.close()
-    
-    with pytest.raises(InterfaceError) as exc_info:
-        temp_conn.getdecoding(mssql_python.SQL_CHAR)
-    
-    assert "Connection is closed" in str(exc_info.value), "Should raise InterfaceError for closed connection"
-
-def test_getdecoding_returns_copy(db_connection):
-    """Test getdecoding returns a copy (not reference)."""
-    
-    # Set custom decoding
-    db_connection.setdecoding(mssql_python.SQL_CHAR, encoding='utf-8')
-    
-    # Get settings twice
-    settings1 = db_connection.getdecoding(mssql_python.SQL_CHAR)
-    settings2 = db_connection.getdecoding(mssql_python.SQL_CHAR)
-    
-    # Should be equal but not the same object
-    assert settings1 == settings2, "Settings should be equal"
-    assert settings1 is not settings2, "Settings should be different objects"
-    
-    # Modifying one shouldn't affect the other
-    settings1['encoding'] = 'modified'
-    assert settings2['encoding'] != 'modified', "Modification should not affect other copy"
-
-def test_setdecoding_getdecoding_consistency(db_connection):
-    """Test that setdecoding and getdecoding work consistently together."""
-    
-    test_cases = [
-        (mssql_python.SQL_CHAR, 'utf-8', mssql_python.SQL_CHAR),
-        (mssql_python.SQL_CHAR, 'utf-16le', mssql_python.SQL_WCHAR),
-        (mssql_python.SQL_WCHAR, 'latin-1', mssql_python.SQL_CHAR),
-        (mssql_python.SQL_WCHAR, 'utf-16be', mssql_python.SQL_WCHAR),
-        (mssql_python.SQL_WMETADATA, 'utf-16le', mssql_python.SQL_WCHAR),
-    ]
-    
-    for sqltype, encoding, expected_ctype in test_cases:
-        db_connection.setdecoding(sqltype, encoding=encoding)
-        settings = db_connection.getdecoding(sqltype)
-        assert settings['encoding'] == encoding.lower(), f"Encoding should be {encoding.lower()}"
-        assert settings['ctype'] == expected_ctype, f"ctype should be {expected_ctype}"
-
-def test_setdecoding_persistence_across_cursors(db_connection):
-    """Test that decoding settings persist across cursor operations."""
-    
-    # Set custom decoding settings
-    db_connection.setdecoding(mssql_python.SQL_CHAR, encoding='latin-1', ctype=mssql_python.SQL_CHAR)
-    db_connection.setdecoding(mssql_python.SQL_WCHAR, encoding='utf-16be', ctype=mssql_python.SQL_WCHAR)
-    
-    # Create cursors and verify settings persist
-    cursor1 = db_connection.cursor()
-    char_settings1 = db_connection.getdecoding(mssql_python.SQL_CHAR)
-    wchar_settings1 = db_connection.getdecoding(mssql_python.SQL_WCHAR)
-    
-    cursor2 = db_connection.cursor()
-    char_settings2 = db_connection.getdecoding(mssql_python.SQL_CHAR)
-    wchar_settings2 = db_connection.getdecoding(mssql_python.SQL_WCHAR)
-    
-    # Settings should persist across cursor creation
-    assert char_settings1 == char_settings2, "SQL_CHAR settings should persist across cursors"
-    assert wchar_settings1 == wchar_settings2, "SQL_WCHAR settings should persist across cursors"
-    
-    assert char_settings1['encoding'] == 'latin-1', "SQL_CHAR encoding should remain latin-1"
-    assert wchar_settings1['encoding'] == 'utf-16be', "SQL_WCHAR encoding should remain utf-16be"
-    
-    cursor1.close()
-    cursor2.close()
-
-def test_setdecoding_before_and_after_operations(db_connection):
-    """Test that setdecoding works both before and after database operations."""
-    cursor = db_connection.cursor()
-    
-    try:
-        # Initial decoding setting
-        db_connection.setdecoding(mssql_python.SQL_CHAR, encoding='utf-8')
-        
-        # Perform database operation
-        cursor.execute("SELECT 'Initial test' as message")
-        result1 = cursor.fetchone()
-        assert result1[0] == 'Initial test', "Initial operation failed"
-        
-        # Change decoding after operation
-        db_connection.setdecoding(mssql_python.SQL_CHAR, encoding='latin-1')
-        settings = db_connection.getdecoding(mssql_python.SQL_CHAR)
-        assert settings['encoding'] == 'latin-1', "Failed to change decoding after operation"
-        
-        # Perform another operation with new decoding
-        cursor.execute("SELECT 'Changed decoding test' as message")
-        result2 = cursor.fetchone()
-        assert result2[0] == 'Changed decoding test', "Operation after decoding change failed"
-        
-    except Exception as e:
-        pytest.fail(f"Decoding change test failed: {e}")
-    finally:
-        cursor.close()
-
-def test_setdecoding_all_sql_types_independently(conn_str):
-    """Test setdecoding with all SQL types on a fresh connection."""
-    
-    conn = connect(conn_str)
-    try:
-        # Test each SQL type with different configurations
-        test_configs = [
-            (mssql_python.SQL_CHAR, 'ascii', mssql_python.SQL_CHAR),
-            (mssql_python.SQL_WCHAR, 'utf-16le', mssql_python.SQL_WCHAR),
-            (mssql_python.SQL_WMETADATA, 'utf-16be', mssql_python.SQL_WCHAR),
-        ]
-        
-        for sqltype, encoding, ctype in test_configs:
-            conn.setdecoding(sqltype, encoding=encoding, ctype=ctype)
-            settings = conn.getdecoding(sqltype)
-            assert settings['encoding'] == encoding, f"Failed to set encoding for sqltype {sqltype}"
-            assert settings['ctype'] == ctype, f"Failed to set ctype for sqltype {sqltype}"
-            
-    finally:
-        conn.close()
-
-def test_setdecoding_security_logging(db_connection):
-    """Test that setdecoding logs invalid attempts safely."""
-    
-    # These should raise exceptions but not crash due to logging
-    test_cases = [
-        (999, 'utf-8', None),  # Invalid sqltype
-        (mssql_python.SQL_CHAR, 'invalid-encoding', None),  # Invalid encoding
-        (mssql_python.SQL_CHAR, 'utf-8', 999),  # Invalid ctype
-    ]
-    
-    for sqltype, encoding, ctype in test_cases:
-        with pytest.raises(ProgrammingError):
-            db_connection.setdecoding(sqltype, encoding=encoding, ctype=ctype)
-
-@pytest.mark.skip("Skipping Unicode data tests till we have support for Unicode")
-def test_setdecoding_with_unicode_data(db_connection):
-    """Test setdecoding with actual Unicode data operations."""
-    
-    # Test different decoding configurations with Unicode data
-    db_connection.setdecoding(mssql_python.SQL_CHAR, encoding='utf-8')
-    db_connection.setdecoding(mssql_python.SQL_WCHAR, encoding='utf-16le')
-    
-    cursor = db_connection.cursor()
-    
-    try:
-        # Create test table with both CHAR and NCHAR columns
-        cursor.execute("""
-            CREATE TABLE #test_decoding_unicode (
-                char_col VARCHAR(100),
-                nchar_col NVARCHAR(100)
-            )
-        """)
-        
-        # Test various Unicode strings
-        test_strings = [
-            "Hello, World!",
-            "Hello, 世界!",  # Chinese
-            "Привет, мир!",   # Russian
-            "مرحبا بالعالم",   # Arabic
-        ]
-        
-        for test_string in test_strings:
-            # Insert data
-            cursor.execute(
-                "INSERT INTO #test_decoding_unicode (char_col, nchar_col) VALUES (?, ?)", 
-                test_string, test_string
-            )
-            
-            # Retrieve and verify
-            cursor.execute("SELECT char_col, nchar_col FROM #test_decoding_unicode WHERE char_col = ?", test_string)
-            result = cursor.fetchone()
-            
-            assert result is not None, f"Failed to retrieve Unicode string: {test_string}"
-            assert result[0] == test_string, f"CHAR column mismatch: expected {test_string}, got {result[0]}"
-            assert result[1] == test_string, f"NCHAR column mismatch: expected {test_string}, got {result[1]}"
-            
-            # Clear for next test
-            cursor.execute("DELETE FROM #test_decoding_unicode")
-    
-    except Exception as e:
-        pytest.fail(f"Unicode data test failed with custom decoding: {e}")
-    finally:
-        try:
-            cursor.execute("DROP TABLE #test_decoding_unicode")
-        except:
-            pass
-        cursor.close()
-
-# ==================== SET_ATTR TEST CASES ====================
 
 def test_set_attr_constants_access():
     """Test that only relevant connection attribute constants are accessible.
@@ -6145,5 +4768,4 @@
         assert isinstance(is_valid, bool)
         assert isinstance(error_message, str)
         assert isinstance(sanitized_attr, str)
-        assert isinstance(sanitized_val, str)
->>>>>>> 73e5a033
+        assert isinstance(sanitized_val, str)