--- conflicted
+++ resolved
@@ -547,7 +547,6 @@
     assert hasattr(
         db_connection, "NotSupportedError"
     ), "Connection should have NotSupportedError attribute"
-<<<<<<< HEAD
 
 
 def test_connection_exception_attributes_are_classes(db_connection):
@@ -625,85 +624,6 @@
     assert isinstance(error, db_connection.Error), "Should be able to create Error instance"
     assert "Test error" in str(error), "Error should contain driver error message"
 
-=======
-
-
-def test_connection_exception_attributes_are_classes(db_connection):
-    """Test that all exception attributes are actually exception classes"""
-    # Test that the attributes are the correct exception classes
-    assert db_connection.Warning is Warning, "Connection.Warning should be the Warning class"
-    assert db_connection.Error is Error, "Connection.Error should be the Error class"
-    assert (
-        db_connection.InterfaceError is InterfaceError
-    ), "Connection.InterfaceError should be the InterfaceError class"
-    assert (
-        db_connection.DatabaseError is DatabaseError
-    ), "Connection.DatabaseError should be the DatabaseError class"
-    assert (
-        db_connection.DataError is DataError
-    ), "Connection.DataError should be the DataError class"
-    assert (
-        db_connection.OperationalError is OperationalError
-    ), "Connection.OperationalError should be the OperationalError class"
-    assert (
-        db_connection.IntegrityError is IntegrityError
-    ), "Connection.IntegrityError should be the IntegrityError class"
-    assert (
-        db_connection.InternalError is InternalError
-    ), "Connection.InternalError should be the InternalError class"
-    assert (
-        db_connection.ProgrammingError is ProgrammingError
-    ), "Connection.ProgrammingError should be the ProgrammingError class"
-    assert (
-        db_connection.NotSupportedError is NotSupportedError
-    ), "Connection.NotSupportedError should be the NotSupportedError class"
-
-
-def test_connection_exception_inheritance(db_connection):
-    """Test that exception classes have correct inheritance hierarchy"""
-    # Test inheritance hierarchy according to DB-API 2.0
-
-    # All exceptions inherit from Error (except Warning)
-    assert issubclass(
-        db_connection.InterfaceError, db_connection.Error
-    ), "InterfaceError should inherit from Error"
-    assert issubclass(
-        db_connection.DatabaseError, db_connection.Error
-    ), "DatabaseError should inherit from Error"
-
-    # Database exceptions inherit from DatabaseError
-    assert issubclass(
-        db_connection.DataError, db_connection.DatabaseError
-    ), "DataError should inherit from DatabaseError"
-    assert issubclass(
-        db_connection.OperationalError, db_connection.DatabaseError
-    ), "OperationalError should inherit from DatabaseError"
-    assert issubclass(
-        db_connection.IntegrityError, db_connection.DatabaseError
-    ), "IntegrityError should inherit from DatabaseError"
-    assert issubclass(
-        db_connection.InternalError, db_connection.DatabaseError
-    ), "InternalError should inherit from DatabaseError"
-    assert issubclass(
-        db_connection.ProgrammingError, db_connection.DatabaseError
-    ), "ProgrammingError should inherit from DatabaseError"
-    assert issubclass(
-        db_connection.NotSupportedError, db_connection.DatabaseError
-    ), "NotSupportedError should inherit from DatabaseError"
-
-
-def test_connection_exception_instantiation(db_connection):
-    """Test that exception classes can be instantiated from Connection attributes"""
-    # Test that we can create instances of exceptions using connection attributes
-    warning = db_connection.Warning("Test warning", "DDBC warning")
-    assert isinstance(warning, db_connection.Warning), "Should be able to create Warning instance"
-    assert "Test warning" in str(warning), "Warning should contain driver error message"
-
-    error = db_connection.Error("Test error", "DDBC error")
-    assert isinstance(error, db_connection.Error), "Should be able to create Error instance"
-    assert "Test error" in str(error), "Error should contain driver error message"
-
->>>>>>> eb95d2eb
     interface_error = db_connection.InterfaceError("Interface error", "DDBC interface error")
     assert isinstance(
         interface_error, db_connection.InterfaceError
@@ -1018,7 +938,6 @@
     """
     )
     cursor.close()
-<<<<<<< HEAD
 
     try:
         # Test 1: Large number of parameters in a batch insert
@@ -1069,58 +988,6 @@
 
         start_time = time.time()
 
-=======
-
-    try:
-        # Test 1: Large number of parameters in a batch insert
-        start_time = time.time()
-
-        # Create a large batch but split into smaller chunks to avoid parameter limits
-        # ODBC has limits (~2100 parameters), so use 500 rows per batch (1500 parameters)
-        total_rows = 1000
-        batch_size = 500  # Reduced from 1000 to avoid parameter limits
-        total_inserts = 0
-
-        for batch_start in range(0, total_rows, batch_size):
-            batch_end = min(batch_start + batch_size, total_rows)
-            large_inserts = []
-            params = []
-
-            # Build a parameterized query with multiple value sets for this batch
-            for i in range(batch_start, batch_end):
-                large_inserts.append("(?, ?, ?)")
-                params.extend([i, f"Text{i}", bytes([i % 256] * 100)])  # 100 bytes per row
-
-            # Execute this batch
-            sql = f"INSERT INTO #large_params_test VALUES {', '.join(large_inserts)}"
-            cursor = db_connection.execute(sql, *params)
-            cursor.close()
-            total_inserts += batch_end - batch_start
-
-        # Verify correct number of rows inserted
-        cursor = db_connection.execute("SELECT COUNT(*) FROM #large_params_test")
-        count = cursor.fetchone()[0]
-        cursor.close()
-        assert count == total_rows, f"Expected {total_rows} rows, got {count}"
-
-        batch_time = time.time() - start_time
-        print(
-            f"Large batch insert ({total_rows} rows in chunks of {batch_size}) completed in {batch_time:.2f} seconds"
-        )
-
-        # Test 2: Single row with parameter values under the 8192 byte limit
-        cursor = db_connection.execute("TRUNCATE TABLE #large_params_test")
-        cursor.close()
-
-        # Create smaller text parameter to stay well under 8KB limit
-        large_text = "Large text content " * 100  # ~2KB text (well under 8KB limit)
-
-        # Create smaller binary parameter to stay well under 8KB limit
-        large_binary = bytes([x % 256 for x in range(2 * 1024)])  # 2KB binary data
-
-        start_time = time.time()
-
->>>>>>> eb95d2eb
         # Insert the large parameters using connection.execute()
         cursor = db_connection.execute(
             "INSERT INTO #large_params_test VALUES (?, ?, ?)",
@@ -1392,7 +1259,6 @@
     try:
         # Create a test table
         cursor.execute("CREATE TABLE #batch_test (id INT, value VARCHAR(50))")
-<<<<<<< HEAD
 
         statements = [
             "INSERT INTO #batch_test VALUES (?, ?)",
@@ -1412,27 +1278,6 @@
         assert results[2] == 1, "UPDATE should affect 1 row"
         assert results[3] == 1, "DELETE should affect 1 row"
 
-=======
-
-        statements = [
-            "INSERT INTO #batch_test VALUES (?, ?)",
-            "INSERT INTO #batch_test VALUES (?, ?)",
-            "UPDATE #batch_test SET value = ? WHERE id = ?",
-            "DELETE FROM #batch_test WHERE id = ?",
-            "SELECT * FROM #batch_test ORDER BY id",
-        ]
-
-        params = [[1, "value1"], [2, "value2"], ["updated", 1], [2], None]
-
-        results, batch_cursor = db_connection.batch_execute(statements, params)
-
-        # Check row counts for DML statements
-        assert results[0] == 1, "First INSERT should affect 1 row"
-        assert results[1] == 1, "Second INSERT should affect 1 row"
-        assert results[2] == 1, "UPDATE should affect 1 row"
-        assert results[3] == 1, "DELETE should affect 1 row"
-
->>>>>>> eb95d2eb
         # Check final SELECT result
         assert len(results[4]) == 1, "Should have 1 row after operations"
         assert results[4][0][0] == 1, "Remaining row should have id=1"
@@ -1575,115 +1420,6 @@
     # Execution should fail on the second statement
     with pytest.raises(Exception) as excinfo:
         db_connection.batch_execute(statements)
-<<<<<<< HEAD
-
-    # Verify error message contains something about the nonexistent table
-    assert "nonexistent_table" in str(excinfo.value).lower(), "Error should mention the problem"
-
-    # Test with a cursor that gets auto-closed on error
-    cursor = db_connection.cursor()
-
-    try:
-        db_connection.batch_execute(statements, reuse_cursor=cursor, auto_close=True)
-    except Exception:
-        # If auto_close works, the cursor should be closed despite the error
-        with pytest.raises(Exception):
-            cursor.execute("SELECT 1")  # Should fail if cursor is closed
-
-    # Test that the connection is still usable after an error
-    new_cursor = db_connection.cursor()
-    new_cursor.execute("SELECT 1")
-    assert new_cursor.fetchone()[0] == 1, "Connection should be usable after batch error"
-    new_cursor.close()
-
-
-def test_batch_execute_input_validation(db_connection):
-    """Test input validation in batch_execute"""
-    # Test with non-list statements
-    with pytest.raises(TypeError):
-        db_connection.batch_execute("SELECT 1")
-
-    # Test with non-list params
-    with pytest.raises(TypeError):
-        db_connection.batch_execute(["SELECT 1"], "param")
-
-    # Test with mismatched statements and params lengths
-    with pytest.raises(ValueError):
-        db_connection.batch_execute(["SELECT 1", "SELECT 2"], [[1]])
-
-    # Test with empty statements list
-    results, cursor = db_connection.batch_execute([])
-    assert results == [], "Empty statements should return empty results"
-    cursor.close()
-
-
-def test_batch_execute_large_batch(db_connection, conn_str):
-    """Test batch_execute with a large number of statements
-
-    ⚠️ WARNING: This test has several limitations:
-    1. Only tests 50 statements, which may not reveal issues with much larger batches
-    2. Each statement is very simple, not testing complex query performance
-    3. Memory usage for large result sets isn't thoroughly tested
-    4. Results must be fully consumed between statements to avoid "Connection is busy" errors
-    5. Driver-specific limitations may exist for maximum batch sizes
-    6. Network timeouts during long-running batches aren't tested
-    7. Skipped for Azure SQL due to connection pool and throttling limitations
-
-    The test verifies:
-    - The method can handle multiple statements in sequence
-    - Results are correctly returned for all statements
-    - Memory usage remains reasonable during batch processing
-    """
-    # Skip this test for Azure SQL Database
-    if is_azure_sql_connection(conn_str):
-        pytest.skip("Skipping for Azure SQL - large batch tests may cause timeouts")
-    # Create a batch of 50 statements
-    statements = ["SELECT " + str(i) for i in range(50)]
-
-    results, cursor = db_connection.batch_execute(statements)
-
-    # Verify we got 50 results
-    assert len(results) == 50, f"Expected 50 results, got {len(results)}"
-
-    # Check a few random results
-    assert results[0][0][0] == 0, "First result should be 0"
-    assert results[25][0][0] == 25, "Middle result should be 25"
-    assert results[49][0][0] == 49, "Last result should be 49"
-
-    cursor.close()
-
-
-def test_output_converter_exception_handling(db_connection):
-    """Test that exceptions in output converters are properly handled"""
-    cursor = db_connection.cursor()
-
-    # First determine the actual type code for NVARCHAR
-    cursor.execute("SELECT N'test string' AS test_col")
-    str_type = cursor.description[0][1]
-
-    # Define a converter that will raise an exception
-    def faulty_converter(value):
-        if value is None:
-            return None
-        # Intentionally raise an exception with potentially sensitive info
-        # This simulates a bug in a custom converter
-        raise ValueError(f"Converter error with sensitive data: {value!r}")
-
-    # Add the faulty converter
-    db_connection.add_output_converter(str_type, faulty_converter)
-
-    try:
-        # Execute a query that will trigger the converter
-        cursor.execute("SELECT N'test string' AS test_col")
-
-        # Attempt to fetch data, which should trigger the converter
-        row = cursor.fetchone()
-
-        # The implementation could handle this in different ways:
-        # 1. Fall back to returning the unconverted value
-        # 2. Return None for the problematic column
-        # 3. Raise a sanitized exception
-=======
 
     # Verify error message contains something about the nonexistent table
     assert "nonexistent_table" in str(excinfo.value).lower(), "Error should mention the problem"
@@ -1854,71 +1590,6 @@
     """Test that execute() properly handles SQL errors"""
     with pytest.raises(Exception):
         db_connection.execute("SELECT * FROM nonexistent_table")
->>>>>>> eb95d2eb
-
-        # If we got here, the exception was caught and handled internally
-        assert row is not None, "Row should still be returned despite converter error"
-        assert row[0] is not None, "Column value shouldn't be None despite converter error"
-
-<<<<<<< HEAD
-        # Verify we can continue using the connection
-        cursor.execute("SELECT 1 AS test")
-        assert cursor.fetchone()[0] == 1, "Connection should still be usable"
-
-    except Exception as e:
-        # If an exception is raised, ensure it doesn't contain the sensitive info
-        error_str = str(e)
-        assert "sensitive data" not in error_str, f"Exception leaked sensitive data: {error_str}"
-        assert not isinstance(e, ValueError), "Original exception type should not be exposed"
-
-        # Verify we can continue using the connection after the error
-        cursor.execute("SELECT 1 AS test")
-        assert cursor.fetchone()[0] == 1, "Connection should still be usable after converter error"
-
-    finally:
-        # Clean up
-        db_connection.clear_output_converters()
-
-
-def test_connection_execute(db_connection):
-    """Test the execute() convenience method for Connection class"""
-    # Test basic execution
-    cursor = db_connection.execute("SELECT 1 AS test_value")
-    result = cursor.fetchone()
-    assert result is not None, "Execute failed: No result returned"
-    assert result[0] == 1, "Execute failed: Incorrect result"
-
-    # Test with parameters
-    cursor = db_connection.execute("SELECT ? AS test_value", 42)
-    result = cursor.fetchone()
-    assert result is not None, "Execute with parameters failed: No result returned"
-    assert result[0] == 42, "Execute with parameters failed: Incorrect result"
-
-    # Test that cursor is tracked by connection
-    assert cursor in db_connection._cursors, "Cursor from execute() not tracked by connection"
-
-    # Test with data modification and verify it requires commit
-    if not db_connection.autocommit:
-        drop_table_if_exists(db_connection.cursor(), "#pytest_test_execute")
-        cursor1 = db_connection.execute(
-            "CREATE TABLE #pytest_test_execute (id INT, value VARCHAR(50))"
-        )
-        cursor2 = db_connection.execute("INSERT INTO #pytest_test_execute VALUES (1, 'test_value')")
-        cursor3 = db_connection.execute("SELECT * FROM #pytest_test_execute")
-        result = cursor3.fetchone()
-        assert result is not None, "Execute with table creation failed"
-        assert result[0] == 1, "Execute with table creation returned wrong id"
-        assert result[1] == "test_value", "Execute with table creation returned wrong value"
-
-        # Clean up
-        db_connection.execute("DROP TABLE #pytest_test_execute")
-        db_connection.commit()
-
-
-def test_connection_execute_error_handling(db_connection):
-    """Test that execute() properly handles SQL errors"""
-    with pytest.raises(Exception):
-        db_connection.execute("SELECT * FROM nonexistent_table")
 
 
 def test_connection_execute_empty_result(db_connection):
@@ -1953,39 +1624,6 @@
             assert (
                 result[0] == param
             ), f"Parameter {param} of type {type(param)} not handled correctly"
-=======
-def test_connection_execute_empty_result(db_connection):
-    """Test execute() with a query that returns no rows"""
-    cursor = db_connection.execute("SELECT * FROM sys.tables WHERE name = 'nonexistent_table_name'")
-    result = cursor.fetchone()
-    assert result is None, "Query should return no results"
-
-    # Test empty result with fetchall
-    rows = cursor.fetchall()
-    assert len(rows) == 0, "fetchall should return empty list for empty result set"
-
-
-def test_connection_execute_different_parameter_types(db_connection):
-    """Test execute() with different parameter data types"""
-    # Test with different data types
-    params = [
-        1234,  # Integer
-        3.14159,  # Float
-        "test string",  # String
-        bytearray(b"binary data"),  # Binary data
-        True,  # Boolean
-        None,  # NULL
-    ]
-
-    for param in params:
-        cursor = db_connection.execute("SELECT ? AS value", param)
-        result = cursor.fetchone()
-        if param is None:
-            assert result[0] is None, "NULL parameter not handled correctly"
-        else:
-            assert (
-                result[0] == param
-            ), f"Parameter {param} of type {type(param)} not handled correctly"
 
 
 def test_connection_execute_with_transaction(db_connection):
@@ -2054,81 +1692,6 @@
 
     # These should be different cursor objects
     assert cursor1 != cursor2, "Connection.execute should create a new cursor each time"
->>>>>>> eb95d2eb
-
-    # Now compare with reusing the same cursor
-    cursor3 = db_connection.cursor()
-    cursor3.execute("SELECT 3 AS third_query")
-    result3 = cursor3.fetchone()
-    assert result3[0] == 3, "Direct cursor execution failed"
-
-<<<<<<< HEAD
-def test_connection_execute_with_transaction(db_connection):
-    """Test execute() in the context of explicit transactions"""
-    if db_connection.autocommit:
-        db_connection.autocommit = False
-
-    cursor1 = db_connection.cursor()
-    drop_table_if_exists(cursor1, "#pytest_test_execute_transaction")
-
-    try:
-        # Create table and insert data
-        db_connection.execute(
-            "CREATE TABLE #pytest_test_execute_transaction (id INT, value VARCHAR(50))"
-        )
-        db_connection.execute(
-            "INSERT INTO #pytest_test_execute_transaction VALUES (1, 'before rollback')"
-        )
-
-        # Check data is there
-        cursor = db_connection.execute("SELECT * FROM #pytest_test_execute_transaction")
-        result = cursor.fetchone()
-        assert result is not None, "Data should be visible within transaction"
-        assert result[1] == "before rollback", "Incorrect data in transaction"
-
-        # Rollback and verify data is gone
-        db_connection.rollback()
-
-        # Need to recreate table since it was rolled back
-        db_connection.execute(
-            "CREATE TABLE #pytest_test_execute_transaction (id INT, value VARCHAR(50))"
-        )
-        db_connection.execute(
-            "INSERT INTO #pytest_test_execute_transaction VALUES (2, 'after rollback')"
-        )
-
-        cursor = db_connection.execute("SELECT * FROM #pytest_test_execute_transaction")
-        result = cursor.fetchone()
-        assert result is not None, "Data should be visible after new insert"
-        assert result[0] == 2, "Should see the new data after rollback"
-        assert result[1] == "after rollback", "Incorrect data after rollback"
-
-        # Commit and verify data persists
-        db_connection.commit()
-    finally:
-        # Clean up
-        try:
-            db_connection.execute("DROP TABLE #pytest_test_execute_transaction")
-            db_connection.commit()
-        except Exception:
-            pass
-
-
-def test_connection_execute_vs_cursor_execute(db_connection):
-    """Compare behavior of connection.execute() vs cursor.execute()"""
-    # Connection.execute creates a new cursor each time
-    cursor1 = db_connection.execute("SELECT 1 AS first_query")
-    # Consume the results from cursor1 before creating cursor2
-    result1 = cursor1.fetchall()
-    assert result1[0][0] == 1, "First cursor should have result from first query"
-
-    # Now it's safe to create a second cursor
-    cursor2 = db_connection.execute("SELECT 2 AS second_query")
-    result2 = cursor2.fetchall()
-    assert result2[0][0] == 2, "Second cursor should have result from second query"
-
-    # These should be different cursor objects
-    assert cursor1 != cursor2, "Connection.execute should create a new cursor each time"
 
     # Now compare with reusing the same cursor
     cursor3 = db_connection.cursor()
@@ -2181,52 +1744,6 @@
 
     # Clean up
     db_connection.clear_output_converters()
-=======
-    # Reuse the same cursor
-    cursor3.execute("SELECT 4 AS fourth_query")
-    result4 = cursor3.fetchone()
-    assert result4[0] == 4, "Reused cursor should have new results"
-
-    # The previous results should no longer be accessible
-    cursor3.execute("SELECT 3 AS third_query_again")
-    result5 = cursor3.fetchone()
-    assert result5[0] == 3, "Cursor reexecution should work"
-
-
-def test_connection_execute_many_parameters(db_connection):
-    """Test execute() with many parameters"""
-    # First make sure no active results are pending
-    # by using a fresh cursor and fetching all results
-    cursor = db_connection.cursor()
-    cursor.execute("SELECT 1")
-    cursor.fetchall()
-
-    # Create a query with 10 parameters
-    params = list(range(1, 11))
-    query = "SELECT " + ", ".join(["?" for _ in params]) + " AS many_params"
-
-    # Now execute with many parameters
-    cursor = db_connection.execute(query, *params)
-    result = cursor.fetchall()  # Use fetchall to consume all results
-
-    # Verify all parameters were correctly passed
-    for i, value in enumerate(params):
-        assert result[0][i] == value, f"Parameter at position {i} not correctly passed"
-
-
-def test_add_output_converter(db_connection):
-    """Test adding an output converter"""
-    # Add a converter
-    sql_wvarchar = ConstantsDDBC.SQL_WVARCHAR.value
-    db_connection.add_output_converter(sql_wvarchar, custom_string_converter)
-
-    # Verify it was added correctly
-    assert hasattr(db_connection, "_output_converters")
-    assert sql_wvarchar in db_connection._output_converters
-    assert db_connection._output_converters[sql_wvarchar] == custom_string_converter
-
-    # Clean up
-    db_connection.clear_output_converters()
 
 
 def test_get_output_converter(db_connection):
@@ -2265,50 +1782,12 @@
     # Remove a non-existent converter (should not raise)
     db_connection.remove_output_converter(999)
 
->>>>>>> eb95d2eb
 
 def test_clear_output_converters(db_connection):
     """Test clearing all output converters"""
     sql_wvarchar = ConstantsDDBC.SQL_WVARCHAR.value
     sql_timestamp_offset = ConstantsDDBC.SQL_TIMESTAMPOFFSET.value
 
-<<<<<<< HEAD
-def test_get_output_converter(db_connection):
-    """Test getting an output converter"""
-    sql_wvarchar = ConstantsDDBC.SQL_WVARCHAR.value
-
-    # Initial state - no converter
-    assert db_connection.get_output_converter(sql_wvarchar) is None
-
-    # Add a converter
-    db_connection.add_output_converter(sql_wvarchar, custom_string_converter)
-
-    # Get the converter
-    converter = db_connection.get_output_converter(sql_wvarchar)
-    assert converter == custom_string_converter
-
-    # Get a non-existent converter
-    assert db_connection.get_output_converter(999) is None
-
-    # Clean up
-    db_connection.clear_output_converters()
-
-
-def test_remove_output_converter(db_connection):
-    """Test removing an output converter"""
-    sql_wvarchar = ConstantsDDBC.SQL_WVARCHAR.value
-
-    # Add a converter
-    db_connection.add_output_converter(sql_wvarchar, custom_string_converter)
-    assert db_connection.get_output_converter(sql_wvarchar) is not None
-
-    # Remove the converter
-    db_connection.remove_output_converter(sql_wvarchar)
-    assert db_connection.get_output_converter(sql_wvarchar) is None
-
-    # Remove a non-existent converter (should not raise)
-    db_connection.remove_output_converter(999)
-=======
     # Add multiple converters
     db_connection.add_output_converter(sql_wvarchar, custom_string_converter)
     db_connection.add_output_converter(sql_timestamp_offset, handle_datetimeoffset)
@@ -2345,7 +1824,6 @@
     # Check if the type matches what we expect for SQL_WVARCHAR
     # For Cursor.description, the second element is the type code
     column_type = cursor.description[0][1]
->>>>>>> eb95d2eb
 
     # If the cursor description has SQL_WVARCHAR as the type code,
     # then our converter should be applied
@@ -2358,27 +1836,6 @@
         db_connection.clear_output_converters()
         db_connection.add_output_converter(column_type, custom_string_converter)
 
-<<<<<<< HEAD
-def test_clear_output_converters(db_connection):
-    """Test clearing all output converters"""
-    sql_wvarchar = ConstantsDDBC.SQL_WVARCHAR.value
-    sql_timestamp_offset = ConstantsDDBC.SQL_TIMESTAMPOFFSET.value
-
-    # Add multiple converters
-    db_connection.add_output_converter(sql_wvarchar, custom_string_converter)
-    db_connection.add_output_converter(sql_timestamp_offset, handle_datetimeoffset)
-
-    # Verify converters were added
-    assert db_connection.get_output_converter(sql_wvarchar) is not None
-    assert db_connection.get_output_converter(sql_timestamp_offset) is not None
-
-    # Clear all converters
-    db_connection.clear_output_converters()
-
-    # Verify all converters were removed
-    assert db_connection.get_output_converter(sql_wvarchar) is None
-    assert db_connection.get_output_converter(sql_timestamp_offset) is None
-=======
         # Re-execute the query
         cursor.execute("SELECT N'test string' AS test_col")
         row = cursor.fetchone()
@@ -2395,72 +1852,11 @@
 
     # Add converter for string type
     db_connection.add_output_converter(sql_wvarchar, custom_string_converter)
->>>>>>> eb95d2eb
 
     # Execute a query with NULL values
     cursor.execute("SELECT CAST(NULL AS NVARCHAR(50)) AS null_col")
     value = cursor.fetchone()[0]
 
-<<<<<<< HEAD
-def test_converter_integration(db_connection):
-    """
-    Test that converters work during fetching.
-
-    This test verifies that output converters work at the Python level
-    without requiring native driver support.
-    """
-    cursor = db_connection.cursor()
-    sql_wvarchar = ConstantsDDBC.SQL_WVARCHAR.value
-
-    # Test with string converter
-    db_connection.add_output_converter(sql_wvarchar, custom_string_converter)
-
-    # Test a simple string query
-    cursor.execute("SELECT N'test string' AS test_col")
-    row = cursor.fetchone()
-
-    # Check if the type matches what we expect for SQL_WVARCHAR
-    # For Cursor.description, the second element is the type code
-    column_type = cursor.description[0][1]
-
-    # If the cursor description has SQL_WVARCHAR as the type code,
-    # then our converter should be applied
-    if column_type == sql_wvarchar:
-        assert row[0].startswith("CONVERTED:"), "Output converter not applied"
-    else:
-        # If the type code is different, adjust the test or the converter
-        print(f"Column type is {column_type}, not {sql_wvarchar}")
-        # Add converter for the actual type used
-        db_connection.clear_output_converters()
-        db_connection.add_output_converter(column_type, custom_string_converter)
-
-        # Re-execute the query
-        cursor.execute("SELECT N'test string' AS test_col")
-        row = cursor.fetchone()
-        assert row[0].startswith("CONVERTED:"), "Output converter not applied"
-
-    # Clean up
-    db_connection.clear_output_converters()
-
-
-def test_output_converter_with_null_values(db_connection):
-    """Test that output converters handle NULL values correctly"""
-    cursor = db_connection.cursor()
-    sql_wvarchar = ConstantsDDBC.SQL_WVARCHAR.value
-
-    # Add converter for string type
-    db_connection.add_output_converter(sql_wvarchar, custom_string_converter)
-
-    # Execute a query with NULL values
-    cursor.execute("SELECT CAST(NULL AS NVARCHAR(50)) AS null_col")
-    value = cursor.fetchone()[0]
-
-    # NULL values should remain None regardless of converter
-    assert value is None
-
-    # Clean up
-    db_connection.clear_output_converters()
-=======
     # NULL values should remain None regardless of converter
     assert value is None
 
@@ -2503,7 +1899,6 @@
 
     # Save original converter
     original_converter = db_connection.get_output_converter(sql_wvarchar)
->>>>>>> eb95d2eb
 
     # Define a temporary converter
     def temp_converter(value):
@@ -2511,26 +1906,6 @@
             return None
         return "TEMP: " + value.decode("utf-16-le")
 
-<<<<<<< HEAD
-def test_chaining_output_converters(db_connection):
-    """Test that output converters can be chained (replaced)"""
-    sql_wvarchar = ConstantsDDBC.SQL_WVARCHAR.value
-
-    # Define a second converter
-    def another_string_converter(value):
-        if value is None:
-            return None
-        return "ANOTHER: " + value.decode("utf-16-le")
-
-    # Add first converter
-    db_connection.add_output_converter(sql_wvarchar, custom_string_converter)
-
-    # Verify first converter is registered
-    assert db_connection.get_output_converter(sql_wvarchar) == custom_string_converter
-
-    # Replace with second converter
-    db_connection.add_output_converter(sql_wvarchar, another_string_converter)
-=======
     # Replace with temporary converter
     db_connection.add_output_converter(sql_wvarchar, temp_converter)
 
@@ -2545,44 +1920,8 @@
 
     # Clean up
     db_connection.clear_output_converters()
->>>>>>> eb95d2eb
-
-    # Verify second converter replaced the first
-    assert db_connection.get_output_converter(sql_wvarchar) == another_string_converter
-
-<<<<<<< HEAD
-    # Clean up
-    db_connection.clear_output_converters()
-
-
-def test_temporary_converter_replacement(db_connection):
-    """Test temporarily replacing a converter and then restoring it"""
-    sql_wvarchar = ConstantsDDBC.SQL_WVARCHAR.value
-
-    # Add a converter
-    db_connection.add_output_converter(sql_wvarchar, custom_string_converter)
-
-    # Save original converter
-    original_converter = db_connection.get_output_converter(sql_wvarchar)
-
-    # Define a temporary converter
-    def temp_converter(value):
-        if value is None:
-            return None
-        return "TEMP: " + value.decode("utf-16-le")
-
-    # Replace with temporary converter
-    db_connection.add_output_converter(sql_wvarchar, temp_converter)
-
-    # Verify temporary converter is in use
-    assert db_connection.get_output_converter(sql_wvarchar) == temp_converter
-
-    # Restore original converter
-    db_connection.add_output_converter(sql_wvarchar, original_converter)
-
-    # Verify original converter is restored
-    assert db_connection.get_output_converter(sql_wvarchar) == original_converter
-=======
+
+
 def test_multiple_output_converters(db_connection):
     """Test that multiple output converters can work together"""
     cursor = db_connection.cursor()
@@ -2617,64 +1956,10 @@
     assert (
         isinstance(row[1], str) and "CONVERTED:" in row[1]
     ), f"String converter failed, got {row[1]}"
->>>>>>> eb95d2eb
 
     # Clean up
     db_connection.clear_output_converters()
 
-<<<<<<< HEAD
-
-def test_multiple_output_converters(db_connection):
-    """Test that multiple output converters can work together"""
-    cursor = db_connection.cursor()
-
-    # Execute a query to get the actual type codes used
-    cursor.execute("SELECT CAST(42 AS INT) as int_col, N'test' as str_col")
-    int_type = cursor.description[0][1]  # Type code for integer column
-    str_type = cursor.description[1][1]  # Type code for string column
-
-    # Add converter for string type
-    db_connection.add_output_converter(str_type, custom_string_converter)
-
-    # Add converter for integer type
-    def int_converter(value):
-        if value is None:
-            return None
-        # Convert from bytes to int and multiply by 2
-        if isinstance(value, bytes):
-            return int.from_bytes(value, byteorder="little") * 2
-        elif isinstance(value, int):
-            return value * 2
-        return value
-
-    db_connection.add_output_converter(int_type, int_converter)
-
-    # Test query with both types
-    cursor.execute("SELECT CAST(42 AS INT) as int_col, N'test' as str_col")
-    row = cursor.fetchone()
-
-    # Verify converters worked
-    assert row[0] == 84, f"Integer converter failed, got {row[0]} instead of 84"
-    assert (
-        isinstance(row[1], str) and "CONVERTED:" in row[1]
-    ), f"String converter failed, got {row[1]}"
-
-    # Clean up
-    db_connection.clear_output_converters()
-
-
-def test_timeout_default(db_connection):
-    """Test that the default timeout value is 0 (no timeout)"""
-    assert hasattr(db_connection, "timeout"), "Connection should have a timeout attribute"
-    assert db_connection.timeout == 0, "Default timeout should be 0"
-
-
-def test_timeout_setter(db_connection):
-    """Test setting and getting the timeout value"""
-    # Set a non-zero timeout
-    db_connection.timeout = 30
-    assert db_connection.timeout == 30, "Timeout should be set to 30"
-=======
 
 def test_timeout_default(db_connection):
     """Test that the default timeout value is 0 (no timeout)"""
@@ -2719,61 +2004,8 @@
     finally:
         # Clean up
         conn.close()
->>>>>>> eb95d2eb
-
-    # Test that timeout can be reset to zero
-    db_connection.timeout = 0
-    assert db_connection.timeout == 0, "Timeout should be reset to 0"
-
-<<<<<<< HEAD
-    # Test setting invalid timeout values
-    with pytest.raises(ValueError):
-        db_connection.timeout = -1
-
-    with pytest.raises(TypeError):
-        db_connection.timeout = "30"
-
-    # Reset timeout to default for other tests
-    db_connection.timeout = 0
-=======
-def test_timeout_long_query(db_connection):
-    """Test that a query exceeding the timeout raises an exception if supported by driver"""
-    import time
->>>>>>> eb95d2eb
-
-    cursor = db_connection.cursor()
-
-<<<<<<< HEAD
-def test_timeout_from_constructor(conn_str):
-    """Test setting timeout in the connection constructor"""
-    # Create a connection with timeout set
-    conn = connect(conn_str, timeout=45)
-    try:
-        assert conn.timeout == 45, "Timeout should be set to 45 from constructor"
-
-        # Create a cursor and verify it inherits the timeout
-        cursor = conn.cursor()
-        # Execute a quick query to ensure the timeout doesn't interfere
-        cursor.execute("SELECT 1")
-        result = cursor.fetchone()
-        assert result[0] == 1, "Query execution should succeed with timeout set"
-    finally:
-        # Clean up
-        conn.close()
-=======
-    try:
-        # First execute a simple query to check if we can run tests
-        cursor.execute("SELECT 1")
-        cursor.fetchall()
-    except Exception as e:
-        pytest.skip(f"Skipping timeout test due to connection issue: {e}")
->>>>>>> eb95d2eb
-
-    # Set a short timeout
-    original_timeout = db_connection.timeout
-    db_connection.timeout = 2  # 2 seconds
-
-<<<<<<< HEAD
+
+
 def test_timeout_long_query(db_connection):
     """Test that a query exceeding the timeout raises an exception if supported by driver"""
     import time
@@ -2817,7 +2049,8 @@
                 # Method 2: Try with WAITFOR
                 start_time = time.perf_counter()
                 cursor.execute("WAITFOR DELAY '00:00:05'")
-                cursor.fetchall()
+                # Don't call fetchall() on WAITFOR - it doesn't return results
+                # The execute itself should timeout
                 elapsed_time = time.perf_counter() - start_time
 
                 # If we still get here, try one more approach
@@ -2871,88 +2104,6 @@
             elapsed_time = time.perf_counter() - start_time
             assert elapsed_time < 4.5, "Exception occurred but after expected timeout"
             error_text = str(e).lower()
-=======
-    try:
-        # Try several different approaches to test timeout
-        start_time = time.perf_counter()
-        max_retries = 3
-        retry_count = 0
-
-        try:
-            # Method 1: CPU-intensive query with REPLICATE and large result set
-            cpu_intensive_query = """
-            WITH numbers AS (
-                SELECT TOP 1000000 ROW_NUMBER() OVER (ORDER BY (SELECT NULL)) AS n
-                FROM sys.objects a CROSS JOIN sys.objects b
-            )
-            SELECT COUNT(*) FROM numbers WHERE n % 2 = 0
-            """
-            cursor.execute(cpu_intensive_query)
-            cursor.fetchall()
-
-            elapsed_time = time.perf_counter() - start_time
-
-            # If we get here without an exception, try a different approach
-            if elapsed_time < 4.5:
-
-                # Method 2: Try with WAITFOR
-                start_time = time.perf_counter()
-                cursor.execute("WAITFOR DELAY '00:00:05'")
-                # Don't call fetchall() on WAITFOR - it doesn't return results
-                # The execute itself should timeout
-                elapsed_time = time.perf_counter() - start_time
-
-                # If we still get here, try one more approach
-                if elapsed_time < 4.5:
-
-                    # Method 3: Try with a join that generates many rows
-                    # Retry this method multiple times if we get DataError (arithmetic overflow)
-                    while retry_count < max_retries:
-                        start_time = time.perf_counter()
-                        try:
-                            cursor.execute(
-                                """
-                            SELECT COUNT(*) FROM sys.objects a, sys.objects b, sys.objects c
-                            WHERE a.object_id = b.object_id * c.object_id
-                            """
-                            )
-                            cursor.fetchall()
-                            elapsed_time = time.perf_counter() - start_time
-                            break  # Success, exit retry loop
-                        except Exception as retry_e:
-                            from mssql_python.exceptions import DataError
-
-                            if (
-                                isinstance(retry_e, DataError)
-                                and "overflow" in str(retry_e).lower()
-                            ):
-                                retry_count += 1
-                                if retry_count >= max_retries:
-                                    # After max retries with overflow, skip this method
-                                    break
-                                # Wait a bit and retry
-                                import time as time_module
-
-                                time_module.sleep(0.1)
-                            else:
-                                # Not an overflow error, re-raise to be handled by outer exception handler
-                                raise
-
-            # If we still get here without an exception
-            if elapsed_time < 4.5:
-                pytest.skip("Timeout feature not enforced by database driver")
-
-        except Exception as e:
-            from mssql_python.exceptions import DataError
-
-            # Check if this is a DataError with overflow (flaky test condition)
-            if isinstance(e, DataError) and "overflow" in str(e).lower():
-                pytest.skip(f"Skipping timeout test due to arithmetic overflow in test query: {e}")
-
-            # Verify this is a timeout exception
-            elapsed_time = time.perf_counter() - start_time
-            assert elapsed_time < 4.5, "Exception occurred but after expected timeout"
-            error_text = str(e).lower()
 
             # Check for various error messages that might indicate timeout
             timeout_indicators = [
@@ -2972,46 +2123,12 @@
     finally:
         # Reset timeout for other tests
         db_connection.timeout = original_timeout
->>>>>>> eb95d2eb
-
-            # Check for various error messages that might indicate timeout
-            timeout_indicators = [
-                "timeout",
-                "timed out",
-                "hyt00",
-                "hyt01",
-                "cancel",
-                "operation canceled",
-                "execution terminated",
-                "query limit",
-            ]
-
-<<<<<<< HEAD
-            assert any(
-                indicator in error_text for indicator in timeout_indicators
-            ), f"Exception occurred but doesn't appear to be a timeout error: {e}"
-    finally:
-        # Reset timeout for other tests
-        db_connection.timeout = original_timeout
-=======
+
+
 def test_timeout_affects_all_cursors(db_connection):
     """Test that changing timeout on connection affects all new cursors"""
     # Create a cursor with default timeout
     cursor1 = db_connection.cursor()
->>>>>>> eb95d2eb
-
-    # Change the connection timeout
-    original_timeout = db_connection.timeout
-    db_connection.timeout = 10
-
-    # Create a new cursor
-    cursor2 = db_connection.cursor()
-
-<<<<<<< HEAD
-def test_timeout_affects_all_cursors(db_connection):
-    """Test that changing timeout on connection affects all new cursors"""
-    # Create a cursor with default timeout
-    cursor1 = db_connection.cursor()
 
     # Change the connection timeout
     original_timeout = db_connection.timeout
@@ -3030,18 +2147,6 @@
         result2 = cursor2.fetchone()
         assert result2[0] == 2, "Query with second cursor failed"
 
-=======
-    try:
-        # Execute quick queries to ensure both cursors work
-        cursor1.execute("SELECT 1")
-        result1 = cursor1.fetchone()
-        assert result1[0] == 1, "Query with first cursor failed"
-
-        cursor2.execute("SELECT 2")
-        result2 = cursor2.fetchone()
-        assert result2[0] == 2, "Query with second cursor failed"
-
->>>>>>> eb95d2eb
         # No direct way to check cursor timeout, but both should succeed
         # with the current timeout setting
     finally:
