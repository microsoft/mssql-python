--- conflicted
+++ resolved
@@ -178,11 +178,7 @@
     # Create a separate connection just for this test
     temp_conn = connect(conn_str)
     # Check if the database connection can be closed
-<<<<<<< HEAD
-    temp_conn.close()
-=======
     temp_conn.close()    
->>>>>>> 25b33306
 
 def test_connection_pooling_speed(conn_str):
     # No pooling
@@ -226,9 +222,5 @@
         print(f"Expected: Could not open third connection due to max_size=2: {e}")
 
     conn1.close()
-<<<<<<< HEAD
     conn2.close()
-=======
-    conn2.close()
-    
->>>>>>> 25b33306
+    