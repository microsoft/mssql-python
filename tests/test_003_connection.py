--- conflicted
+++ resolved
@@ -124,7 +124,6 @@
 
 def test_construct_connection_string(db_connection):
     # Check if the connection string is constructed correctly with kwargs
-<<<<<<< HEAD
     conn_str = db_connection._construct_connection_string(host="localhost", user="me", password="mypwd", database="mydb", encrypt="yes", trust_server_certificate="yes")
     # With the new allow-list implementation, parameters are sorted
     assert "Server=localhost" in conn_str, "Connection string should contain 'Server=localhost'"
@@ -162,107 +161,7 @@
     assert "TrustServerCertificate=yes" in conn_str, "Connection string should contain 'TrustServerCertificate=yes'"
     assert "APP=MSSQL-Python" in conn_str, "Connection string should contain 'APP=MSSQL-Python'"
     assert "Driver={ODBC Driver 18 for SQL Server}" in conn_str, "Connection string should contain 'Driver={ODBC Driver 18 for SQL Server}'"
-=======
-    conn_str = db_connection._construct_connection_string(
-        host="localhost",
-        user="me",
-        password="mypwd",
-        database="mydb",
-        encrypt="yes",
-        trust_server_certificate="yes",
-    )
-    assert (
-        "Server=localhost;" in conn_str
-    ), "Connection string should contain 'Server=localhost;'"
-    assert "Uid=me;" in conn_str, "Connection string should contain 'Uid=me;'"
-    assert "Pwd=mypwd;" in conn_str, "Connection string should contain 'Pwd=mypwd;'"
-    assert (
-        "Database=mydb;" in conn_str
-    ), "Connection string should contain 'Database=mydb;'"
-    assert "Encrypt=yes;" in conn_str, "Connection string should contain 'Encrypt=yes;'"
-    assert (
-        "TrustServerCertificate=yes;" in conn_str
-    ), "Connection string should contain 'TrustServerCertificate=yes;'"
-    assert (
-        "APP=MSSQL-Python" in conn_str
-    ), "Connection string should contain 'APP=MSSQL-Python'"
-    assert (
-        "Driver={ODBC Driver 18 for SQL Server}" in conn_str
-    ), "Connection string should contain 'Driver={ODBC Driver 18 for SQL Server}'"
-    assert (
-        "Driver={ODBC Driver 18 for SQL Server};;APP=MSSQL-Python;Server=localhost;Uid=me;Pwd=mypwd;Database=mydb;Encrypt=yes;TrustServerCertificate=yes;"
-        == conn_str
-    ), "Connection string is incorrect"
-
-
-def test_connection_string_with_attrs_before(db_connection):
-    # Check if the connection string is constructed correctly with attrs_before
-    conn_str = db_connection._construct_connection_string(
-        host="localhost",
-        user="me",
-        password="mypwd",
-        database="mydb",
-        encrypt="yes",
-        trust_server_certificate="yes",
-        attrs_before={1256: "token"},
-    )
-    assert (
-        "Server=localhost;" in conn_str
-    ), "Connection string should contain 'Server=localhost;'"
-    assert "Uid=me;" in conn_str, "Connection string should contain 'Uid=me;'"
-    assert "Pwd=mypwd;" in conn_str, "Connection string should contain 'Pwd=mypwd;'"
-    assert (
-        "Database=mydb;" in conn_str
-    ), "Connection string should contain 'Database=mydb;'"
-    assert "Encrypt=yes;" in conn_str, "Connection string should contain 'Encrypt=yes;'"
-    assert (
-        "TrustServerCertificate=yes;" in conn_str
-    ), "Connection string should contain 'TrustServerCertificate=yes;'"
-    assert (
-        "APP=MSSQL-Python" in conn_str
-    ), "Connection string should contain 'APP=MSSQL-Python'"
-    assert (
-        "Driver={ODBC Driver 18 for SQL Server}" in conn_str
-    ), "Connection string should contain 'Driver={ODBC Driver 18 for SQL Server}'"
-    assert (
-        "{1256: token}" not in conn_str
-    ), "Connection string should not contain '{1256: token}'"
-
-
-def test_connection_string_with_odbc_param(db_connection):
-    # Check if the connection string is constructed correctly with ODBC parameters
-    conn_str = db_connection._construct_connection_string(
-        server="localhost",
-        uid="me",
-        pwd="mypwd",
-        database="mydb",
-        encrypt="yes",
-        trust_server_certificate="yes",
-    )
-    assert (
-        "Server=localhost;" in conn_str
-    ), "Connection string should contain 'Server=localhost;'"
-    assert "Uid=me;" in conn_str, "Connection string should contain 'Uid=me;'"
-    assert "Pwd=mypwd;" in conn_str, "Connection string should contain 'Pwd=mypwd;'"
-    assert (
-        "Database=mydb;" in conn_str
-    ), "Connection string should contain 'Database=mydb;'"
-    assert "Encrypt=yes;" in conn_str, "Connection string should contain 'Encrypt=yes;'"
-    assert (
-        "TrustServerCertificate=yes;" in conn_str
-    ), "Connection string should contain 'TrustServerCertificate=yes;'"
-    assert (
-        "APP=MSSQL-Python" in conn_str
-    ), "Connection string should contain 'APP=MSSQL-Python'"
-    assert (
-        "Driver={ODBC Driver 18 for SQL Server}" in conn_str
-    ), "Connection string should contain 'Driver={ODBC Driver 18 for SQL Server}'"
-    assert (
-        "Driver={ODBC Driver 18 for SQL Server};;APP=MSSQL-Python;Server=localhost;Uid=me;Pwd=mypwd;Database=mydb;Encrypt=yes;TrustServerCertificate=yes;"
-        == conn_str
-    ), "Connection string is incorrect"
-
->>>>>>> 695719d9
+
 
 def test_autocommit_default(db_connection):
     assert db_connection.autocommit is False, "Autocommit should be False by default"
