--- conflicted
+++ resolved
@@ -23,7 +23,6 @@
 
 from mssql_python.exceptions import InterfaceError, ProgrammingError
 import mssql_python
-import datetime
 import pytest
 import time
 from mssql_python import connect, Connection, pooling, SQL_CHAR, SQL_WCHAR
@@ -1688,8 +1687,6 @@
         assert issubclass(exc_class, Exception), f"Connection.{exc_name} should be an Exception subclass"
 
 
-<<<<<<< HEAD
-=======
 def test_context_manager_commit(conn_str):
     """Test that context manager closes connection on normal exit"""
     # Create a permanent table for testing across connections
@@ -2826,7 +2823,6 @@
         assert issubclass(exc_class, Exception), f"Connection.{exc_name} should be an Exception subclass"
 
 
->>>>>>> aa3a7057
 def test_connection_execute(db_connection):
     """Test the execute() convenience method for Connection class"""
     # Test basic execution
@@ -2988,279 +2984,6 @@
     for i, value in enumerate(params):
         assert result[0][i] == value, f"Parameter at position {i} not correctly passed"
 
-<<<<<<< HEAD
-def test_add_output_converter(db_connection):
-    """Test adding an output converter"""
-    # Add a converter
-    sql_wvarchar = ConstantsDDBC.SQL_WVARCHAR.value
-    db_connection.add_output_converter(sql_wvarchar, custom_string_converter)
-    
-    # Verify it was added correctly
-    assert hasattr(db_connection, '_output_converters')
-    assert sql_wvarchar in db_connection._output_converters
-    assert db_connection._output_converters[sql_wvarchar] == custom_string_converter
-    
-    # Clean up
-    db_connection.clear_output_converters()
-
-def test_get_output_converter(db_connection):
-    """Test getting an output converter"""
-    sql_wvarchar = ConstantsDDBC.SQL_WVARCHAR.value
-    
-    # Initial state - no converter
-    assert db_connection.get_output_converter(sql_wvarchar) is None
-    
-    # Add a converter
-    db_connection.add_output_converter(sql_wvarchar, custom_string_converter)
-    
-    # Get the converter
-    converter = db_connection.get_output_converter(sql_wvarchar)
-    assert converter == custom_string_converter
-    
-    # Get a non-existent converter
-    assert db_connection.get_output_converter(999) is None
-    
-    # Clean up
-    db_connection.clear_output_converters()
-
-def test_remove_output_converter(db_connection):
-    """Test removing an output converter"""
-    sql_wvarchar = ConstantsDDBC.SQL_WVARCHAR.value
-    
-    # Add a converter
-    db_connection.add_output_converter(sql_wvarchar, custom_string_converter)
-    assert db_connection.get_output_converter(sql_wvarchar) is not None
-    
-    # Remove the converter
-    db_connection.remove_output_converter(sql_wvarchar)
-    assert db_connection.get_output_converter(sql_wvarchar) is None
-    
-    # Remove a non-existent converter (should not raise)
-    db_connection.remove_output_converter(999)
-
-def test_clear_output_converters(db_connection):
-    """Test clearing all output converters"""
-    sql_wvarchar = ConstantsDDBC.SQL_WVARCHAR.value
-    sql_timestamp_offset = ConstantsDDBC.SQL_TIMESTAMPOFFSET.value
-    
-    # Add multiple converters
-    db_connection.add_output_converter(sql_wvarchar, custom_string_converter)
-    db_connection.add_output_converter(sql_timestamp_offset, handle_datetimeoffset)
-    
-    # Verify converters were added
-    assert db_connection.get_output_converter(sql_wvarchar) is not None
-    assert db_connection.get_output_converter(sql_timestamp_offset) is not None
-    
-    # Clear all converters
-    db_connection.clear_output_converters()
-    
-    # Verify all converters were removed
-    assert db_connection.get_output_converter(sql_wvarchar) is None
-    assert db_connection.get_output_converter(sql_timestamp_offset) is None
-
-def test_converter_integration(db_connection):
-    """
-    Test that converters work during fetching.
-    
-    This test verifies that output converters work at the Python level
-    without requiring native driver support.
-    """
-    cursor = db_connection.cursor()
-    sql_wvarchar = ConstantsDDBC.SQL_WVARCHAR.value
-    
-    # Test with string converter
-    db_connection.add_output_converter(sql_wvarchar, custom_string_converter)
-    
-    # Test a simple string query
-    cursor.execute("SELECT N'test string' AS test_col")
-    row = cursor.fetchone()
-    
-    # Check if the type matches what we expect for SQL_WVARCHAR
-    # For Cursor.description, the second element is the type code
-    column_type = cursor.description[0][1]
-    
-    # If the cursor description has SQL_WVARCHAR as the type code,
-    # then our converter should be applied
-    if column_type == sql_wvarchar:
-        assert row[0].startswith("CONVERTED:"), "Output converter not applied"
-    else:
-        # If the type code is different, adjust the test or the converter
-        print(f"Column type is {column_type}, not {sql_wvarchar}")
-        # Add converter for the actual type used
-        db_connection.clear_output_converters()
-        db_connection.add_output_converter(column_type, custom_string_converter)
-        
-        # Re-execute the query
-        cursor.execute("SELECT N'test string' AS test_col")
-        row = cursor.fetchone()
-        assert row[0].startswith("CONVERTED:"), "Output converter not applied"
-    
-    # Clean up
-    db_connection.clear_output_converters()
-
-def test_output_converter_with_null_values(db_connection):
-    """Test that output converters handle NULL values correctly"""
-    cursor = db_connection.cursor()
-    sql_wvarchar = ConstantsDDBC.SQL_WVARCHAR.value
-    
-    # Add converter for string type
-    db_connection.add_output_converter(sql_wvarchar, custom_string_converter)
-    
-    # Execute a query with NULL values
-    cursor.execute("SELECT CAST(NULL AS NVARCHAR(50)) AS null_col")
-    value = cursor.fetchone()[0]
-    
-    # NULL values should remain None regardless of converter
-    assert value is None
-    
-    # Clean up
-    db_connection.clear_output_converters()
-
-def test_chaining_output_converters(db_connection):
-    """Test that output converters can be chained (replaced)"""
-    sql_wvarchar = ConstantsDDBC.SQL_WVARCHAR.value
-    
-    # Define a second converter
-    def another_string_converter(value):
-        if value is None:
-            return None
-        return "ANOTHER: " + value.decode('utf-16-le')
-    
-    # Add first converter
-    db_connection.add_output_converter(sql_wvarchar, custom_string_converter)
-    
-    # Verify first converter is registered
-    assert db_connection.get_output_converter(sql_wvarchar) == custom_string_converter
-    
-    # Replace with second converter
-    db_connection.add_output_converter(sql_wvarchar, another_string_converter)
-    
-    # Verify second converter replaced the first
-    assert db_connection.get_output_converter(sql_wvarchar) == another_string_converter
-    
-    # Clean up
-    db_connection.clear_output_converters()
-
-def test_temporary_converter_replacement(db_connection):
-    """Test temporarily replacing a converter and then restoring it"""
-    sql_wvarchar = ConstantsDDBC.SQL_WVARCHAR.value
-    
-    # Add a converter
-    db_connection.add_output_converter(sql_wvarchar, custom_string_converter)
-    
-    # Save original converter
-    original_converter = db_connection.get_output_converter(sql_wvarchar)
-    
-    # Define a temporary converter
-    def temp_converter(value):
-        if value is None:
-            return None
-        return "TEMP: " + value.decode('utf-16-le')
-    
-    # Replace with temporary converter
-    db_connection.add_output_converter(sql_wvarchar, temp_converter)
-    
-    # Verify temporary converter is in use
-    assert db_connection.get_output_converter(sql_wvarchar) == temp_converter
-    
-    # Restore original converter
-    db_connection.add_output_converter(sql_wvarchar, original_converter)
-    
-    # Verify original converter is restored
-    assert db_connection.get_output_converter(sql_wvarchar) == original_converter
-    
-    # Clean up
-    db_connection.clear_output_converters()
-
-def test_multiple_output_converters(db_connection):
-    """Test that multiple output converters can work together"""
-    cursor = db_connection.cursor()
-    
-    # Execute a query to get the actual type codes used
-    cursor.execute("SELECT CAST(42 AS INT) as int_col, N'test' as str_col")
-    int_type = cursor.description[0][1]  # Type code for integer column
-    str_type = cursor.description[1][1]  # Type code for string column
-    
-    # Add converter for string type
-    db_connection.add_output_converter(str_type, custom_string_converter)
-    
-    # Add converter for integer type
-    def int_converter(value):
-        if value is None:
-            return None
-        # Convert from bytes to int and multiply by 2
-        if isinstance(value, bytes):
-            return int.from_bytes(value, byteorder='little') * 2
-        elif isinstance(value, int):
-            return value * 2
-        return value
-    
-    db_connection.add_output_converter(int_type, int_converter)
-    
-    # Test query with both types
-    cursor.execute("SELECT CAST(42 AS INT) as int_col, N'test' as str_col")
-    row = cursor.fetchone()
-    
-    # Verify converters worked
-    assert row[0] == 84, f"Integer converter failed, got {row[0]} instead of 84"
-    assert isinstance(row[1], str) and "CONVERTED:" in row[1], f"String converter failed, got {row[1]}"
-    
-    # Clean up
-    db_connection.clear_output_converters()
-
-def test_output_converter_exception_handling(db_connection):
-    """Test that exceptions in output converters are properly handled"""
-    cursor = db_connection.cursor()
-    
-    # First determine the actual type code for NVARCHAR
-    cursor.execute("SELECT N'test string' AS test_col")
-    str_type = cursor.description[0][1]
-    
-    # Define a converter that will raise an exception
-    def faulty_converter(value):
-        if value is None:
-            return None
-        # Intentionally raise an exception with potentially sensitive info
-        # This simulates a bug in a custom converter
-        raise ValueError(f"Converter error with sensitive data: {value!r}")
-    
-    # Add the faulty converter
-    db_connection.add_output_converter(str_type, faulty_converter)
-    
-    try:
-        # Execute a query that will trigger the converter
-        cursor.execute("SELECT N'test string' AS test_col")
-        
-        # Attempt to fetch data, which should trigger the converter
-        row = cursor.fetchone()
-        
-        # The implementation could handle this in different ways:
-        # 1. Fall back to returning the unconverted value
-        # 2. Return None for the problematic column
-        # 3. Raise a sanitized exception
-        
-        # If we got here, the exception was caught and handled internally
-        assert row is not None, "Row should still be returned despite converter error"
-        assert row[0] is not None, "Column value shouldn't be None despite converter error"
-        
-        # Verify we can continue using the connection
-        cursor.execute("SELECT 1 AS test")
-        assert cursor.fetchone()[0] == 1, "Connection should still be usable"
-        
-    except Exception as e:
-        # If an exception is raised, ensure it doesn't contain the sensitive info
-        error_str = str(e)
-        assert "sensitive data" not in error_str, f"Exception leaked sensitive data: {error_str}"
-        assert not isinstance(e, ValueError), "Original exception type should not be exposed"
-        
-        # Verify we can continue using the connection after the error
-        cursor.execute("SELECT 1 AS test")
-        assert cursor.fetchone()[0] == 1, "Connection should still be usable after converter error"
-    
-    finally:
-        # Clean up
-        db_connection.clear_output_converters()
-=======
 def test_execute_after_connection_close(conn_str):
     """Test that executing queries after connection close raises InterfaceError"""
     # Create a new connection
@@ -3619,7 +3342,7 @@
     assert results[1][0][0] == 'test', "Second result should be 'test'"
     
     assert len(results[2]) == 1, "Expected 1 row in third result"
-    assert isinstance(results[2][0][0], (str, datetime.datetime)), "Third result should be a date"
+    assert isinstance(results[2][0][0], (str, datetime)), "Third result should be a date"
     
     # Cursor should be usable after batch execution
     cursor.execute("SELECT 2 AS another_value")
@@ -3916,4 +3639,435 @@
     assert results[49][0][0] == 49, "Last result should be 49"
     
     cursor.close()
->>>>>>> aa3a7057
+def test_connection_execute(db_connection):
+    """Test the execute() convenience method for Connection class"""
+    # Test basic execution
+    cursor = db_connection.execute("SELECT 1 AS test_value")
+    result = cursor.fetchone()
+    assert result is not None, "Execute failed: No result returned"
+    assert result[0] == 1, "Execute failed: Incorrect result"
+    
+    # Test with parameters
+    cursor = db_connection.execute("SELECT ? AS test_value", 42)
+    result = cursor.fetchone()
+    assert result is not None, "Execute with parameters failed: No result returned"
+    assert result[0] == 42, "Execute with parameters failed: Incorrect result"
+    
+    # Test that cursor is tracked by connection
+    assert cursor in db_connection._cursors, "Cursor from execute() not tracked by connection"
+    
+    # Test with data modification and verify it requires commit
+    if not db_connection.autocommit:
+        drop_table_if_exists(db_connection.cursor(), "#pytest_test_execute")
+        cursor1 = db_connection.execute("CREATE TABLE #pytest_test_execute (id INT, value VARCHAR(50))")
+        cursor2 = db_connection.execute("INSERT INTO #pytest_test_execute VALUES (1, 'test_value')")
+        cursor3 = db_connection.execute("SELECT * FROM #pytest_test_execute")
+        result = cursor3.fetchone()
+        assert result is not None, "Execute with table creation failed"
+        assert result[0] == 1, "Execute with table creation returned wrong id"
+        assert result[1] == 'test_value', "Execute with table creation returned wrong value"
+        
+        # Clean up
+        db_connection.execute("DROP TABLE #pytest_test_execute")
+        db_connection.commit()
+
+def test_connection_execute_error_handling(db_connection):
+    """Test that execute() properly handles SQL errors"""
+    with pytest.raises(Exception):
+        db_connection.execute("SELECT * FROM nonexistent_table")
+        
+def test_connection_execute_empty_result(db_connection):
+    """Test execute() with a query that returns no rows"""
+    cursor = db_connection.execute("SELECT * FROM sys.tables WHERE name = 'nonexistent_table_name'")
+    result = cursor.fetchone()
+    assert result is None, "Query should return no results"
+    
+    # Test empty result with fetchall
+    rows = cursor.fetchall()
+    assert len(rows) == 0, "fetchall should return empty list for empty result set"
+
+def test_connection_execute_different_parameter_types(db_connection):
+    """Test execute() with different parameter data types"""
+    # Test with different data types
+    params = [
+        1234,                      # Integer
+        3.14159,                   # Float
+        "test string",             # String
+        bytearray(b'binary data'), # Binary data
+        True,                      # Boolean
+        None                       # NULL
+    ]
+    
+    for param in params:
+        cursor = db_connection.execute("SELECT ? AS value", param)
+        result = cursor.fetchone()
+        if param is None:
+            assert result[0] is None, "NULL parameter not handled correctly"
+        else:
+            assert result[0] == param, f"Parameter {param} of type {type(param)} not handled correctly"
+
+def test_connection_execute_with_transaction(db_connection):
+    """Test execute() in the context of explicit transactions"""
+    if db_connection.autocommit:
+        db_connection.autocommit = False
+    
+    cursor1 = db_connection.cursor()
+    drop_table_if_exists(cursor1, "#pytest_test_execute_transaction")
+    
+    try:
+        # Create table and insert data
+        db_connection.execute("CREATE TABLE #pytest_test_execute_transaction (id INT, value VARCHAR(50))")
+        db_connection.execute("INSERT INTO #pytest_test_execute_transaction VALUES (1, 'before rollback')")
+        
+        # Check data is there
+        cursor = db_connection.execute("SELECT * FROM #pytest_test_execute_transaction")
+        result = cursor.fetchone()
+        assert result is not None, "Data should be visible within transaction"
+        assert result[1] == 'before rollback', "Incorrect data in transaction"
+        
+        # Rollback and verify data is gone
+        db_connection.rollback()
+        
+        # Need to recreate table since it was rolled back
+        db_connection.execute("CREATE TABLE #pytest_test_execute_transaction (id INT, value VARCHAR(50))")
+        db_connection.execute("INSERT INTO #pytest_test_execute_transaction VALUES (2, 'after rollback')")
+        
+        cursor = db_connection.execute("SELECT * FROM #pytest_test_execute_transaction")
+        result = cursor.fetchone()
+        assert result is not None, "Data should be visible after new insert"
+        assert result[0] == 2, "Should see the new data after rollback"
+        assert result[1] == 'after rollback', "Incorrect data after rollback"
+        
+        # Commit and verify data persists
+        db_connection.commit()
+    finally:
+        # Clean up
+        try:
+            db_connection.execute("DROP TABLE #pytest_test_execute_transaction")
+            db_connection.commit()
+        except Exception:
+            pass
+
+def test_connection_execute_vs_cursor_execute(db_connection):
+    """Compare behavior of connection.execute() vs cursor.execute()"""
+    # Connection.execute creates a new cursor each time
+    cursor1 = db_connection.execute("SELECT 1 AS first_query")
+    # Consume the results from cursor1 before creating cursor2
+    result1 = cursor1.fetchall()
+    assert result1[0][0] == 1, "First cursor should have result from first query"
+    
+    # Now it's safe to create a second cursor
+    cursor2 = db_connection.execute("SELECT 2 AS second_query")
+    result2 = cursor2.fetchall()
+    assert result2[0][0] == 2, "Second cursor should have result from second query"
+    
+    # These should be different cursor objects
+    assert cursor1 != cursor2, "Connection.execute should create a new cursor each time"
+    
+    # Now compare with reusing the same cursor
+    cursor3 = db_connection.cursor()
+    cursor3.execute("SELECT 3 AS third_query")
+    result3 = cursor3.fetchone()
+    assert result3[0] == 3, "Direct cursor execution failed"
+    
+    # Reuse the same cursor
+    cursor3.execute("SELECT 4 AS fourth_query")
+    result4 = cursor3.fetchone()
+    assert result4[0] == 4, "Reused cursor should have new results"
+    
+    # The previous results should no longer be accessible
+    cursor3.execute("SELECT 3 AS third_query_again")
+    result5 = cursor3.fetchone()
+    assert result5[0] == 3, "Cursor reexecution should work"
+
+def test_connection_execute_many_parameters(db_connection):
+    """Test execute() with many parameters"""
+    # First make sure no active results are pending
+    # by using a fresh cursor and fetching all results
+    cursor = db_connection.cursor()
+    cursor.execute("SELECT 1")
+    cursor.fetchall()
+    
+    # Create a query with 10 parameters
+    params = list(range(1, 11))
+    query = "SELECT " + ", ".join(["?" for _ in params]) + " AS many_params"
+    
+    # Now execute with many parameters
+    cursor = db_connection.execute(query, *params)
+    result = cursor.fetchall()  # Use fetchall to consume all results
+    
+    # Verify all parameters were correctly passed
+    for i, value in enumerate(params):
+        assert result[0][i] == value, f"Parameter at position {i} not correctly passed"
+
+def test_add_output_converter(db_connection):
+    """Test adding an output converter"""
+    # Add a converter
+    sql_wvarchar = ConstantsDDBC.SQL_WVARCHAR.value
+    db_connection.add_output_converter(sql_wvarchar, custom_string_converter)
+    
+    # Verify it was added correctly
+    assert hasattr(db_connection, '_output_converters')
+    assert sql_wvarchar in db_connection._output_converters
+    assert db_connection._output_converters[sql_wvarchar] == custom_string_converter
+    
+    # Clean up
+    db_connection.clear_output_converters()
+
+def test_get_output_converter(db_connection):
+    """Test getting an output converter"""
+    sql_wvarchar = ConstantsDDBC.SQL_WVARCHAR.value
+    
+    # Initial state - no converter
+    assert db_connection.get_output_converter(sql_wvarchar) is None
+    
+    # Add a converter
+    db_connection.add_output_converter(sql_wvarchar, custom_string_converter)
+    
+    # Get the converter
+    converter = db_connection.get_output_converter(sql_wvarchar)
+    assert converter == custom_string_converter
+    
+    # Get a non-existent converter
+    assert db_connection.get_output_converter(999) is None
+    
+    # Clean up
+    db_connection.clear_output_converters()
+
+def test_remove_output_converter(db_connection):
+    """Test removing an output converter"""
+    sql_wvarchar = ConstantsDDBC.SQL_WVARCHAR.value
+    
+    # Add a converter
+    db_connection.add_output_converter(sql_wvarchar, custom_string_converter)
+    assert db_connection.get_output_converter(sql_wvarchar) is not None
+    
+    # Remove the converter
+    db_connection.remove_output_converter(sql_wvarchar)
+    assert db_connection.get_output_converter(sql_wvarchar) is None
+    
+    # Remove a non-existent converter (should not raise)
+    db_connection.remove_output_converter(999)
+
+def test_clear_output_converters(db_connection):
+    """Test clearing all output converters"""
+    sql_wvarchar = ConstantsDDBC.SQL_WVARCHAR.value
+    sql_timestamp_offset = ConstantsDDBC.SQL_TIMESTAMPOFFSET.value
+    
+    # Add multiple converters
+    db_connection.add_output_converter(sql_wvarchar, custom_string_converter)
+    db_connection.add_output_converter(sql_timestamp_offset, handle_datetimeoffset)
+    
+    # Verify converters were added
+    assert db_connection.get_output_converter(sql_wvarchar) is not None
+    assert db_connection.get_output_converter(sql_timestamp_offset) is not None
+    
+    # Clear all converters
+    db_connection.clear_output_converters()
+    
+    # Verify all converters were removed
+    assert db_connection.get_output_converter(sql_wvarchar) is None
+    assert db_connection.get_output_converter(sql_timestamp_offset) is None
+
+def test_converter_integration(db_connection):
+    """
+    Test that converters work during fetching.
+    
+    This test verifies that output converters work at the Python level
+    without requiring native driver support.
+    """
+    cursor = db_connection.cursor()
+    sql_wvarchar = ConstantsDDBC.SQL_WVARCHAR.value
+    
+    # Test with string converter
+    db_connection.add_output_converter(sql_wvarchar, custom_string_converter)
+    
+    # Test a simple string query
+    cursor.execute("SELECT N'test string' AS test_col")
+    row = cursor.fetchone()
+    
+    # Check if the type matches what we expect for SQL_WVARCHAR
+    # For Cursor.description, the second element is the type code
+    column_type = cursor.description[0][1]
+    
+    # If the cursor description has SQL_WVARCHAR as the type code,
+    # then our converter should be applied
+    if column_type == sql_wvarchar:
+        assert row[0].startswith("CONVERTED:"), "Output converter not applied"
+    else:
+        # If the type code is different, adjust the test or the converter
+        print(f"Column type is {column_type}, not {sql_wvarchar}")
+        # Add converter for the actual type used
+        db_connection.clear_output_converters()
+        db_connection.add_output_converter(column_type, custom_string_converter)
+        
+        # Re-execute the query
+        cursor.execute("SELECT N'test string' AS test_col")
+        row = cursor.fetchone()
+        assert row[0].startswith("CONVERTED:"), "Output converter not applied"
+    
+    # Clean up
+    db_connection.clear_output_converters()
+
+def test_output_converter_with_null_values(db_connection):
+    """Test that output converters handle NULL values correctly"""
+    cursor = db_connection.cursor()
+    sql_wvarchar = ConstantsDDBC.SQL_WVARCHAR.value
+    
+    # Add converter for string type
+    db_connection.add_output_converter(sql_wvarchar, custom_string_converter)
+    
+    # Execute a query with NULL values
+    cursor.execute("SELECT CAST(NULL AS NVARCHAR(50)) AS null_col")
+    value = cursor.fetchone()[0]
+    
+    # NULL values should remain None regardless of converter
+    assert value is None
+    
+    # Clean up
+    db_connection.clear_output_converters()
+
+def test_chaining_output_converters(db_connection):
+    """Test that output converters can be chained (replaced)"""
+    sql_wvarchar = ConstantsDDBC.SQL_WVARCHAR.value
+    
+    # Define a second converter
+    def another_string_converter(value):
+        if value is None:
+            return None
+        return "ANOTHER: " + value.decode('utf-16-le')
+    
+    # Add first converter
+    db_connection.add_output_converter(sql_wvarchar, custom_string_converter)
+    
+    # Verify first converter is registered
+    assert db_connection.get_output_converter(sql_wvarchar) == custom_string_converter
+    
+    # Replace with second converter
+    db_connection.add_output_converter(sql_wvarchar, another_string_converter)
+    
+    # Verify second converter replaced the first
+    assert db_connection.get_output_converter(sql_wvarchar) == another_string_converter
+    
+    # Clean up
+    db_connection.clear_output_converters()
+
+def test_temporary_converter_replacement(db_connection):
+    """Test temporarily replacing a converter and then restoring it"""
+    sql_wvarchar = ConstantsDDBC.SQL_WVARCHAR.value
+    
+    # Add a converter
+    db_connection.add_output_converter(sql_wvarchar, custom_string_converter)
+    
+    # Save original converter
+    original_converter = db_connection.get_output_converter(sql_wvarchar)
+    
+    # Define a temporary converter
+    def temp_converter(value):
+        if value is None:
+            return None
+        return "TEMP: " + value.decode('utf-16-le')
+    
+    # Replace with temporary converter
+    db_connection.add_output_converter(sql_wvarchar, temp_converter)
+    
+    # Verify temporary converter is in use
+    assert db_connection.get_output_converter(sql_wvarchar) == temp_converter
+    
+    # Restore original converter
+    db_connection.add_output_converter(sql_wvarchar, original_converter)
+    
+    # Verify original converter is restored
+    assert db_connection.get_output_converter(sql_wvarchar) == original_converter
+    
+    # Clean up
+    db_connection.clear_output_converters()
+
+def test_multiple_output_converters(db_connection):
+    """Test that multiple output converters can work together"""
+    cursor = db_connection.cursor()
+    
+    # Execute a query to get the actual type codes used
+    cursor.execute("SELECT CAST(42 AS INT) as int_col, N'test' as str_col")
+    int_type = cursor.description[0][1]  # Type code for integer column
+    str_type = cursor.description[1][1]  # Type code for string column
+    
+    # Add converter for string type
+    db_connection.add_output_converter(str_type, custom_string_converter)
+    
+    # Add converter for integer type
+    def int_converter(value):
+        if value is None:
+            return None
+        # Convert from bytes to int and multiply by 2
+        if isinstance(value, bytes):
+            return int.from_bytes(value, byteorder='little') * 2
+        elif isinstance(value, int):
+            return value * 2
+        return value
+    
+    db_connection.add_output_converter(int_type, int_converter)
+    
+    # Test query with both types
+    cursor.execute("SELECT CAST(42 AS INT) as int_col, N'test' as str_col")
+    row = cursor.fetchone()
+    
+    # Verify converters worked
+    assert row[0] == 84, f"Integer converter failed, got {row[0]} instead of 84"
+    assert isinstance(row[1], str) and "CONVERTED:" in row[1], f"String converter failed, got {row[1]}"
+    
+    # Clean up
+    db_connection.clear_output_converters()
+
+def test_output_converter_exception_handling(db_connection):
+    """Test that exceptions in output converters are properly handled"""
+    cursor = db_connection.cursor()
+    
+    # First determine the actual type code for NVARCHAR
+    cursor.execute("SELECT N'test string' AS test_col")
+    str_type = cursor.description[0][1]
+    
+    # Define a converter that will raise an exception
+    def faulty_converter(value):
+        if value is None:
+            return None
+        # Intentionally raise an exception with potentially sensitive info
+        # This simulates a bug in a custom converter
+        raise ValueError(f"Converter error with sensitive data: {value!r}")
+    
+    # Add the faulty converter
+    db_connection.add_output_converter(str_type, faulty_converter)
+    
+    try:
+        # Execute a query that will trigger the converter
+        cursor.execute("SELECT N'test string' AS test_col")
+        
+        # Attempt to fetch data, which should trigger the converter
+        row = cursor.fetchone()
+        
+        # The implementation could handle this in different ways:
+        # 1. Fall back to returning the unconverted value
+        # 2. Return None for the problematic column
+        # 3. Raise a sanitized exception
+        
+        # If we got here, the exception was caught and handled internally
+        assert row is not None, "Row should still be returned despite converter error"
+        assert row[0] is not None, "Column value shouldn't be None despite converter error"
+        
+        # Verify we can continue using the connection
+        cursor.execute("SELECT 1 AS test")
+        assert cursor.fetchone()[0] == 1, "Connection should still be usable"
+        
+    except Exception as e:
+        # If an exception is raised, ensure it doesn't contain the sensitive info
+        error_str = str(e)
+        assert "sensitive data" not in error_str, f"Exception leaked sensitive data: {error_str}"
+        assert not isinstance(e, ValueError), "Original exception type should not be exposed"
+        
+        # Verify we can continue using the connection after the error
+        cursor.execute("SELECT 1 AS test")
+        assert cursor.fetchone()[0] == 1, "Connection should still be usable after converter error"
+    
+    finally:
+        # Clean up
+        db_connection.clear_output_converters()