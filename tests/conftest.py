--- conflicted
+++ resolved
@@ -15,8 +15,6 @@
 import time
 
 
-<<<<<<< HEAD
-=======
 def is_azure_sql_connection(conn_str):
     """Helper function to detect if connection string is for Azure SQL Database"""
     if not conn_str:
@@ -27,8 +25,6 @@
     server_match = re.search(r'server\s*=\s*[^;]*database\.windows\.net', conn_str_lower)
     return server_match is not None
 
-
->>>>>>> 7938b26e
 def pytest_configure(config):
     # Add any necessary configuration here
     pass
