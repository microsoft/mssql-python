"""
This file contains fixtures for the tests in the mssql_python package.
Functions:
- pytest_configure: Add any necessary configuration.
- conn_str: Fixture to get the connection string from environment variables.
- db_connection: Fixture to create and yield a database connection.
- cursor: Fixture to create and yield a cursor from the database connection.
- is_azure_sql_connection: Helper function to detect Azure SQL Database connections.
"""

import pytest
import os
import re
from mssql_python import connect
import time


<<<<<<< HEAD
=======
def is_azure_sql_connection(conn_str):
    """Helper function to detect if connection string is for Azure SQL Database"""
    if not conn_str:
        return False
    # Check if database.windows.net appears in the Server parameter
    conn_str_lower = conn_str.lower()
    # Look for Server= or server= followed by database.windows.net
    server_match = re.search(r'server\s*=\s*[^;]*database\.windows\.net', conn_str_lower)
    return server_match is not None


>>>>>>> 00fbc3cd
def pytest_configure(config):
    # Add any necessary configuration here
    pass


@pytest.fixture(scope="session")
def conn_str():
    conn_str = os.getenv("DB_CONNECTION_STRING")
    return conn_str


@pytest.fixture(scope="module")
def db_connection(conn_str):
    try:
        conn = connect(conn_str)
    except Exception as e:
        if "Timeout error" in str(e):
            print(
                f"Database connection failed due to Timeout: {e}. Retrying in 60 seconds."
            )
            time.sleep(60)
            conn = connect(conn_str)
        else:
            pytest.fail(f"Database connection failed: {e}")
    yield conn
    conn.close()


@pytest.fixture(scope="module")
def cursor(db_connection):
    cursor = db_connection.cursor()
    yield cursor
    cursor.close()<|MERGE_RESOLUTION|>--- conflicted
+++ resolved
@@ -14,9 +14,6 @@
 from mssql_python import connect
 import time
 
-
-<<<<<<< HEAD
-=======
 def is_azure_sql_connection(conn_str):
     """Helper function to detect if connection string is for Azure SQL Database"""
     if not conn_str:
@@ -28,7 +25,6 @@
     return server_match is not None
 
 
->>>>>>> 00fbc3cd
 def pytest_configure(config):
     # Add any necessary configuration here
     pass
