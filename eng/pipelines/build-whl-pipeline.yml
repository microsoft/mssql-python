# Pipeline name shown in ADO UI
name: build-whl-pipeline

# Trigger the pipeline on changes to the main branch & on pull requests
trigger:
  branches:
    include:
      - main

# Trigger on pull requests targeting the main branch
pr:
  branches:
    include:
      - main  

# Use Microsoft-hosted Windows VM
pool:
  vmImage: 'windows-latest'

jobs:
- job: BuildPYDs
  displayName: 'Build -'
  # Strategy matrix to build all combinations
  strategy:
    matrix:
      # Python 3.10 (only x64)
      py310_x64:
        pythonVersion: '3.10'       # Host Python version
        shortPyVer: '310'           # Used in filenames like cp310
        architecture: 'x64'         # Host Python architecture
        targetArch: 'x64'           # Target architecture to pass to build.bat

      # Python 3.11
      py311_x64:
        pythonVersion: '3.11'       # Host Python version
        shortPyVer: '311'           # Used in filenames like cp311
        architecture: 'x64'         # Host Python architecture
        targetArch: 'x64'           # Target architecture to pass to build.bat
      py311_arm64:
        pythonVersion: '3.11'
        shortPyVer: '311'
        architecture: 'x64'         # No arm64 Python, use x64 host
        targetArch: 'arm64'

      # Python 3.12
      py312_x64:
        pythonVersion: '3.12'
        shortPyVer: '312'
        architecture: 'x64'
        targetArch: 'x64'
      py312_arm64:
        pythonVersion: '3.12'
        shortPyVer: '312'
        architecture: 'x64'
        targetArch: 'arm64'

      # Python 3.13
      py313_x64:
<<<<<<< HEAD
        pythonVersion: '3.13.3'
=======
        pythonVersion: '3.13.5'
>>>>>>> 01302116
        shortPyVer: '313'
        architecture: 'x64'
        targetArch: 'x64'
      py313_arm64:
<<<<<<< HEAD
        pythonVersion: '3.13.3'
=======
        pythonVersion: '3.13.5'
>>>>>>> 01302116
        shortPyVer: '313'
        architecture: 'x64'
        targetArch: 'arm64'

  steps:
    # Use correct Python version and architecture for the current job
    - task: UsePythonVersion@0
      inputs:
        versionSpec: '$(pythonVersion)'
        architecture: '$(architecture)'
        addToPath: true
      displayName: 'Use Python $(pythonVersion) ($(architecture))'

    # Install required packages: pip, CMake, pybind11
    - script: |
        python -m pip install --upgrade pip
        pip install -r requirements.txt
        pip install cmake pybind11
      displayName: 'Install dependencies'

    - task: DownloadPipelineArtifact@2
      condition: eq(variables['targetArch'], 'arm64')
      inputs:
        buildType: 'specific'
        project: '$(System.TeamProject)'
        definition: 2162
        buildVersionToDownload: 'latest'
        artifactName: 'mssql-python-arm64-libs'
        targetPath: '$(Build.SourcesDirectory)\mssql_python\pybind\python_libs\arm64'
      displayName: 'Download ARM64 Python libs from latest successful run on branches'

    # Build the PYD file by calling build.bat
    - script: |
        echo "Python Version: $(pythonVersion)"
        echo "Short Tag: $(shortPyVer)"
        echo "Architecture: Host=$(architecture), Target=$(targetArch)"

        cd "$(Build.SourcesDirectory)\mssql_python\pybind"

        REM Optional: override lib path if building for ARM64 since we cannot install arm64 python on x64 host
        if "$(targetArch)"=="arm64" (
          echo Using arm64-specific Python library...
          set CUSTOM_PYTHON_LIB_DIR=$(Build.SourcesDirectory)\mssql_python\pybind\python_libs\arm64
        )

        REM Call build.bat to build the PYD file
        call build.bat $(targetArch)

        REM Calling keep_single_arch.bat to remove ODBC libs of other architectures
        call keep_single_arch.bat $(targetArch)

        cd ..\..
      displayName: 'Build PYD for $(targetArch)'        
      
    # Copy the built .pyd file to staging folder for artifacts
    - task: CopyFiles@2
      inputs:
        SourceFolder: '$(Build.SourcesDirectory)\mssql_python\pybind\build\$(targetArch)\py$(shortPyVer)\Release'
        Contents: 'ddbc_bindings.cp$(shortPyVer)-*.pyd'
        TargetFolder: '$(Build.ArtifactStagingDirectory)\all-pyds'
      displayName: 'Place PYD file into artifacts directory'

    # Build wheel package for the current architecture
    - script: |
        python -m pip install --upgrade pip
        pip install wheel setuptools
        set ARCHITECTURE=$(targetArch)
        python setup.py bdist_wheel
      displayName: 'Build wheel package for Python $(pythonVersion) ($(targetArch))'
    
    # Copy the wheel file to the artifacts
    - task: CopyFiles@2
      inputs:
        SourceFolder: '$(Build.SourcesDirectory)\dist'
        Contents: '*.whl'
        TargetFolder: '$(Build.ArtifactStagingDirectory)\dist'
      displayName: 'Collect wheel package'    

    # Publish the collected .pyd file(s) as build artifacts
    - task: PublishBuildArtifacts@1
      condition: succeededOrFailed()
      inputs:
        PathtoPublish: '$(Build.ArtifactStagingDirectory)\all-pyds'
        ArtifactName: 'mssql-python-pyds'
        publishLocation: 'Container'
      displayName: 'Publish all PYDs as artifacts'

    # Publish the python arm64 libraries as build artifacts for next builds if ARM64
    - task: PublishBuildArtifacts@1
      condition: eq(variables['targetArch'], 'arm64')
      inputs:
        PathtoPublish: '$(Build.SourcesDirectory)\mssql_python\pybind\python_libs\arm64'
        ArtifactName: 'mssql-python-arm64-libs'
        publishLocation: 'Container'
      displayName: 'Publish arm64 libs as artifacts'
    
    # Publish the collected wheel file(s) as build artifacts
    - task: PublishBuildArtifacts@1
      condition: succeededOrFailed()
      inputs:
        PathtoPublish: '$(Build.ArtifactStagingDirectory)\dist'
        ArtifactName: 'mssql-python-wheels-dist'
        publishLocation: 'Container'
      displayName: 'Publish all wheels as artifacts'<|MERGE_RESOLUTION|>--- conflicted
+++ resolved
@@ -56,20 +56,12 @@
 
       # Python 3.13
       py313_x64:
-<<<<<<< HEAD
-        pythonVersion: '3.13.3'
-=======
         pythonVersion: '3.13.5'
->>>>>>> 01302116
         shortPyVer: '313'
         architecture: 'x64'
         targetArch: 'x64'
       py313_arm64:
-<<<<<<< HEAD
-        pythonVersion: '3.13.3'
-=======
         pythonVersion: '3.13.5'
->>>>>>> 01302116
         shortPyVer: '313'
         architecture: 'x64'
         targetArch: 'arm64'
