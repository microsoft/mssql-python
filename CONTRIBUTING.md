--- conflicted
+++ resolved
@@ -39,9 +39,4 @@
 - **Meaningful Summary**: Include a clear description of your changes under the "### Summary" section in the PR description (minimum 10 characters)
 - **Issue/Work Item Link** (only one required): 
   - External contributors: Link to a GitHub issue
-<<<<<<< HEAD
-  - Microsoft org members: Link to an ADO work item
-or contact [opencode@microsoft.com](mailto:opencode@microsoft.com) with any additional questions or comments.
-=======
-  - Microsoft org members: Link to an ADO work item
->>>>>>> 06a505ea
+  - Microsoft org members: Link to an ADO work item