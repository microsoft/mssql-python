--- conflicted
+++ resolved
@@ -168,26 +168,8 @@
     set(DDBC_SOURCE "ddbc_bindings.cpp")
     message(STATUS "Using standard source file: ${DDBC_SOURCE}")
     # Include connection module for Windows
-    add_library(ddbc_bindings MODULE ${DDBC_SOURCE} connection/connection.cpp)
-endif()
-
-<<<<<<< HEAD
-=======
-execute_process(
-    COMMAND python -c "import pybind11; print(pybind11.get_include())"
-    OUTPUT_VARIABLE PYBIND11_INCLUDE_DIR
-    OUTPUT_STRIP_TRAILING_WHITESPACE
-)
-
-# Add module library
-add_library(ddbc_bindings MODULE ddbc_bindings.cpp connection/connection.cpp connection/connection_pool.cpp)
-
-# Add include directories for your project
-target_include_directories(ddbc_bindings PRIVATE
-    ${CMAKE_CURRENT_SOURCE_DIR}             # Root directory (for ddbc_bindings.h)
-    ${CMAKE_CURRENT_SOURCE_DIR}/connection  # connection directory (for connection.h)
-) 
->>>>>>> 8b38d933
+    add_library(ddbc_bindings MODULE ${DDBC_SOURCE} connection/connection.cpp connection/connection_pool.cpp)
+endif()
 
 # Set the output name to include Python version and architecture
 # Use appropriate file extension based on platform
