cmake_minimum_required(VERSION 3.15)
project(ddbc_bindings)

# Set C++ standard
set(CMAKE_CXX_STANDARD 17)
set(CMAKE_CXX_STANDARD_REQUIRED ON)

if (MSVC)
    # Enable PDB generation for all target types
    add_compile_options("$<$<CONFIG:Release>:/Zi>")
    add_link_options("$<$<CONFIG:Release>:/DEBUG /OPT:REF /OPT:ICF>")
endif()

# Detect platform
if(WIN32)
    set(PLATFORM_NAME "windows")
elseif(APPLE)
    set(PLATFORM_NAME "macos")
elseif(UNIX)
    set(PLATFORM_NAME "linux")
else()
    message(FATAL_ERROR "Unsupported platform")
endif()

# Set default architecture if not provided
if(NOT DEFINED ARCHITECTURE)
    if(WIN32)
        # Default to x64 for Windows
        set(ARCHITECTURE "win64")
    elseif(APPLE)
        # Always use universal2 for macOS
        set(ARCHITECTURE "universal2")
    else()
        # Default to x64 for other platforms
        set(ARCHITECTURE "x64")
    endif()
endif()

# Add platform and architecture to compiler definitions
add_definitions(-DARCHITECTURE="${ARCHITECTURE}")
add_definitions(-DPLATFORM_NAME="${PLATFORM_NAME}")

# For macOS, always set universal build
if(APPLE)
    set(CMAKE_OSX_ARCHITECTURES "arm64;x86_64" CACHE STRING "Build architectures for macOS" FORCE)
    message(STATUS "Setting universal2 build for macOS (arm64 + x86_64)")
endif()

# Get Python version and platform info
execute_process(
    COMMAND python -c "import sys; print(f'{sys.version_info.major}{sys.version_info.minor}')"
    OUTPUT_VARIABLE PYTHON_VERSION
    OUTPUT_STRIP_TRAILING_WHITESPACE
)

# Map the architecture to a format similar to what wheels use
if(WIN32)
    # Windows architecture mapping
    if(CMAKE_GENERATOR_PLATFORM STREQUAL "ARM64" OR DEFINED ENV{BUILD_ARM64})
        set(WHEEL_ARCH "arm64")
    elseif(ARCHITECTURE STREQUAL "win64" OR ARCHITECTURE STREQUAL "amd64" OR ARCHITECTURE STREQUAL "x64")
        set(WHEEL_ARCH "amd64")
    elseif(ARCHITECTURE STREQUAL "win32" OR ARCHITECTURE STREQUAL "x86")
        set(WHEEL_ARCH "win32")
    else()
        message(FATAL_ERROR "Unsupported Windows architecture: ${ARCHITECTURE}. Supported architectures are win32, win64, x86, amd64, arm64.")
    endif()
elseif(APPLE)
    # macOS always uses universal2
    set(WHEEL_ARCH "universal2")
else()
    # Linux architecture mapping
    if(ARCHITECTURE STREQUAL "arm64")
        set(WHEEL_ARCH "aarch64")
    else()
        set(WHEEL_ARCH "x86_64")
    endif()
endif()

# Get Python and pybind11 include paths
if(DEFINED PYTHON_INCLUDE_DIR AND NOT "${PYTHON_INCLUDE_DIR}" STREQUAL "")
    message(STATUS "Using provided Python include directory: ${PYTHON_INCLUDE_DIR}")
else()
    # Try to detect Python include directory
    execute_process(
        COMMAND python -c "import sysconfig; print(sysconfig.get_path('include'))"
        OUTPUT_VARIABLE PYTHON_INCLUDE_DIR
        OUTPUT_STRIP_TRAILING_WHITESPACE
    )
    message(STATUS "Auto-detected Python include directory: ${PYTHON_INCLUDE_DIR}")
endif()

if(DEFINED PYBIND11_INCLUDE_DIR AND NOT "${PYBIND11_INCLUDE_DIR}" STREQUAL "")
    message(STATUS "Using provided pybind11 include directory: ${PYBIND11_INCLUDE_DIR}")
else()
    # Try to detect pybind11 include directory
    execute_process(
        COMMAND python -c "import pybind11; print(pybind11.get_include())"
        OUTPUT_VARIABLE PYBIND11_INCLUDE_DIR
        OUTPUT_STRIP_TRAILING_WHITESPACE
    )
    message(STATUS "Auto-detected pybind11 include directory: ${PYBIND11_INCLUDE_DIR}")
endif()


# Find Python Library for linking
execute_process(
    COMMAND python -c "import sysconfig; print(sysconfig.get_config_var('LIBDIR'))"
    OUTPUT_VARIABLE PYTHON_LIB_DIR
    OUTPUT_STRIP_TRAILING_WHITESPACE
)
message(STATUS "Python LIBDIR from sysconfig: ${PYTHON_LIB_DIR}")

# On macOS, we may need additional work to find the Python library
if(APPLE AND (NOT PYTHON_LIB_DIR OR "${PYTHON_LIB_DIR}" STREQUAL ""))
    message(STATUS "LIBDIR is None or empty, trying alternative methods")
    
    # Get Python executable path
    execute_process(
        COMMAND python -c "import sys; print(sys.executable)"
        OUTPUT_VARIABLE PYTHON_EXECUTABLE
        OUTPUT_STRIP_TRAILING_WHITESPACE
    )
    
    # Get the directory containing the Python executable
    get_filename_component(PYTHON_BIN_DIR "${PYTHON_EXECUTABLE}" DIRECTORY)
    message(STATUS "Python executable directory: ${PYTHON_BIN_DIR}")
    
    # Try to find the library in or near the executable directory
    set(POTENTIAL_PYTHON_LIB_DIRS
        "${PYTHON_BIN_DIR}/../lib"
        "${PYTHON_BIN_DIR}/../../lib"
        "/Library/Frameworks/Python.framework/Versions/Current/lib"
    )
    
    # Get Python version for library name
    execute_process(
        COMMAND python -c "import sys; print(f'{sys.version_info.major}.{sys.version_info.minor}')"
        OUTPUT_VARIABLE PYTHON_VERSION_FULL
        OUTPUT_STRIP_TRAILING_WHITESPACE
    )
    
    set(PYTHON_LIBRARY "")
    foreach(LIB_DIR ${POTENTIAL_PYTHON_LIB_DIRS})
        message(STATUS "Checking for Python library in ${LIB_DIR}")
        if(EXISTS "${LIB_DIR}/libpython${PYTHON_VERSION_FULL}.dylib")
            set(PYTHON_LIBRARY "${LIB_DIR}/libpython${PYTHON_VERSION_FULL}.dylib")
            break()
        endif()
    endforeach()
    
    if(PYTHON_LIBRARY)
        message(STATUS "Found Python library: ${PYTHON_LIBRARY}")
    else()
        message(STATUS "Python library not found in standard locations, will try using framework")
        # When using a framework, we don't specify the library directly
    endif()
elseif(WIN32 AND (NOT PYTHON_LIB_DIR OR "${PYTHON_LIB_DIR}" STREQUAL "" OR "${PYTHON_LIB_DIR}" STREQUAL "None"))
    # On Windows, if PYTHON_LIB_DIR is not set, we will try to find it using sysconfig
    message(STATUS "PYTHON_LIB_DIR is None or empty for Windows, trying to find it using sysconfig")
    # Use Python Executable to find the library directory
    execute_process(
        COMMAND python -c "import sys, os; print(os.path.dirname(sys.executable))"
        OUTPUT_VARIABLE PYTHON_EXEC_DIR
        OUTPUT_STRIP_TRAILING_WHITESPACE
    )
    message(STATUS "Python executable directory: ${PYTHON_EXEC_DIR}")
    # Set the library directory based on the executable directory
    set(PYTHON_LIB_DIR "${PYTHON_EXEC_DIR}/libs")
    message(STATUS "Using Python library directory: ${PYTHON_LIB_DIR}")
endif()

if(DEFINED ENV{CUSTOM_PYTHON_LIB_DIR} AND NOT "$ENV{CUSTOM_PYTHON_LIB_DIR}" STREQUAL "" AND NOT "$ENV{CUSTOM_PYTHON_LIB_DIR}" STREQUAL "None")
    message(STATUS "CUSTOM_PYTHON_LIB_DIR is set, using it")
    set(PYTHON_LIB_DIR $ENV{CUSTOM_PYTHON_LIB_DIR})
    message(STATUS "Using custom Python library directory: ${PYTHON_LIB_DIR}")
endif()

message(STATUS "Final Python library directory: ${PYTHON_LIB_DIR}")

<<<<<<< HEAD
# Determine which source file to use based on platform
if(APPLE)
    set(DDBC_SOURCE "ddbc_bindings_mac.cpp")
    message(STATUS "Using macOS-specific source file: ${DDBC_SOURCE}")
    # Only ddbc_bindings_mac.cpp is used on macOS
    # TODO: Implement smart pointer in macOS
    add_library(ddbc_bindings MODULE ${DDBC_SOURCE})
else()
    # This is just windows block
    set(DDBC_SOURCE "ddbc_bindings.cpp")
    message(STATUS "Using standard source file: ${DDBC_SOURCE}")
    # Include connection module for Windows
    add_library(ddbc_bindings MODULE ${DDBC_SOURCE} connection/connection.cpp connection/connection_pool.cpp bcp/bcp_wrapper.cpp)
endif()
=======
set(DDBC_SOURCE "ddbc_bindings.cpp")
message(STATUS "Using standard source file: ${DDBC_SOURCE}")
# Include connection module for Windows
add_library(ddbc_bindings MODULE ${DDBC_SOURCE} connection/connection.cpp connection/connection_pool.cpp)
>>>>>>> 00b2734b

# Set the output name to include Python version and architecture
# Use appropriate file extension based on platform
if(WIN32)
    set(MODULE_EXTENSION ".pyd")
else()
    # macOS and Linux both use .so for Python extensions
    set(MODULE_EXTENSION ".so")
endif()

# Set the output name based on the Python version and architecture
set_target_properties(ddbc_bindings PROPERTIES 
    PREFIX ""
    OUTPUT_NAME "ddbc_bindings.cp${PYTHON_VERSION}-${WHEEL_ARCH}"
    SUFFIX "${MODULE_EXTENSION}"
)
# Ensure PDB is generated in Release
set_target_properties(ddbc_bindings PROPERTIES
    COMPILE_PDB_NAME "ddbc_bindings.cp${PYTHON_VERSION}-${WHEEL_ARCH}"
    COMPILE_PDB_OUTPUT_DIRECTORY "${CMAKE_CURRENT_BINARY_DIR}"
    PDB_NAME "ddbc_bindings.cp${PYTHON_VERSION}-${WHEEL_ARCH}"
    PDB_OUTPUT_DIRECTORY "${CMAKE_CURRENT_BINARY_DIR}"
)

# Include directories for all architectures
if(NOT DEFINED ODBC_INCLUDE_DIR)
    if(APPLE)
        # On macOS, try to find ODBC headers in Homebrew's location
        message(STATUS "ODBC_INCLUDE_DIR not specified, trying Homebrew location")
        set(ODBC_INCLUDE_DIR "/opt/homebrew/include")
    endif()
endif()

message(STATUS "Using ODBC include directory: ${ODBC_INCLUDE_DIR}")

# Configure target include directories and link libraries
target_include_directories(ddbc_bindings PRIVATE 
    ${CMAKE_CURRENT_SOURCE_DIR}             # Root directory (for ddbc_bindings.h)
    ${CMAKE_CURRENT_SOURCE_DIR}/connection  # connection directory (for connection.h)
    ${CMAKE_CURRENT_SOURCE_DIR}/bcp         # connection directory (for bcp_wrapper.h)
    ${PYTHON_INCLUDE_DIR}
    ${PYBIND11_INCLUDE_DIR}
)

if(APPLE)
    # Add ODBC include directories on macOS
    target_include_directories(ddbc_bindings PRIVATE ${CMAKE_SOURCE_DIR}/../libs/odbc_include ${ODBC_INCLUDE_DIR})
    
    # For macOS, always use dynamic lookup for Python symbols
    # This ensures the extension works in any Python environment including virtual environments
    message(STATUS "Using dynamic lookup for Python symbols on macOS (best practice for Python extensions)")
    set_target_properties(ddbc_bindings PROPERTIES LINK_FLAGS "-undefined dynamic_lookup")
    target_link_libraries(ddbc_bindings PRIVATE dl)
    
    # Set macOS-specific compile options
    target_compile_options(ddbc_bindings PRIVATE
        -Wno-unused-value
        -Wno-deprecated-declarations
    )
else()
    # For other platforms, use standard include and link setup
    # target_include_directories(ddbc_bindings PRIVATE ${ODBC_INCLUDE_DIR})
    
    if(WIN32 AND DEFINED PYTHON_LIB_DIR)
        # On Windows, link with the Python lib
        if(EXISTS "${PYTHON_LIB_DIR}/python${PYTHON_VERSION}.lib")
            message(STATUS "Found Python library: ${PYTHON_LIB_DIR}/python${PYTHON_VERSION}.lib")
            target_link_libraries(ddbc_bindings PRIVATE "${PYTHON_LIB_DIR}/python${PYTHON_VERSION}.lib")
        elseif(EXISTS "${PYTHON_LIB_DIR}/python${PYTHON_VERSION_MAJOR}${PYTHON_VERSION_MINOR}.lib")
            message(STATUS "Found Python library: ${PYTHON_LIB_DIR}/python${PYTHON_VERSION_MAJOR}${PYTHON_VERSION_MINOR}.lib")
            target_link_libraries(ddbc_bindings PRIVATE "${PYTHON_LIB_DIR}/python${PYTHON_VERSION_MAJOR}${PYTHON_VERSION_MINOR}.lib")
        endif()
    endif()
endif()

# Compiler definitions
target_compile_definitions(ddbc_bindings PRIVATE 
    HAVE_SNPRINTF
    _USE_MATH_DEFINES
    PYBIND11_COMPILER_TYPE="_MSC_VER"
    NOMINMAX
)

# Add warning level flags for MSVC
if(MSVC)
    target_compile_options(ddbc_bindings PRIVATE /W4 /WX)
endif()

# Add macOS-specific string conversion fix
if(APPLE)
    message(STATUS "Enabling macOS string conversion fix")
    target_compile_definitions(ddbc_bindings PRIVATE MACOS_STRING_FIX)
    target_compile_options(ddbc_bindings PRIVATE -DAPPLE_SILICON)
endif()<|MERGE_RESOLUTION|>--- conflicted
+++ resolved
@@ -178,27 +178,10 @@
 
 message(STATUS "Final Python library directory: ${PYTHON_LIB_DIR}")
 
-<<<<<<< HEAD
-# Determine which source file to use based on platform
-if(APPLE)
-    set(DDBC_SOURCE "ddbc_bindings_mac.cpp")
-    message(STATUS "Using macOS-specific source file: ${DDBC_SOURCE}")
-    # Only ddbc_bindings_mac.cpp is used on macOS
-    # TODO: Implement smart pointer in macOS
-    add_library(ddbc_bindings MODULE ${DDBC_SOURCE})
-else()
-    # This is just windows block
-    set(DDBC_SOURCE "ddbc_bindings.cpp")
-    message(STATUS "Using standard source file: ${DDBC_SOURCE}")
-    # Include connection module for Windows
-    add_library(ddbc_bindings MODULE ${DDBC_SOURCE} connection/connection.cpp connection/connection_pool.cpp bcp/bcp_wrapper.cpp)
-endif()
-=======
 set(DDBC_SOURCE "ddbc_bindings.cpp")
 message(STATUS "Using standard source file: ${DDBC_SOURCE}")
 # Include connection module for Windows
-add_library(ddbc_bindings MODULE ${DDBC_SOURCE} connection/connection.cpp connection/connection_pool.cpp)
->>>>>>> 00b2734b
+add_library(ddbc_bindings MODULE ${DDBC_SOURCE} connection/connection.cpp connection/connection_pool.cpp bcp/bcp_wrapper.cpp)
 
 # Set the output name to include Python version and architecture
 # Use appropriate file extension based on platform
