--- conflicted
+++ resolved
@@ -7,7 +7,14 @@
 #pragma once
 
 #include <pybind11/pybind11.h> // pybind11.h must be the first include - https://pybind11.readthedocs.io/en/latest/basics.html#header-and-namespace-conventions
-<<<<<<< HEAD
+#include <pybind11/chrono.h>
+#include <pybind11/complex.h>
+#include <pybind11/functional.h>
+#include <pybind11/pytypes.h>  // Add this line for datetime support
+#include <pybind11/stl.h>
+namespace py = pybind11;
+using namespace pybind11::literals;
+
 #include <string>
 #include <memory>
 #include <mutex>
@@ -28,16 +35,16 @@
 #if defined(__APPLE__) || defined(__linux__)
     // macOS-specific headers
     #include <dlfcn.h>
-    
+
     inline std::wstring SQLWCHARToWString(const SQLWCHAR* sqlwStr, size_t length = SQL_NTS) {
         if (!sqlwStr) return std::wstring();
-        
+
         if (length == SQL_NTS) {
             size_t i = 0;
             while (sqlwStr[i] != 0) ++i;
             length = i;
         }
-        
+
         std::wstring result;
         result.reserve(length);
         for (size_t i = 0; i < length; ++i) {
@@ -45,7 +52,7 @@
         }
         return result;
     }
-    
+
     inline std::vector<SQLWCHAR> WStringToSQLWCHAR(const std::wstring& str) {
         std::vector<SQLWCHAR> result(str.size() + 1, 0);  // +1 for null terminator
         for (size_t i = 0; i < str.size(); ++i) {
@@ -55,71 +62,9 @@
     }
 #endif
 
-=======
->>>>>>> 25b33306
-#include <pybind11/chrono.h>
-#include <pybind11/complex.h>
-#include <pybind11/functional.h>
-#include <pybind11/pytypes.h>  // Add this line for datetime support
-#include <pybind11/stl.h>
-namespace py = pybind11;
-using namespace pybind11::literals;
-
-<<<<<<< HEAD
 #if defined(__APPLE__) || defined(__linux__)
-// Include macOS/Linux-specific headers
-=======
-#include <string>
-#include <memory>
-#include <mutex>
-
-#ifdef _WIN32
-    // Windows-specific headers
-    #include <Windows.h>  // windows.h needs to be included before sql.h
-    #include <shlwapi.h>
-    #pragma comment(lib, "shlwapi.lib")
-    #define IS_WINDOWS 1
-#else
-    #define IS_WINDOWS 0
-#endif
-
-#include <sql.h>
-#include <sqlext.h>
-
-#if defined(__APPLE__)
-    // macOS-specific headers
-    #include <dlfcn.h>
-
-    inline std::wstring SQLWCHARToWString(const SQLWCHAR* sqlwStr, size_t length = SQL_NTS) {
-        if (!sqlwStr) return std::wstring();
-
-        if (length == SQL_NTS) {
-            size_t i = 0;
-            while (sqlwStr[i] != 0) ++i;
-            length = i;
-        }
-
-        std::wstring result;
-        result.reserve(length);
-        for (size_t i = 0; i < length; ++i) {
-            result.push_back(static_cast<wchar_t>(sqlwStr[i]));
-        }
-        return result;
-    }
-
-    inline std::vector<SQLWCHAR> WStringToSQLWCHAR(const std::wstring& str) {
-        std::vector<SQLWCHAR> result(str.size() + 1, 0);  // +1 for null terminator
-        for (size_t i = 0; i < str.size(); ++i) {
-            result[i] = static_cast<SQLWCHAR>(str[i]);
-        }
-        return result;
-    }
-#endif
-
-#if defined(__APPLE__)
->>>>>>> 25b33306
-#include "mac_utils.h"  // For macOS-specific Unicode encoding fixes
-#include "mac_buffers.h"  // For macOS-specific buffer handling
+#include "unix_utils.h"  // For Unix-specific Unicode encoding fixes
+#include "unix_buffers.h"  // For Unix-specific buffer handling
 #endif
 
 //-------------------------------------------------------------------------------------------------
@@ -298,22 +243,6 @@
     if (wstr.empty()) return {};
 #if defined(_WIN32)
     int size_needed = WideCharToMultiByte(CP_UTF8, 0, wstr.data(), static_cast<int>(wstr.size()), nullptr, 0, nullptr, nullptr);
-<<<<<<< HEAD
-    std::string result(size_needed, 0);
-    WideCharToMultiByte(CP_UTF8, 0, wstr.data(), static_cast<int>(wstr.size()), result.data(), size_needed, nullptr, nullptr);
-    return result;
-#else
-    std::string result;
-    result.reserve(wstr.size());
-    for (wchar_t wc : wstr) {
-        if (wc < 0x80) {
-            result.push_back(static_cast<char>(wc));
-        } else {
-            result.push_back('?');
-        }
-    }
-    return result;
-=======
     if (size_needed == 0) return {};
     std::string result(size_needed, 0);
     int converted = WideCharToMultiByte(CP_UTF8, 0, wstr.data(), static_cast<int>(wstr.size()), result.data(), size_needed, nullptr, nullptr);
@@ -322,7 +251,6 @@
 #else
     std::wstring_convert<std::codecvt_utf8_utf16<wchar_t>> converter;
     return converter.to_bytes(wstr);
->>>>>>> 25b33306
 #endif
 }
 
@@ -330,20 +258,6 @@
     if (str.empty()) return {};
 #if defined(_WIN32)
     int size_needed = MultiByteToWideChar(CP_UTF8, 0, str.data(), static_cast<int>(str.size()), nullptr, 0);
-<<<<<<< HEAD
-    std::wstring result(size_needed, 0);
-    MultiByteToWideChar(CP_UTF8, 0, str.data(), static_cast<int>(str.size()), result.data(), size_needed);
-    return result;
-#else
-    std::wstring result;
-    result.reserve(str.size());
-    for (char c : str) {
-        result.push_back(static_cast<unsigned char>(c));
-    }
-    return result;
-#endif
-}
-=======
     if (size_needed == 0) {
         LOG("MultiByteToWideChar failed.");
         return {};
@@ -356,5 +270,4 @@
     std::wstring_convert<std::codecvt_utf8_utf16<wchar_t>> converter;
     return converter.from_bytes(str);
 #endif
-}
->>>>>>> 25b33306
+}