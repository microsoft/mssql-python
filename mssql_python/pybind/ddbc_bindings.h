--- conflicted
+++ resolved
@@ -566,11 +566,7 @@
 // Forward declare FetchLobColumnData (defined in ddbc_bindings.cpp) - MUST be
 // outside namespace
 py::object FetchLobColumnData(SQLHSTMT hStmt, SQLUSMALLINT col, SQLSMALLINT cType, bool isWideChar,
-<<<<<<< HEAD
                               bool isBinary, const std::string& charEncoding = "utf-8");
-=======
-                              bool isBinary);
->>>>>>> 4d2634af
 
 // Specialized column processors for each data type (eliminates switch in hot
 // loop)
@@ -829,12 +825,9 @@
         }
     } else {
         // Slow path: LOB data requires separate fetch call
-        PyList_SET_ITEM(row, col - 1,
-<<<<<<< HEAD
-                        FetchLobColumnData(hStmt, col, SQL_C_BINARY, false, true, "").release().ptr());
-=======
-                        FetchLobColumnData(hStmt, col, SQL_C_BINARY, false, true).release().ptr());
->>>>>>> 4d2634af
+        PyList_SET_ITEM(
+            row, col - 1,
+            FetchLobColumnData(hStmt, col, SQL_C_BINARY, false, true, "").release().ptr());
     }
 }
 
