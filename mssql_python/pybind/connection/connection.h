// Copyright (c) Microsoft Corporation.
// Licensed under the MIT license.

// INFO|TODO - Note that is file is Windows specific right now. Making it arch agnostic will be
//             taken up in future.

#pragma once
#include "ddbc_bindings.h"

// Represents a single ODBC database connection.
// Manages connection handles.
// Note: This class does NOT implement pooling logic directly.

class Connection {
public:
<<<<<<< HEAD
    Connection(const std::wstring& connStr, bool fromPool);
=======
    Connection(const std::wstring& conn_str, bool autocommit = false, bool use_pooling = false);
>>>>>>> 047953c9
    ~Connection();

    // Establish the connection using the stored connection string.
    void connect(const py::dict& attrs_before = py::dict());

    // Disconnect and free the connection handle.
    void disconnect();

    // Commit the current transaction.
    void commit();

    // Rollback the current transaction.
    void rollback();

    // Enable or disable autocommit mode.
    void setAutocommit(bool value);

    //  Check whether autocommit is enabled.
    bool getAutocommit() const;
    bool isAlive() const;
    bool reset();
    void updateLastUsed();
    std::chrono::steady_clock::time_point lastUsed() const;

    // Allocate a new statement handle on this connection.
    SqlHandlePtr allocStatementHandle();

private:
    void allocateDbcHandle();
    void checkError(SQLRETURN ret) const;
    SQLRETURN setAttribute(SQLINTEGER attribute, py::object value);
    void applyAttrsBefore(const py::dict& attrs_before);

    std::wstring _connStr;
    bool _fromPool = false;
    bool _autocommit = true;
    SqlHandlePtr _dbcHandle;
    static SqlHandlePtr _envHandle;
    std::chrono::steady_clock::time_point _lastUsed;
};

class ConnectionHandle {
public:
    ConnectionHandle(const std::wstring& connStr, bool usePool, const py::dict& attrsBefore = py::dict());

    void close();
    void commit();
    void rollback();
    void setAutocommit(bool enabled);
    bool getAutocommit() const;
    SqlHandlePtr allocStatementHandle();

private:
    std::shared_ptr<Connection> _conn;
    bool _usePool;
    std::wstring _connStr;
};<|MERGE_RESOLUTION|>--- conflicted
+++ resolved
@@ -13,11 +13,8 @@
 
 class Connection {
 public:
-<<<<<<< HEAD
     Connection(const std::wstring& connStr, bool fromPool);
-=======
-    Connection(const std::wstring& conn_str, bool autocommit = false, bool use_pooling = false);
->>>>>>> 047953c9
+
     ~Connection();
 
     // Establish the connection using the stored connection string.
