--- conflicted
+++ resolved
@@ -32,22 +32,16 @@
     void setAutocommit(bool value);
 
     //  Check whether autocommit is enabled.
-<<<<<<< HEAD
-    bool get_autocommit() const;
+    bool getAutocommit() const;
+
+    // Allocate a new statement handle on this connection.
+    SqlHandlePtr allocStatementHandle();
 
     // Get the underlying ODBC connection handle (HDBC).
     SQLHDBC get_hdbc() const;
 
     // Check if the connection is currently active.
     bool is_connected() const;
-
-private:
-=======
-    bool getAutocommit() const;
->>>>>>> fc992202
-
-    // Allocate a new statement handle on this connection.
-    SqlHandlePtr allocStatementHandle();
 
 private:
     void allocateDbcHandle();
