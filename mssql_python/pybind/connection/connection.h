// Copyright (c) Microsoft Corporation.
// Licensed under the MIT license.

// INFO|TODO - Note that is file is Windows specific right now. Making it arch agnostic will be
//             taken up in future.

#pragma once
#include "ddbc_bindings.h"

// Represents a single ODBC database connection.
// Manages connection handles.
// Note: This class does NOT implement pooling logic directly.

class Connection {
public:
    Connection(const std::wstring& conn_str, bool autocommit = false);
    ~Connection();

    // Establish the connection using the stored connection string.
<<<<<<< HEAD
    SQLRETURN connect(const py::dict& attrs_before = py::dict());
=======
    void connect();
>>>>>>> 6a077c6c

    // Disconnect and free the connection handle.
    void disconnect();

    // Commit the current transaction.
    void commit();

    // Rollback the current transaction.
    void rollback();

    // Enable or disable autocommit mode.
    void setAutocommit(bool value);

    //  Check whether autocommit is enabled.
    bool getAutocommit() const;

    // Allocate a new statement handle on this connection.
    SqlHandlePtr allocStatementHandle();

private:
<<<<<<< HEAD
    void allocDbcHandle();
    SQLRETURN connectToDb();

    std::wstring _conn_str;
    SqlHandlePtr _dbc_handle;
    bool _autocommit = false;
    
    static SqlHandlePtr getSharedEnvHandle();
    SQLRETURN setAttribute(SQLINTEGER attribute, pybind11::object value);
    void applyAttrsBefore(const pybind11::dict& attrs);
};
=======
    void allocateDbcHandle();
    void checkError(SQLRETURN ret, const std::string& msg) const;

    std::wstring _connStr;
    bool _usePool = false;
    bool _autocommit = true;
    SqlHandlePtr _dbcHandle;
>>>>>>> 6a077c6c

    static SqlHandlePtr _envHandle;
};<|MERGE_RESOLUTION|>--- conflicted
+++ resolved
@@ -17,11 +17,7 @@
     ~Connection();
 
     // Establish the connection using the stored connection string.
-<<<<<<< HEAD
-    SQLRETURN connect(const py::dict& attrs_before = py::dict());
-=======
     void connect();
->>>>>>> 6a077c6c
 
     // Disconnect and free the connection handle.
     void disconnect();
@@ -42,19 +38,6 @@
     SqlHandlePtr allocStatementHandle();
 
 private:
-<<<<<<< HEAD
-    void allocDbcHandle();
-    SQLRETURN connectToDb();
-
-    std::wstring _conn_str;
-    SqlHandlePtr _dbc_handle;
-    bool _autocommit = false;
-    
-    static SqlHandlePtr getSharedEnvHandle();
-    SQLRETURN setAttribute(SQLINTEGER attribute, pybind11::object value);
-    void applyAttrsBefore(const pybind11::dict& attrs);
-};
-=======
     void allocateDbcHandle();
     void checkError(SQLRETURN ret, const std::string& msg) const;
 
@@ -62,7 +45,6 @@
     bool _usePool = false;
     bool _autocommit = true;
     SqlHandlePtr _dbcHandle;
->>>>>>> 6a077c6c
 
     static SqlHandlePtr _envHandle;
 };