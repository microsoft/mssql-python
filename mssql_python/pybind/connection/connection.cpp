--- conflicted
+++ resolved
@@ -226,15 +226,9 @@
 
 #if defined(__APPLE__) || defined(__linux__)
             // For macOS/Linux, convert wstring to SQLWCHAR buffer
-<<<<<<< HEAD
-            std::vector<SQLWCHAR> sqlwcharBuffer = WStringToSQLWCHAR(wstr);
-            if (sqlwcharBuffer.empty() && !wstr.empty()) {
-                LOG("Failed to convert wide string to SQLWCHAR buffer for attribute=%d", attribute);
-=======
             std::vector<SQLWCHAR> sqlwcharBuffer = WStringToSQLWCHAR(this->wstrStringBuffer);
             if (sqlwcharBuffer.empty() && !this->wstrStringBuffer.empty()) {
-                LOG("Failed to convert wide string to SQLWCHAR buffer");
->>>>>>> 36c9bed1
+                LOG("Failed to convert wide string to SQLWCHAR buffer for attribute=%d", attribute);
                 return SQL_ERROR;
             }
 
