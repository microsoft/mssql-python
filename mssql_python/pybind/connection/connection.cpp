--- conflicted
+++ resolved
@@ -5,10 +5,7 @@
 //             taken up in future
 
 #include "connection.h"
-<<<<<<< HEAD
 #include "connection_pool.h"
-=======
->>>>>>> fc992202
 #include <vector>
 #include <pybind11/pybind11.h>
 
@@ -68,10 +65,7 @@
         (SQLWCHAR*)_connStr.c_str(), SQL_NTS,
         nullptr, 0, nullptr, SQL_DRIVER_NOPROMPT);
     checkError(ret);
-<<<<<<< HEAD
-    updateLastUsed();
-=======
->>>>>>> fc992202
+    updateLastUsed();
 }
 
 void Connection::disconnect() {
@@ -196,7 +190,6 @@
             }
         }
     }
-<<<<<<< HEAD
 }
 
 bool Connection::isAlive() const {
@@ -292,6 +285,4 @@
         ThrowStdException("Connection object is not initialized");
     }
     return _conn->allocStatementHandle();
-=======
->>>>>>> fc992202
 }