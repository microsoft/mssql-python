--- conflicted
+++ resolved
@@ -1927,7 +1927,7 @@
         
     py::class_<SqlHandle, SqlHandlePtr>(m, "SqlHandle")
         .def("free", &SqlHandle::free, "Free the handle");
-<<<<<<< HEAD
+  
     py::class_<ConnectionHandle>(m, "Connection")
         .def(py::init<const std::wstring&, bool, const py::dict&>(), py::arg("conn_str"), py::arg("use_pool"), py::arg("attrs_before") = py::dict())
         .def("close", &ConnectionHandle::close, "Close the connection")
@@ -1937,19 +1937,6 @@
         .def("get_autocommit", &ConnectionHandle::getAutocommit)
         .def("alloc_statement_handle", &ConnectionHandle::allocStatementHandle);
     m.def("enable_pooling", &enable_pooling, "Enable global connection pooling");
-=======
-    py::class_<Connection>(m, "Connection")
-        .def(py::init<const std::wstring&, bool, bool>(), py::arg("conn_str"), py::arg("autocommit") = false, py::arg("use_pooling") = false,
-             "Create a new connection with the given connection string, "
-             "autocommit mode, and pooling option")
-        .def("connect", &Connection::connect)
-        .def("close", &Connection::disconnect, "Close the connection")
-        .def("commit", &Connection::commit, "Commit the current transaction")
-        .def("rollback", &Connection::rollback, "Rollback the current transaction")
-        .def("set_autocommit", &Connection::setAutocommit)
-        .def("get_autocommit", &Connection::getAutocommit)
-        .def("alloc_statement_handle", &Connection::allocStatementHandle);
->>>>>>> 047953c9
     m.def("DDBCSQLExecDirect", &SQLExecDirect_wrap, "Execute a SQL query directly");
     m.def("DDBCSQLExecute", &SQLExecute_wrap, "Prepare and execute T-SQL statements");
     m.def("DDBCSQLRowCount", &SQLRowCount_wrap,
