--- conflicted
+++ resolved
@@ -2123,15 +2123,6 @@
                         NumericData decimalParam = element.cast<NumericData>();
                         LOG("Received numeric parameter at [%zu]: precision=%d, scale=%d, sign=%d, val=%s",
                             i, decimalParam.precision, decimalParam.scale, decimalParam.sign, decimalParam.val.c_str());
-<<<<<<< HEAD
-                        numericArray[i].precision = decimalParam.precision;
-                        numericArray[i].scale = decimalParam.scale;
-                        numericArray[i].sign = decimalParam.sign;
-                        std::memset(numericArray[i].val, 0, sizeof(numericArray[i].val));
-                        size_t copyLen = std::min(decimalParam.val.size(), sizeof(numericArray[i].val));
-                        if (copyLen > 0) {
-                            std::memcpy(numericArray[i].val, decimalParam.val.data(), copyLen);
-=======
                         SQL_NUMERIC_STRUCT& target = numericArray[i];
                         std::memset(&target, 0, sizeof(SQL_NUMERIC_STRUCT));
                         target.precision = decimalParam.precision;
@@ -2140,7 +2131,6 @@
                         size_t copyLen = std::min(decimalParam.val.size(), sizeof(target.val));
                         if (copyLen > 0) {
                             std::memcpy(target.val, decimalParam.val.data(), copyLen);
->>>>>>> 00fbc3cd
                         }
                         strLenOrIndArray[i] = sizeof(SQL_NUMERIC_STRUCT);
                     }
@@ -3400,11 +3390,7 @@
                             dtoValue.fraction / 1000,  // ns → µs
                             tzinfo
                         );
-<<<<<<< HEAD
                         row[col - 1] = py_dt;
-=======
-                        row.append(py_dt);
->>>>>>> 00fbc3cd
                     } else {
                         row[col - 1] = py::none();
                     }
