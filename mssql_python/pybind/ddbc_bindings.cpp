// Copyright (c) Microsoft Corporation.
// Licensed under the MIT license.

// INFO|TODO - Note that is file is Windows specific right now. Making it arch agnostic will be
//             taken up in beta release
#include "ddbc_bindings.h"
#include "connection/connection.h"
#include "connection/connection_pool.h"
#include "bcp/bcp_wrapper.h"

#include <cstdint>
#include <iomanip>  // std::setw, std::setfill
#include <iostream>
#include <utility>  // std::forward
#include <filesystem>

//-------------------------------------------------------------------------------------------------
// Macro definitions
//-------------------------------------------------------------------------------------------------

// This constant is not exposed via sql.h, hence define it here
#define SQL_SS_TIME2 (-154)

#define MAX_DIGITS_IN_NUMERIC 64

#define STRINGIFY_FOR_CASE(x) \
    case x:                   \
        return #x

// Architecture-specific defines
#ifndef ARCHITECTURE
#define ARCHITECTURE "win64"  // Default to win64 if not defined during compilation
#endif

//-------------------------------------------------------------------------------------------------
// Class definitions
//-------------------------------------------------------------------------------------------------

// Struct to hold parameter information for binding. Used by SQLBindParameter.
// This struct is shared between C++ & Python code.
struct ParamInfo {
    SQLSMALLINT inputOutputType;
    SQLSMALLINT paramCType;
    SQLSMALLINT paramSQLType;
    SQLULEN columnSize;
    SQLSMALLINT decimalDigits;
    // TODO: Reuse python buffer for large data using Python buffer protocol
    // Stores pointer to the python object that holds parameter value
    // py::object* dataPtr;
};

// Mirrors the SQL_NUMERIC_STRUCT. But redefined to replace val char array
// with std::string, because pybind doesn't allow binding char array.
// This struct is shared between C++ & Python code.
struct NumericData {
    SQLCHAR precision;
    SQLSCHAR scale;
    SQLCHAR sign;  // 1=pos, 0=neg
    std::uint64_t val; // 123.45 -> 12345

    NumericData() : precision(0), scale(0), sign(0), val(0) {}

    NumericData(SQLCHAR precision, SQLSCHAR scale, SQLCHAR sign, std::uint64_t value)
        : precision(precision), scale(scale), sign(sign), val(value) {}
};

// Struct to hold data buffers and indicators for each column
struct ColumnBuffers {
    std::vector<std::vector<SQLCHAR>> charBuffers;
    std::vector<std::vector<SQLWCHAR>> wcharBuffers;
    std::vector<std::vector<SQLINTEGER>> intBuffers;
    std::vector<std::vector<SQLSMALLINT>> smallIntBuffers;
    std::vector<std::vector<SQLREAL>> realBuffers;
    std::vector<std::vector<SQLDOUBLE>> doubleBuffers;
    std::vector<std::vector<SQL_TIMESTAMP_STRUCT>> timestampBuffers;
    std::vector<std::vector<SQLBIGINT>> bigIntBuffers;
    std::vector<std::vector<SQL_DATE_STRUCT>> dateBuffers;
    std::vector<std::vector<SQL_TIME_STRUCT>> timeBuffers;
    std::vector<std::vector<SQLGUID>> guidBuffers;
    std::vector<std::vector<SQLLEN>> indicators;

    ColumnBuffers(SQLSMALLINT numCols, int fetchSize)
        : charBuffers(numCols),
          wcharBuffers(numCols),
          intBuffers(numCols),
          smallIntBuffers(numCols),
          realBuffers(numCols),
          doubleBuffers(numCols),
          timestampBuffers(numCols),
          bigIntBuffers(numCols),
          dateBuffers(numCols),
          timeBuffers(numCols),
          guidBuffers(numCols),
          indicators(numCols, std::vector<SQLLEN>(fetchSize)) {}
};

//-------------------------------------------------------------------------------------------------
// Function pointer initialization
//-------------------------------------------------------------------------------------------------

// Handle APIs
SQLAllocHandleFunc SQLAllocHandle_ptr = nullptr;
SQLSetEnvAttrFunc SQLSetEnvAttr_ptr = nullptr;
SQLSetConnectAttrFunc SQLSetConnectAttr_ptr = nullptr;
SQLSetStmtAttrFunc SQLSetStmtAttr_ptr = nullptr;
SQLGetConnectAttrFunc SQLGetConnectAttr_ptr = nullptr;

// Connection and Execution APIs
SQLDriverConnectFunc SQLDriverConnect_ptr = nullptr;
SQLExecDirectFunc SQLExecDirect_ptr = nullptr;
SQLPrepareFunc SQLPrepare_ptr = nullptr;
SQLBindParameterFunc SQLBindParameter_ptr = nullptr;
SQLExecuteFunc SQLExecute_ptr = nullptr;
SQLRowCountFunc SQLRowCount_ptr = nullptr;
SQLGetStmtAttrFunc SQLGetStmtAttr_ptr = nullptr;
SQLSetDescFieldFunc SQLSetDescField_ptr = nullptr;

// BCP APIs
BCPInitWFunc BCPInitW_ptr = nullptr;
BCPControlWFunc BCPControlW_ptr = nullptr;
BCPReadFmtWFunc BCPReadFmtW_ptr = nullptr;
BCPColumnsFunc BCPColumns_ptr = nullptr;
BCPColFmtWFunc BCPColFmtW_ptr = nullptr;
BCPExecFunc BCPExec_ptr = nullptr;
BCPDoneFunc BCPDone_ptr = nullptr;

// Data retrieval APIs
SQLFetchFunc SQLFetch_ptr = nullptr;
SQLFetchScrollFunc SQLFetchScroll_ptr = nullptr;
SQLGetDataFunc SQLGetData_ptr = nullptr;
SQLNumResultColsFunc SQLNumResultCols_ptr = nullptr;
SQLBindColFunc SQLBindCol_ptr = nullptr;
SQLDescribeColFunc SQLDescribeCol_ptr = nullptr;
SQLMoreResultsFunc SQLMoreResults_ptr = nullptr;
SQLColAttributeFunc SQLColAttribute_ptr = nullptr;

// Transaction APIs
SQLEndTranFunc SQLEndTran_ptr = nullptr;

// Disconnect/free APIs
SQLFreeHandleFunc SQLFreeHandle_ptr = nullptr;
SQLDisconnectFunc SQLDisconnect_ptr = nullptr;
SQLFreeStmtFunc SQLFreeStmt_ptr = nullptr;

// Diagnostic APIs
SQLGetDiagRecFunc SQLGetDiagRec_ptr = nullptr;

namespace {

const char* GetSqlCTypeAsString(const SQLSMALLINT cType) {
    switch (cType) {
        STRINGIFY_FOR_CASE(SQL_C_CHAR);
        STRINGIFY_FOR_CASE(SQL_C_WCHAR);
        STRINGIFY_FOR_CASE(SQL_C_SSHORT);
        STRINGIFY_FOR_CASE(SQL_C_USHORT);
        STRINGIFY_FOR_CASE(SQL_C_SHORT);
        STRINGIFY_FOR_CASE(SQL_C_SLONG);
        STRINGIFY_FOR_CASE(SQL_C_ULONG);
        STRINGIFY_FOR_CASE(SQL_C_LONG);
        STRINGIFY_FOR_CASE(SQL_C_STINYINT);
        STRINGIFY_FOR_CASE(SQL_C_UTINYINT);
        STRINGIFY_FOR_CASE(SQL_C_TINYINT);
        STRINGIFY_FOR_CASE(SQL_C_SBIGINT);
        STRINGIFY_FOR_CASE(SQL_C_UBIGINT);
        STRINGIFY_FOR_CASE(SQL_C_FLOAT);
        STRINGIFY_FOR_CASE(SQL_C_DOUBLE);
        STRINGIFY_FOR_CASE(SQL_C_BIT);
        STRINGIFY_FOR_CASE(SQL_C_BINARY);
        STRINGIFY_FOR_CASE(SQL_C_TYPE_DATE);
        STRINGIFY_FOR_CASE(SQL_C_TYPE_TIME);
        STRINGIFY_FOR_CASE(SQL_C_TYPE_TIMESTAMP);
        STRINGIFY_FOR_CASE(SQL_C_NUMERIC);
        STRINGIFY_FOR_CASE(SQL_C_GUID);
        STRINGIFY_FOR_CASE(SQL_C_DEFAULT);
        default:
            return "Unknown";
    }
}

std::string MakeParamMismatchErrorStr(const SQLSMALLINT cType, const int paramIndex) {
    std::string errorString =
        "Parameter's object type does not match parameter's C type. paramIndex - " +
        std::to_string(paramIndex) + ", C type - " + GetSqlCTypeAsString(cType);
    return errorString;
}

// This function allocates a buffer of ParamType, stores it as a void* in paramBuffers for
// book-keeping and then returns a ParamType* to the allocated memory.
// ctorArgs are the arguments to ParamType's constructor used while creating/allocating ParamType
template <typename ParamType, typename... CtorArgs>
ParamType* AllocateParamBuffer(std::vector<std::shared_ptr<void>>& paramBuffers,
                               CtorArgs&&... ctorArgs) {
    paramBuffers.emplace_back(new ParamType(std::forward<CtorArgs>(ctorArgs)...),
                              std::default_delete<ParamType>());
    return static_cast<ParamType*>(paramBuffers.back().get());
}

std::string DescribeChar(unsigned char ch) {
    if (ch >= 32 && ch <= 126) {
        return std::string("'") + static_cast<char>(ch) + "'";
    } else {
        char buffer[16];
        snprintf(buffer, sizeof(buffer), "U+%04X", ch);
        return std::string(buffer);
    }
}

// Given a list of parameters and their ParamInfo, calls SQLBindParameter on each of them with
// appropriate arguments
SQLRETURN BindParameters(SQLHANDLE hStmt, const py::list& params,
                         const std::vector<ParamInfo>& paramInfos,
                         std::vector<std::shared_ptr<void>>& paramBuffers) {
    LOG("Starting parameter binding. Number of parameters: {}", params.size());
    for (int paramIndex = 0; paramIndex < params.size(); paramIndex++) {
        const auto& param = params[paramIndex];
        const ParamInfo& paramInfo = paramInfos[paramIndex];
        LOG("Binding parameter {} - C Type: {}, SQL Type: {}", paramIndex, paramInfo.paramCType, paramInfo.paramSQLType);
        void* dataPtr = nullptr;
        SQLLEN bufferLength = 0;
        SQLLEN* strLenOrIndPtr = nullptr;

        // TODO: Add more data types like money, guid, interval, TVPs etc.
        switch (paramInfo.paramCType) {
            case SQL_C_CHAR:
            case SQL_C_BINARY: {
                if (!py::isinstance<py::str>(param) && !py::isinstance<py::bytearray>(param) &&
                    !py::isinstance<py::bytes>(param)) {
                    ThrowStdException(MakeParamMismatchErrorStr(paramInfo.paramCType, paramIndex));
                }
                std::string* strParam =
                    AllocateParamBuffer<std::string>(paramBuffers, param.cast<std::string>());
                if (strParam->size() > 8192 /* TODO: Fix max length */) {
                    ThrowStdException(
                        "Streaming parameters is not yet supported. Parameter size"
                        " must be less than 8192 bytes");
                }
                dataPtr = const_cast<void*>(static_cast<const void*>(strParam->c_str()));
                bufferLength = strParam->size() + 1 /* null terminator */;
                strLenOrIndPtr = AllocateParamBuffer<SQLLEN>(paramBuffers);
                *strLenOrIndPtr = SQL_NTS;
                break;
            }
            case SQL_C_WCHAR: {
                if (!py::isinstance<py::str>(param) && !py::isinstance<py::bytearray>(param) &&
                    !py::isinstance<py::bytes>(param)) {
                    ThrowStdException(MakeParamMismatchErrorStr(paramInfo.paramCType, paramIndex));
                }
                std::wstring* strParam =
                    AllocateParamBuffer<std::wstring>(paramBuffers, param.cast<std::wstring>());
                if (strParam->size() > 4096 /* TODO: Fix max length */) {
                    ThrowStdException(
                        "Streaming parameters is not yet supported. Parameter size"
                        " must be less than 8192 bytes");
                }
                
                // Log detailed parameter information
                LOG("SQL_C_WCHAR Parameter[{}]: Length={}, Content='{}'",
                    paramIndex,
                    strParam->size(),
                    (strParam->size() <= 100
                        ? WideToUTF8(std::wstring(strParam->begin(), strParam->end()))
                        : WideToUTF8(std::wstring(strParam->begin(), strParam->begin() + 100)) + "..."));

                // Log each character's code point for debugging
                if (strParam->size() <= 20) {
                    for (size_t i = 0; i < strParam->size(); i++) {
                        unsigned char ch = static_cast<unsigned char>((*strParam)[i]);
                        LOG("  char[{}] = {} ({})", i, static_cast<int>(ch), DescribeChar(ch));
                    }
                }
#if defined(__APPLE__)
                // On macOS, we need special handling for wide characters
                // Create a properly encoded SQLWCHAR buffer for the parameter
                std::vector<SQLWCHAR>* sqlwcharBuffer =
                    AllocateParamBuffer<std::vector<SQLWCHAR>>(paramBuffers);

                // Reserve space and convert from wstring to SQLWCHAR array
                sqlwcharBuffer->resize(strParam->size() + 1, 0); // +1 for null terminator

                // Convert each wchar_t (4 bytes on macOS) to SQLWCHAR (2 bytes)
                for (size_t i = 0; i < strParam->size(); i++) {
                    (*sqlwcharBuffer)[i] = static_cast<SQLWCHAR>((*strParam)[i]);
                }

                // Use the SQLWCHAR buffer instead of the wstring directly
                dataPtr = sqlwcharBuffer->data();
                bufferLength = (strParam->size() + 1) * sizeof(SQLWCHAR);
                LOG("macOS: Created SQLWCHAR buffer for parameter with size: {} bytes", bufferLength);
#else
                // On Windows, wchar_t and SQLWCHAR are the same size, so direct cast works
                dataPtr = const_cast<void*>(static_cast<const void*>(strParam->c_str()));
                bufferLength = (strParam->size() + 1 /* null terminator */) * sizeof(wchar_t);
#endif
                strLenOrIndPtr = AllocateParamBuffer<SQLLEN>(paramBuffers);
                *strLenOrIndPtr = SQL_NTS;
                break;
            }
            case SQL_C_BIT: {
                if (!py::isinstance<py::bool_>(param)) {
                    ThrowStdException(MakeParamMismatchErrorStr(paramInfo.paramCType, paramIndex));
                }
                dataPtr =
                    static_cast<void*>(AllocateParamBuffer<bool>(paramBuffers, param.cast<bool>()));
                break;
            }
            case SQL_C_DEFAULT: {
                if (!py::isinstance<py::none>(param)) {
                    ThrowStdException(MakeParamMismatchErrorStr(paramInfo.paramCType, paramIndex));
                }
                // TODO: This wont work for None values added to BINARY/VARBINARY columns. None values
                //       of binary columns need to have C type = SQL_C_BINARY & SQL type = SQL_BINARY
                dataPtr = nullptr;
                strLenOrIndPtr = AllocateParamBuffer<SQLLEN>(paramBuffers);
                *strLenOrIndPtr = SQL_NULL_DATA;
                break;
            }
            case SQL_C_STINYINT:
            case SQL_C_TINYINT:
            case SQL_C_SSHORT:
            case SQL_C_SHORT: {
                if (!py::isinstance<py::int_>(param)) {
                    ThrowStdException(MakeParamMismatchErrorStr(paramInfo.paramCType, paramIndex));
                }
                int value = param.cast<int>();
                // Range validation for signed 16-bit integer
                if (value < std::numeric_limits<short>::min() || value > std::numeric_limits<short>::max()) {
                    ThrowStdException("Signed short integer parameter out of range at paramIndex " + std::to_string(paramIndex));
                }
                dataPtr =
                    static_cast<void*>(AllocateParamBuffer<int>(paramBuffers, param.cast<int>()));
                break;
            }
            case SQL_C_UTINYINT:
            case SQL_C_USHORT: {
                if (!py::isinstance<py::int_>(param)) {
                    ThrowStdException(MakeParamMismatchErrorStr(paramInfo.paramCType, paramIndex));
                }
                unsigned int value = param.cast<unsigned int>();
                if (value > std::numeric_limits<unsigned short>::max()) {
                    ThrowStdException("Unsigned short integer parameter out of range at paramIndex " + std::to_string(paramIndex));
                }
                dataPtr = static_cast<void*>(
                    AllocateParamBuffer<unsigned int>(paramBuffers, param.cast<unsigned int>()));
                break;
            }
            case SQL_C_SBIGINT:
            case SQL_C_SLONG:
            case SQL_C_LONG: {
                if (!py::isinstance<py::int_>(param)) {
                    ThrowStdException(MakeParamMismatchErrorStr(paramInfo.paramCType, paramIndex));
                }
                int64_t value = param.cast<int64_t>();
                // Range validation for signed 64-bit integer
                if (value < std::numeric_limits<int64_t>::min() || value > std::numeric_limits<int64_t>::max()) {
                    ThrowStdException("Signed 64-bit integer parameter out of range at paramIndex " + std::to_string(paramIndex));
                }
                dataPtr = static_cast<void*>(
                    AllocateParamBuffer<int64_t>(paramBuffers, param.cast<int64_t>()));
                break;
            }
            case SQL_C_UBIGINT:
            case SQL_C_ULONG: {
                if (!py::isinstance<py::int_>(param)) {
                    ThrowStdException(MakeParamMismatchErrorStr(paramInfo.paramCType, paramIndex));
                }
                uint64_t value = param.cast<uint64_t>();
                // Range validation for unsigned 64-bit integer
                if (value > std::numeric_limits<uint64_t>::max()) {
                    ThrowStdException("Unsigned 64-bit integer parameter out of range at paramIndex " + std::to_string(paramIndex));
                }
                dataPtr = static_cast<void*>(
                    AllocateParamBuffer<uint64_t>(paramBuffers, param.cast<uint64_t>()));
                break;
            }
            case SQL_C_FLOAT: {
                if (!py::isinstance<py::float_>(param)) {
                    ThrowStdException(MakeParamMismatchErrorStr(paramInfo.paramCType, paramIndex));
                }
                dataPtr = static_cast<void*>(
                    AllocateParamBuffer<float>(paramBuffers, param.cast<float>()));
                break;
            }
            case SQL_C_DOUBLE: {
                if (!py::isinstance<py::float_>(param)) {
                    ThrowStdException(MakeParamMismatchErrorStr(paramInfo.paramCType, paramIndex));
                }
                dataPtr = static_cast<void*>(
                    AllocateParamBuffer<double>(paramBuffers, param.cast<double>()));
                break;
            }
            case SQL_C_TYPE_DATE: {
                py::object dateType = py::module_::import("datetime").attr("date");
                if (!py::isinstance(param, dateType)) {
                    ThrowStdException(MakeParamMismatchErrorStr(paramInfo.paramCType, paramIndex));
                }
                int year = param.attr("year").cast<int>();
                if (year < 1753 || year > 9999) {
                    ThrowStdException("Date out of range for SQL Server (1753-9999) at paramIndex " + std::to_string(paramIndex));
                }
                // TODO: can be moved to python by registering SQL_DATE_STRUCT in pybind
                SQL_DATE_STRUCT* sqlDatePtr = AllocateParamBuffer<SQL_DATE_STRUCT>(paramBuffers);
                sqlDatePtr->year = static_cast<SQLSMALLINT>(param.attr("year").cast<int>());
                sqlDatePtr->month = static_cast<SQLUSMALLINT>(param.attr("month").cast<int>());
                sqlDatePtr->day = static_cast<SQLUSMALLINT>(param.attr("day").cast<int>());
                dataPtr = static_cast<void*>(sqlDatePtr);
                break;
            }
            case SQL_C_TYPE_TIME: {
                py::object timeType = py::module_::import("datetime").attr("time");
                if (!py::isinstance(param, timeType)) {
                    ThrowStdException(MakeParamMismatchErrorStr(paramInfo.paramCType, paramIndex));
                }
                // TODO: can be moved to python by registering SQL_TIME_STRUCT in pybind
                SQL_TIME_STRUCT* sqlTimePtr = AllocateParamBuffer<SQL_TIME_STRUCT>(paramBuffers);
                sqlTimePtr->hour = static_cast<SQLUSMALLINT>(param.attr("hour").cast<int>());
                sqlTimePtr->minute = static_cast<SQLUSMALLINT>(param.attr("minute").cast<int>());
                sqlTimePtr->second = static_cast<SQLUSMALLINT>(param.attr("second").cast<int>());
                dataPtr = static_cast<void*>(sqlTimePtr);
                break;
            }
            case SQL_C_TYPE_TIMESTAMP: {
                py::object datetimeType = py::module_::import("datetime").attr("datetime");
                if (!py::isinstance(param, datetimeType)) {
                    ThrowStdException(MakeParamMismatchErrorStr(paramInfo.paramCType, paramIndex));
                }
                SQL_TIMESTAMP_STRUCT* sqlTimestampPtr =
                    AllocateParamBuffer<SQL_TIMESTAMP_STRUCT>(paramBuffers);
                sqlTimestampPtr->year = static_cast<SQLSMALLINT>(param.attr("year").cast<int>());
                sqlTimestampPtr->month = static_cast<SQLUSMALLINT>(param.attr("month").cast<int>());
                sqlTimestampPtr->day = static_cast<SQLUSMALLINT>(param.attr("day").cast<int>());
                sqlTimestampPtr->hour = static_cast<SQLUSMALLINT>(param.attr("hour").cast<int>());
                sqlTimestampPtr->minute = static_cast<SQLUSMALLINT>(param.attr("minute").cast<int>());
                sqlTimestampPtr->second = static_cast<SQLUSMALLINT>(param.attr("second").cast<int>());
                // SQL server supports in ns, but python datetime supports in µs
                sqlTimestampPtr->fraction = static_cast<SQLUINTEGER>(
                    param.attr("microsecond").cast<int>() * 1000);  // Convert µs to ns
                dataPtr = static_cast<void*>(sqlTimestampPtr);
                break;
            }
            case SQL_C_NUMERIC: {
                if (!py::isinstance<NumericData>(param)) {
                    ThrowStdException(MakeParamMismatchErrorStr(paramInfo.paramCType, paramIndex));
                }
                NumericData decimalParam = param.cast<NumericData>();
                LOG("Received numeric parameter: precision - {}, scale- {}, sign - {}, value - {}",
                    decimalParam.precision, decimalParam.scale, decimalParam.sign,
                    decimalParam.val);
                SQL_NUMERIC_STRUCT* decimalPtr =
                    AllocateParamBuffer<SQL_NUMERIC_STRUCT>(paramBuffers);
                decimalPtr->precision = decimalParam.precision;
                decimalPtr->scale = decimalParam.scale;
                decimalPtr->sign = decimalParam.sign;
                // Convert the integer decimalParam.val to char array
                std::memset(static_cast<void*>(decimalPtr->val), 0, sizeof(decimalPtr->val));
                std::memcpy(static_cast<void*>(decimalPtr->val),
			    reinterpret_cast<char*>(&decimalParam.val),
                            sizeof(decimalParam.val));
                dataPtr = static_cast<void*>(decimalPtr);
                // TODO: Remove these lines
                //strLenOrIndPtr = AllocateParamBuffer<SQLLEN>(paramBuffers);
                //*strLenOrIndPtr = sizeof(SQL_NUMERIC_STRUCT);
                break;
            }
            case SQL_C_GUID: {
                // TODO
            }
            default: {
                std::ostringstream errorString;
                errorString << "Unsupported parameter type - " << paramInfo.paramCType
                            << " for parameter - " << paramIndex;
                ThrowStdException(errorString.str());
            }
        }
        assert(SQLBindParameter_ptr && SQLGetStmtAttr_ptr && SQLSetDescField_ptr);

        RETCODE rc = SQLBindParameter_ptr(
            hStmt,
            static_cast<SQLUSMALLINT>(paramIndex + 1),  /* 1-based indexing */
            static_cast<SQLUSMALLINT>(paramInfo.inputOutputType),
            static_cast<SQLSMALLINT>(paramInfo.paramCType),
            static_cast<SQLSMALLINT>(paramInfo.paramSQLType), paramInfo.columnSize,
            paramInfo.decimalDigits, dataPtr, bufferLength, strLenOrIndPtr);
        if (!SQL_SUCCEEDED(rc)) {
            LOG("Error when binding parameter - {}", paramIndex);
            return rc;
        }
	// Special handling for Numeric type -
	// https://learn.microsoft.com/en-us/sql/odbc/reference/appendixes/retrieve-numeric-data-sql-numeric-struct-kb222831?view=sql-server-ver16#sql_c_numeric-overview
        if (paramInfo.paramCType == SQL_C_NUMERIC) {
            SQLHDESC hDesc = nullptr;
            rc = SQLGetStmtAttr_ptr(hStmt, SQL_ATTR_APP_PARAM_DESC, &hDesc, 0, NULL);
            if(!SQL_SUCCEEDED(rc)) {
                LOG("Error when getting statement attribute - {}", paramIndex);
                return rc;
            }
            rc = SQLSetDescField_ptr(hDesc, 1, SQL_DESC_TYPE, (SQLPOINTER) SQL_C_NUMERIC, 0);
            if(!SQL_SUCCEEDED(rc)) {
                LOG("Error when setting descriptor field SQL_DESC_TYPE - {}", paramIndex);
                return rc;
            }
            SQL_NUMERIC_STRUCT* numericPtr = reinterpret_cast<SQL_NUMERIC_STRUCT*>(dataPtr);
            rc = SQLSetDescField_ptr(hDesc, 1, SQL_DESC_PRECISION,
			             (SQLPOINTER) numericPtr->precision, 0);
            if(!SQL_SUCCEEDED(rc)) {
                LOG("Error when setting descriptor field SQL_DESC_PRECISION - {}", paramIndex);
                return rc;
            }

            rc = SQLSetDescField_ptr(hDesc, 1, SQL_DESC_SCALE,
			             (SQLPOINTER) numericPtr->scale, 0);
            if(!SQL_SUCCEEDED(rc)) {
                LOG("Error when setting descriptor field SQL_DESC_SCALE - {}", paramIndex);
                return rc;
            }

            rc = SQLSetDescField_ptr(hDesc, 1, SQL_DESC_DATA_PTR, (SQLPOINTER) numericPtr, 0);
            if(!SQL_SUCCEEDED(rc)) {
                LOG("Error when setting descriptor field SQL_DESC_DATA_PTR - {}", paramIndex);
                return rc;
            }
        }
    }
    LOG("Finished parameter binding. Number of parameters: {}", params.size());
    return SQL_SUCCESS;
}

// This is temporary hack to avoid crash when SQLDescribeCol returns 0 as columnSize
// for NVARCHAR(MAX) & similar types. Variable length data needs more nuanced handling.
// TODO: Fix this in beta
// This function sets the buffer allocated to fetch NVARCHAR(MAX) & similar types to
// 4096 chars. So we'll retrieve data upto 4096. Anything greater then that will throw
// error
void HandleZeroColumnSizeAtFetch(SQLULEN& columnSize) {
    if (columnSize == 0) {
        columnSize = 4096;
    }
}

}  // namespace

// TODO: Revisit GIL considerations if we're using python's logger
template <typename... Args>
void LOG(const std::string& formatString, Args&&... args) {
    // TODO: Try to do this string concatenation at compile time
    std::string ddbcFormatString = "[DDBC Bindings log] " + formatString;
    static py::object logging = py::module_::import("mssql_python.logging_config")
	                            .attr("get_logger")();
    if (py::isinstance<py::none>(logging)) {
        return;
    }
    py::str message = py::str(ddbcFormatString).format(std::forward<Args>(args)...);
    logging.attr("debug")(message);
}

// TODO: Add more nuanced exception classes
void ThrowStdException(const std::string& message) { throw std::runtime_error(message); }

std::string GetModuleDirectory() {
    py::object module = py::module::import("mssql_python");
    py::object module_path = module.attr("__file__");
    std::string module_file = module_path.cast<std::string>();
    
#ifdef _WIN32
    // Windows-specific path handling
    char path[MAX_PATH];
    errno_t err = strncpy_s(path, MAX_PATH, module_file.c_str(), module_file.length());
    if (err != 0) {
        LOG("strncpy_s failed with error code: {}", err);
        return {};
    }
    PathRemoveFileSpecA(path);
    return std::string(path);
#else
    // macOS/Unix path handling without using std::filesystem
    std::string::size_type pos = module_file.find_last_of('/');
    if (pos != std::string::npos) {
        std::string dir = module_file.substr(0, pos);
        return dir;
    }
    LOG("DEBUG: Could not extract directory from path: {}", module_file);
    return module_file;
#endif
}

// Platform-agnostic function to load the driver dynamic library
DriverHandle LoadDriverLibrary(const std::string& driverPath) {
    LOG("Loading driver from path: {}", driverPath);
#ifdef _WIN32
    // Windows: Convert string to wide string for LoadLibraryW
    std::wstring widePath(driverPath.begin(), driverPath.end());
    HMODULE handle = LoadLibraryW(widePath.c_str());
    if (!handle) {
        LOG("LoadLibraryW failed.");
    }
    return handle;
#else
    // macOS/Unix: Use dlopen
    void* handle = dlopen(driverPath.c_str(), RTLD_LAZY);
    if (!handle) {
        LOG("dlopen failed.");
    }
    return handle;
#endif
}

// Platform-agnostic function to get last error message
std::string GetLastErrorMessage() {
#ifdef _WIN32
    // Windows: Use FormatMessageA
    DWORD error = GetLastError();
    char* messageBuffer = nullptr;
    size_t size = FormatMessageA(
        FORMAT_MESSAGE_ALLOCATE_BUFFER | FORMAT_MESSAGE_FROM_SYSTEM | FORMAT_MESSAGE_IGNORE_INSERTS,
        NULL,
        error,
        MAKELANGID(LANG_NEUTRAL, SUBLANG_DEFAULT),
        (LPSTR)&messageBuffer,
        0,
        NULL
    );
    std::string errorMessage = messageBuffer ? std::string(messageBuffer, size) : "Unknown error";
    LocalFree(messageBuffer);
    return "Error code: " + std::to_string(error) + " - " + errorMessage;
#else
    // macOS/Unix: Use dlerror
    const char* error = dlerror();
    return error ? std::string(error) : "Unknown error";
#endif
}

// Helper to load the driver
// TODO: We don't need to do explicit linking using LoadLibrary. We can just use implicit
//       linking to load this DLL. It will simplify the code a lot.
DriverHandle LoadDriverOrThrowException() {
    namespace fs = std::filesystem;
    std::string moduleDir = GetModuleDirectory();
    LOG("Module directory: {}", moduleDir);
    std::string archStr = ARCHITECTURE;
    std::string archDir =
        (archStr == "win64" || archStr == "amd64" || archStr == "x64") ? "x64" :
        (archStr == "arm64") ? "arm64" :
        "x86";

    fs::path driverPath;
#ifdef _WIN32
    fs::path dllDir = fs::path(moduleDir) / "libs" / archDir;

    // Optionally load mssql-auth.dll if it exists
    fs::path authDllPath = dllDir / "mssql-auth.dll";
    if (fs::exists(authDllPath)) {
        HMODULE hAuth = LoadLibraryW(authDllPath.wstring().c_str());
        if (hAuth) {
            LOG("Authentication DLL loaded: {}", authDllPath.string());
        } else {
            LOG("Failed to load mssql-auth.dll: {}", GetLastErrorMessage());
        }
    } else {
        LOG("Note: mssql-auth.dll not found. This is OK if Entra ID is not in use.");
    }

    driverPath = dllDir / "msodbcsql18.dll";
#else // macOS
    std::string runtimeArch =
    #if defined(__arm64__) || defined(__aarch64__)
        "arm64";
    #else
        "x86_64";
    #endif
    fs::path primaryPath = fs::path(moduleDir) / "libs" / "macos" / runtimeArch / "lib" / "libmsodbcsql.18.dylib";
    if (fs::exists(primaryPath)) {
        driverPath = primaryPath;
        LOG("macOS driver found at: {}", driverPath.string());
    } else {
        driverPath = fs::path(moduleDir) / "libs" / archDir /  "macos/libmsodbcsql.18.dylib";
        LOG("Using fallback macOS driver path: {}", driverPath.string());
    }
#endif
    if (!fs::exists(driverPath)) {
        ThrowStdException("ODBC driver not found at: " + driverPath.string());
    }
    DriverHandle handle = LoadDriverLibrary(driverPath.string());
    if (!handle) {
        LOG("Failed to load driver: {}", GetLastErrorMessage());
        ThrowStdException("Failed to load ODBC driver. Please check installation.");
    }
<<<<<<< HEAD

    // If we got here, we've successfully loaded the DLL. Now get the function pointers.
    // Environment and handle function loading
    SQLAllocHandle_ptr = (SQLAllocHandleFunc)GetProcAddress(hModule, "SQLAllocHandle");
    SQLSetEnvAttr_ptr = (SQLSetEnvAttrFunc)GetProcAddress(hModule, "SQLSetEnvAttr");
    SQLSetConnectAttr_ptr = (SQLSetConnectAttrFunc)GetProcAddress(hModule, "SQLSetConnectAttrW");
    SQLSetStmtAttr_ptr = (SQLSetStmtAttrFunc)GetProcAddress(hModule, "SQLSetStmtAttrW");
    SQLGetConnectAttr_ptr = (SQLGetConnectAttrFunc)GetProcAddress(hModule, "SQLGetConnectAttrW");

    // Connection and statement function loading
    SQLDriverConnect_ptr = (SQLDriverConnectFunc)GetProcAddress(hModule, "SQLDriverConnectW");
    SQLExecDirect_ptr = (SQLExecDirectFunc)GetProcAddress(hModule, "SQLExecDirectW");
    SQLPrepare_ptr = (SQLPrepareFunc)GetProcAddress(hModule, "SQLPrepareW");
    SQLBindParameter_ptr = (SQLBindParameterFunc)GetProcAddress(hModule, "SQLBindParameter");
    SQLExecute_ptr = (SQLExecuteFunc)GetProcAddress(hModule, "SQLExecute");
    SQLRowCount_ptr = (SQLRowCountFunc)GetProcAddress(hModule, "SQLRowCount");
    SQLGetStmtAttr_ptr = (SQLGetStmtAttrFunc)GetProcAddress(hModule, "SQLGetStmtAttrW");
    SQLSetDescField_ptr = (SQLSetDescFieldFunc)GetProcAddress(hModule, "SQLSetDescFieldW");

    // Fetch and data retrieval function loading
    SQLFetch_ptr = (SQLFetchFunc)GetProcAddress(hModule, "SQLFetch");
    SQLFetchScroll_ptr = (SQLFetchScrollFunc)GetProcAddress(hModule, "SQLFetchScroll");
    SQLGetData_ptr = (SQLGetDataFunc)GetProcAddress(hModule, "SQLGetData");
    SQLNumResultCols_ptr = (SQLNumResultColsFunc)GetProcAddress(hModule, "SQLNumResultCols");
    SQLBindCol_ptr = (SQLBindColFunc)GetProcAddress(hModule, "SQLBindCol");
    SQLDescribeCol_ptr = (SQLDescribeColFunc)GetProcAddress(hModule, "SQLDescribeColW");
    SQLMoreResults_ptr = (SQLMoreResultsFunc)GetProcAddress(hModule, "SQLMoreResults");
    SQLColAttribute_ptr = (SQLColAttributeFunc)GetProcAddress(hModule, "SQLColAttributeW");

    // Transaction functions loading
    SQLEndTran_ptr = (SQLEndTranFunc)GetProcAddress(hModule, "SQLEndTran");

    // Disconnect and free functions loading
    SQLFreeHandle_ptr = (SQLFreeHandleFunc)GetProcAddress(hModule, "SQLFreeHandle");
    SQLDisconnect_ptr = (SQLDisconnectFunc)GetProcAddress(hModule, "SQLDisconnect");
    SQLFreeStmt_ptr = (SQLFreeStmtFunc)GetProcAddress(hModule, "SQLFreeStmt");

    // Diagnostic record function Loading
    SQLGetDiagRec_ptr = (SQLGetDiagRecFunc)GetProcAddress(hModule, "SQLGetDiagRecW");

    // Load BCP functions
    BCPInitW_ptr = (BCPInitWFunc)GetProcAddress(hModule, "bcp_initW");
    BCPControlW_ptr = (BCPControlWFunc)GetProcAddress(hModule, "bcp_control");
    BCPReadFmtW_ptr = (BCPReadFmtWFunc)GetProcAddress(hModule, "bcp_readfmtW");
    BCPColumns_ptr = (BCPColumnsFunc)GetProcAddress(hModule, "bcp_columns");
    BCPColFmtW_ptr = (BCPColFmtWFunc)GetProcAddress(hModule, "bcp_colfmt"); // Corrected from bcp_colfmtW to bcp_colfmt if that's the export name
    BCPExec_ptr = (BCPExecFunc)GetProcAddress(hModule, "bcp_exec");
    BCPDone_ptr = (BCPDoneFunc)GetProcAddress(hModule, "bcp_done");

    bool success = SQLAllocHandle_ptr && SQLSetEnvAttr_ptr && SQLSetConnectAttr_ptr &&
                   SQLSetStmtAttr_ptr && SQLGetConnectAttr_ptr && SQLDriverConnect_ptr &&
                   SQLExecDirect_ptr && SQLPrepare_ptr && SQLBindParameter_ptr && SQLExecute_ptr &&
                   SQLRowCount_ptr && SQLGetStmtAttr_ptr && SQLSetDescField_ptr && SQLFetch_ptr &&
                   SQLFetchScroll_ptr && SQLGetData_ptr && SQLNumResultCols_ptr &&
                   SQLBindCol_ptr && SQLDescribeCol_ptr && SQLMoreResults_ptr &&
                   SQLColAttribute_ptr && SQLEndTran_ptr && SQLFreeHandle_ptr &&
                   SQLDisconnect_ptr && SQLFreeStmt_ptr && SQLGetDiagRec_ptr &&
                   BCPInitW_ptr && BCPControlW_ptr && BCPReadFmtW_ptr &&
                   BCPColumns_ptr && BCPColFmtW_ptr && BCPExec_ptr &&
                   BCPDone_ptr;
=======
    LOG("Driver library successfully loaded.");

    // Load function pointers using helper
    SQLAllocHandle_ptr = GetFunctionPointer<SQLAllocHandleFunc>(handle, "SQLAllocHandle");
    SQLSetEnvAttr_ptr = GetFunctionPointer<SQLSetEnvAttrFunc>(handle, "SQLSetEnvAttr");
    SQLSetConnectAttr_ptr = GetFunctionPointer<SQLSetConnectAttrFunc>(handle, "SQLSetConnectAttrW");
    SQLSetStmtAttr_ptr = GetFunctionPointer<SQLSetStmtAttrFunc>(handle, "SQLSetStmtAttrW");
    SQLGetConnectAttr_ptr = GetFunctionPointer<SQLGetConnectAttrFunc>(handle, "SQLGetConnectAttrW");

    SQLDriverConnect_ptr = GetFunctionPointer<SQLDriverConnectFunc>(handle, "SQLDriverConnectW");
    SQLExecDirect_ptr = GetFunctionPointer<SQLExecDirectFunc>(handle, "SQLExecDirectW");
    SQLPrepare_ptr = GetFunctionPointer<SQLPrepareFunc>(handle, "SQLPrepareW");
    SQLBindParameter_ptr = GetFunctionPointer<SQLBindParameterFunc>(handle, "SQLBindParameter");
    SQLExecute_ptr = GetFunctionPointer<SQLExecuteFunc>(handle, "SQLExecute");
    SQLRowCount_ptr = GetFunctionPointer<SQLRowCountFunc>(handle, "SQLRowCount");
    SQLGetStmtAttr_ptr = GetFunctionPointer<SQLGetStmtAttrFunc>(handle, "SQLGetStmtAttrW");
    SQLSetDescField_ptr = GetFunctionPointer<SQLSetDescFieldFunc>(handle, "SQLSetDescFieldW");

    SQLFetch_ptr = GetFunctionPointer<SQLFetchFunc>(handle, "SQLFetch");
    SQLFetchScroll_ptr = GetFunctionPointer<SQLFetchScrollFunc>(handle, "SQLFetchScroll");
    SQLGetData_ptr = GetFunctionPointer<SQLGetDataFunc>(handle, "SQLGetData");
    SQLNumResultCols_ptr = GetFunctionPointer<SQLNumResultColsFunc>(handle, "SQLNumResultCols");
    SQLBindCol_ptr = GetFunctionPointer<SQLBindColFunc>(handle, "SQLBindCol");
    SQLDescribeCol_ptr = GetFunctionPointer<SQLDescribeColFunc>(handle, "SQLDescribeColW");
    SQLMoreResults_ptr = GetFunctionPointer<SQLMoreResultsFunc>(handle, "SQLMoreResults");
    SQLColAttribute_ptr = GetFunctionPointer<SQLColAttributeFunc>(handle, "SQLColAttributeW");

    SQLEndTran_ptr = GetFunctionPointer<SQLEndTranFunc>(handle, "SQLEndTran");
    SQLDisconnect_ptr = GetFunctionPointer<SQLDisconnectFunc>(handle, "SQLDisconnect");
    SQLFreeHandle_ptr = GetFunctionPointer<SQLFreeHandleFunc>(handle, "SQLFreeHandle");
    SQLFreeStmt_ptr = GetFunctionPointer<SQLFreeStmtFunc>(handle, "SQLFreeStmt");

    SQLGetDiagRec_ptr = GetFunctionPointer<SQLGetDiagRecFunc>(handle, "SQLGetDiagRecW");

    bool success =
        SQLAllocHandle_ptr && SQLSetEnvAttr_ptr && SQLSetConnectAttr_ptr &&
        SQLSetStmtAttr_ptr && SQLGetConnectAttr_ptr && SQLDriverConnect_ptr &&
        SQLExecDirect_ptr && SQLPrepare_ptr && SQLBindParameter_ptr &&
        SQLExecute_ptr && SQLRowCount_ptr && SQLGetStmtAttr_ptr &&
        SQLSetDescField_ptr && SQLFetch_ptr && SQLFetchScroll_ptr &&
        SQLGetData_ptr && SQLNumResultCols_ptr && SQLBindCol_ptr &&
        SQLDescribeCol_ptr && SQLMoreResults_ptr && SQLColAttribute_ptr &&
        SQLEndTran_ptr && SQLDisconnect_ptr && SQLFreeHandle_ptr &&
        SQLFreeStmt_ptr && SQLGetDiagRec_ptr;
>>>>>>> 00b2734b

    if (!success) {
        ThrowStdException("Failed to load required function pointers from driver.");
    }
    LOG("All driver function pointers successfully loaded.");
    return handle;
}

// DriverLoader definition 
DriverLoader::DriverLoader() : m_driverLoaded(false) {}

DriverLoader& DriverLoader::getInstance() {
    static DriverLoader instance;
    return instance;
}

void DriverLoader::loadDriver() {
    std::call_once(m_onceFlag, [this]() {
        LoadDriverOrThrowException();
        m_driverLoaded = true;
    });
}

// SqlHandle definition
SqlHandle::SqlHandle(SQLSMALLINT type, SQLHANDLE rawHandle)
    : _type(type), _handle(rawHandle) {}

SqlHandle::~SqlHandle() {
    if (_handle) {
        free();
    }
}

SQLHANDLE SqlHandle::get() const {
    return _handle;
}

SQLSMALLINT SqlHandle::type() const {
    return _type;
}

void SqlHandle::free() {
    if (_handle && SQLFreeHandle_ptr) {
        const char* type_str = nullptr;
        switch (_type) {
            case SQL_HANDLE_ENV:  type_str = "ENV"; break;
            case SQL_HANDLE_DBC:  type_str = "DBC"; break;
            case SQL_HANDLE_STMT: type_str = "STMT"; break;
            case SQL_HANDLE_DESC: type_str = "DESC"; break;
            default:              type_str = "UNKNOWN"; break;
        }
        SQLFreeHandle_ptr(_type, _handle);
        _handle = nullptr;
        std::stringstream ss;
        ss << "Freed SQL Handle of type: " << type_str;
        LOG(ss.str());
    }
}

// Helper function to check for driver errors
ErrorInfo SQLCheckError_Wrap(SQLSMALLINT handleType, SqlHandlePtr handle, SQLRETURN retcode) {
    LOG("Checking errors for retcode - {}" , retcode);
    ErrorInfo errorInfo;
    if (retcode == SQL_INVALID_HANDLE) {
        LOG("Invalid handle received");
        errorInfo.ddbcErrorMsg = std::wstring( L"Invalid handle!");
        return errorInfo;
    }
    assert(handle != 0);
    SQLHANDLE rawHandle = handle->get();
    if (!SQL_SUCCEEDED(retcode)) {
        if (!SQLGetDiagRec_ptr) {
            LOG("Function pointer not initialized. Loading the driver.");
            DriverLoader::getInstance().loadDriver();  // Load the driver
        }

        SQLWCHAR sqlState[6], message[SQL_MAX_MESSAGE_LENGTH];
        SQLINTEGER nativeError;
        SQLSMALLINT messageLen;

        SQLRETURN diagReturn =
            SQLGetDiagRec_ptr(handleType, rawHandle, 1, sqlState,
                              &nativeError, message, SQL_MAX_MESSAGE_LENGTH, &messageLen);

        if (SQL_SUCCEEDED(diagReturn)) {
#if defined(_WIN32)
            // On Windows, SQLWCHAR and wchar_t are compatible
            errorInfo.sqlState = std::wstring(sqlState);
            errorInfo.ddbcErrorMsg = std::wstring(message);
#else
            // On macOS/Linux, need to convert SQLWCHAR (usually unsigned short) to wchar_t
            errorInfo.sqlState = SQLWCHARToWString(sqlState);
            errorInfo.ddbcErrorMsg = SQLWCHARToWString(message, messageLen);
#endif
        }
    }
    return errorInfo;
}

// Wrap SQLExecDirect
SQLRETURN SQLExecDirect_wrap(SqlHandlePtr StatementHandle, const std::wstring& Query) {
    LOG("Execute SQL query directly - {}", Query.c_str());
    if (!SQLExecDirect_ptr) {
        LOG("Function pointer not initialized. Loading the driver.");
        DriverLoader::getInstance().loadDriver();  // Load the driver
    }

    SQLWCHAR* queryPtr;
#if defined(__APPLE__)
    std::vector<SQLWCHAR> queryBuffer = WStringToSQLWCHAR(Query);
    queryPtr = queryBuffer.data();
#else
    queryPtr = const_cast<SQLWCHAR*>(Query.c_str());
#endif
    SQLRETURN ret = SQLExecDirect_ptr(StatementHandle->get(), queryPtr, SQL_NTS);
    if (!SQL_SUCCEEDED(ret)) {
        LOG("Failed to execute query directly");
    }
    return ret;
}

// Executes the provided query. If the query is parametrized, it prepares the statement and
// binds the parameters. Otherwise, it executes the query directly.
// 'usePrepare' parameter can be used to disable the prepare step for queries that might already
// be prepared in a previous call.
SQLRETURN SQLExecute_wrap(const SqlHandlePtr statementHandle,
                          const std::wstring& query /* TODO: Use SQLTCHAR? */,
                          const py::list& params, const std::vector<ParamInfo>& paramInfos,
                          py::list& isStmtPrepared, const bool usePrepare = true) {
    LOG("Execute SQL Query - {}", query.c_str());
    if (!SQLPrepare_ptr) {
        LOG("Function pointer not initialized. Loading the driver.");
        DriverLoader::getInstance().loadDriver();  // Load the driver
    }
    assert(SQLPrepare_ptr && SQLBindParameter_ptr && SQLExecute_ptr && SQLExecDirect_ptr);

    if (params.size() != paramInfos.size()) {
        // TODO: This should be a special internal exception, that python wont relay to users as is
        ThrowStdException("Number of parameters and paramInfos do not match");
    }

    RETCODE rc;
    SQLHANDLE hStmt = statementHandle->get();
    if (!statementHandle || !statementHandle->get()) {
        LOG("Statement handle is null or empty");
    }
    SQLWCHAR* queryPtr;
#if defined(__APPLE__)
    std::vector<SQLWCHAR> queryBuffer = WStringToSQLWCHAR(query);
    queryPtr = queryBuffer.data();
#else
    queryPtr = const_cast<SQLWCHAR*>(query.c_str());
#endif
    if (params.size() == 0) {
        // Execute statement directly if the statement is not parametrized. This is the
        // fastest way to submit a SQL statement for one-time execution according to
        // DDBC documentation -
        // https://learn.microsoft.com/en-us/sql/odbc/reference/syntax/sqlexecdirect-function?view=sql-server-ver16
        rc = SQLExecDirect_ptr(hStmt, queryPtr, SQL_NTS);
        if (!SQL_SUCCEEDED(rc) && rc != SQL_NO_DATA) {
            LOG("Error during direct execution of the statement");
        }
        return rc;
    } else {
        // isStmtPrepared is a list instead of a bool coz bools in Python are immutable.
        // Hence, we can't pass around bools by reference & modify them. Therefore, isStmtPrepared
        // must be a list with exactly one bool element
        assert(isStmtPrepared.size() == 1);
        if (usePrepare) {
            rc = SQLPrepare_ptr(hStmt, queryPtr, SQL_NTS);
            if (!SQL_SUCCEEDED(rc)) {
                LOG("Error while preparing the statement");
                return rc;
            }
            isStmtPrepared[0] = py::cast(true);
        } else {
            // Make sure the statement has been prepared earlier if we're not preparing now
            bool isStmtPreparedAsBool = isStmtPrepared[0].cast<bool>();
            if (!isStmtPreparedAsBool) {
                // TODO: Print the query
                ThrowStdException("Cannot execute unprepared statement");
            }
        }

        // This vector manages the heap memory allocated for parameter buffers.
        // It must be in scope until SQLExecute is done.
        std::vector<std::shared_ptr<void>> paramBuffers;
        rc = BindParameters(hStmt, params, paramInfos, paramBuffers);
        if (!SQL_SUCCEEDED(rc)) {
            return rc;
        }

        rc = SQLExecute_ptr(hStmt);
        if (!SQL_SUCCEEDED(rc) && rc != SQL_NO_DATA) {
            LOG("DDBCSQLExecute: Error during execution of the statement");
            return rc;
        }
        // TODO: Handle huge input parameters by checking rc == SQL_NEED_DATA

        // Unbind the bound buffers for all parameters coz the buffers' memory will
        // be freed when this function exits (parambuffers goes out of scope)
        rc = SQLFreeStmt_ptr(hStmt, SQL_RESET_PARAMS);

        return rc;
    }
}

// Wrap SQLNumResultCols
SQLSMALLINT SQLNumResultCols_wrap(SqlHandlePtr statementHandle) {
    LOG("Get number of columns in result set");
    if (!SQLNumResultCols_ptr) {
        LOG("Function pointer not initialized. Loading the driver.");
        DriverLoader::getInstance().loadDriver();  // Load the driver
    }

    SQLSMALLINT columnCount;
    // TODO: Handle the return code
    SQLNumResultCols_ptr(statementHandle->get(), &columnCount);
    return columnCount;
}

// Wrap SQLDescribeCol
SQLRETURN SQLDescribeCol_wrap(SqlHandlePtr StatementHandle, py::list& ColumnMetadata) {
    LOG("Get column description");
    if (!SQLDescribeCol_ptr) {
        LOG("Function pointer not initialized. Loading the driver.");
        DriverLoader::getInstance().loadDriver();  // Load the driver
    }

    SQLSMALLINT ColumnCount;
    SQLRETURN retcode =
        SQLNumResultCols_ptr(StatementHandle->get(), &ColumnCount);
    if (!SQL_SUCCEEDED(retcode)) {
        LOG("Failed to get number of columns");
        return retcode;
    }

    for (SQLUSMALLINT i = 1; i <= ColumnCount; ++i) {
        SQLWCHAR ColumnName[256];
        SQLSMALLINT NameLength;
        SQLSMALLINT DataType;
        SQLULEN ColumnSize;
        SQLSMALLINT DecimalDigits;
        SQLSMALLINT Nullable;

        retcode = SQLDescribeCol_ptr(StatementHandle->get(), i, ColumnName,
                                     sizeof(ColumnName) / sizeof(SQLWCHAR), &NameLength, &DataType,
                                     &ColumnSize, &DecimalDigits, &Nullable);

        if (SQL_SUCCEEDED(retcode)) {
            // Append a named py::dict to ColumnMetadata
            // TODO: Should we define a struct for this task instead of dict?
#if defined(__APPLE__)
            ColumnMetadata.append(py::dict("ColumnName"_a = SQLWCHARToWString(ColumnName, SQL_NTS),
#else
            ColumnMetadata.append(py::dict("ColumnName"_a = std::wstring(ColumnName),
#endif
                                           "DataType"_a = DataType, "ColumnSize"_a = ColumnSize,
                                           "DecimalDigits"_a = DecimalDigits,
                                           "Nullable"_a = Nullable));
        } else {
            return retcode;
        }
    }
    return SQL_SUCCESS;
}

// Wrap SQLFetch to retrieve rows
SQLRETURN SQLFetch_wrap(SqlHandlePtr StatementHandle) {
    LOG("Fetch next row");
    if (!SQLFetch_ptr) {
        LOG("Function pointer not initialized. Loading the driver.");
        DriverLoader::getInstance().loadDriver();  // Load the driver
    }

    return SQLFetch_ptr(StatementHandle->get());
}

// Helper function to retrieve column data
// TODO: Handle variable length data correctly
SQLRETURN SQLGetData_wrap(SqlHandlePtr StatementHandle, SQLUSMALLINT colCount, py::list& row) {
    LOG("Get data from columns");
    if (!SQLGetData_ptr) {
        LOG("Function pointer not initialized. Loading the driver.");
        DriverLoader::getInstance().loadDriver();  // Load the driver
    }

    SQLRETURN ret = SQL_SUCCESS;
    SQLHSTMT hStmt = StatementHandle->get();
    for (SQLSMALLINT i = 1; i <= colCount; ++i) {
        SQLWCHAR columnName[256];
        SQLSMALLINT columnNameLen;
        SQLSMALLINT dataType;
        SQLULEN columnSize;
        SQLSMALLINT decimalDigits;
        SQLSMALLINT nullable;

        ret = SQLDescribeCol_ptr(hStmt, i, columnName, sizeof(columnName) / sizeof(SQLWCHAR),
                                 &columnNameLen, &dataType, &columnSize, &decimalDigits, &nullable);
        if (!SQL_SUCCEEDED(ret)) {
            LOG("Error retrieving data for column - {}, SQLDescribeCol return code - {}", i, ret);
            row.append(py::none());
            // TODO: Do we want to continue in this case or return?
            continue;
        }

        switch (dataType) {
            case SQL_CHAR:
            case SQL_VARCHAR:
            case SQL_LONGVARCHAR: {
                // TODO: revisit
                HandleZeroColumnSizeAtFetch(columnSize);
		uint64_t fetchBufferSize = columnSize + 1 /* null-termination */;
                std::vector<SQLCHAR> dataBuffer(fetchBufferSize);
                SQLLEN dataLen;
                // TODO: Handle the return code better
                ret = SQLGetData_ptr(hStmt, i, SQL_C_CHAR, dataBuffer.data(), dataBuffer.size(),
                                     &dataLen);

                if (SQL_SUCCEEDED(ret)) {
                    // TODO: Refactor these if's across other switches to avoid code duplication
                    // columnSize is in chars, dataLen is in bytes
                    if (dataLen > 0) {
                        uint64_t numCharsInData = dataLen / sizeof(SQLCHAR);
                        // NOTE: dataBuffer.size() includes null-terminator, dataLen doesn't. Hence use '<'.
						if (numCharsInData < dataBuffer.size()) {
                            // SQLGetData will null-terminate the data
#if defined(__APPLE__)
                            std::string fullStr(reinterpret_cast<char*>(dataBuffer.data()));
                            row.append(fullStr);
                            LOG("macOS: Appended CHAR string of length {} to result row", fullStr.length());
#else
                            row.append(std::string(reinterpret_cast<char*>(dataBuffer.data())));
#endif
						} else {
                            // In this case, buffer size is smaller, and data to be retrieved is longer
                            // TODO: Revisit
                            std::ostringstream oss;
                            oss << "Buffer length for fetch (" << dataBuffer.size()-1 << ") is smaller, & data "
                                << "to be retrieved is longer (" << numCharsInData << "). ColumnID - "
                                << i << ", datatype - " << dataType;
                            ThrowStdException(oss.str());
                        }
				    } else if (dataLen == SQL_NULL_DATA) {
					    row.append(py::none());
                    } else {
                        assert(dataLen == SQL_NO_TOTAL);
                        LOG("SQLGetData couldn't determine the length of the data. "
                            "Returning NULL value instead. Column ID - {}", i);
					    row.append(py::none());
                    }
				} else {
					LOG("Error retrieving data for column - {}, data type - {}, SQLGetData return "
						"code - {}. Returning NULL value instead",
						i, dataType, ret);
					row.append(py::none());
				}
                break;
            }
            case SQL_WCHAR:
            case SQL_WVARCHAR:
			case SQL_WLONGVARCHAR: {
                // TODO: revisit
                HandleZeroColumnSizeAtFetch(columnSize);
		uint64_t fetchBufferSize = columnSize + 1 /* null-termination */;
                std::vector<SQLWCHAR> dataBuffer(fetchBufferSize);
                SQLLEN dataLen;
                ret = SQLGetData_ptr(hStmt, i, SQL_C_WCHAR, dataBuffer.data(),
                                     dataBuffer.size() * sizeof(SQLWCHAR), &dataLen);

                if (SQL_SUCCEEDED(ret)) {
                    // TODO: Refactor these if's across other switches to avoid code duplication
                    if (dataLen > 0) {
                        uint64_t numCharsInData = dataLen / sizeof(SQLWCHAR);
						if (numCharsInData < dataBuffer.size()) {
                            // SQLGetData will null-terminate the data
#if defined(__APPLE__)
                            row.append(SQLWCHARToWString(dataBuffer.data(), SQL_NTS));
#else
                            row.append(std::wstring(dataBuffer.data()));
#endif
						} else {
                            // In this case, buffer size is smaller, and data to be retrieved is longer
                            // TODO: Revisit
                            std::ostringstream oss;
                            oss << "Buffer length for fetch (" << dataBuffer.size()-1 << ") is smaller, & data "
                                << "to be retrieved is longer (" << numCharsInData << "). ColumnID - "
                                << i << ", datatype - " << dataType;
                            ThrowStdException(oss.str());
                        }
				    } else if (dataLen == SQL_NULL_DATA) {
					    row.append(py::none());
                    } else {
                        assert(dataLen == SQL_NO_TOTAL);
                        LOG("SQLGetData couldn't determine the length of the data. "
                            "Returning NULL value instead. Column ID - {}", i);
					    row.append(py::none());
                    }
				} else {
					LOG("Error retrieving data for column - {}, data type - {}, SQLGetData return "
						"code - {}. Returning NULL value instead",
						i, dataType, ret);
					row.append(py::none());
				}
                break;
            }
            case SQL_INTEGER: {
                SQLINTEGER intValue;
                ret = SQLGetData_ptr(hStmt, i, SQL_C_LONG, &intValue, 0, NULL);
                if (SQL_SUCCEEDED(ret)) {
                    row.append(static_cast<int>(intValue));
                } else {
                    row.append(py::none());
                }
                break;
            }
            case SQL_SMALLINT: {
                SQLSMALLINT smallIntValue;
                ret = SQLGetData_ptr(hStmt, i, SQL_C_SHORT, &smallIntValue, 0, NULL);
                if (SQL_SUCCEEDED(ret)) {
                    row.append(static_cast<int>(smallIntValue));
                } else {
                    LOG("Error retrieving data for column - {}, data type - {}, SQLGetData return "
                        "code - {}. Returning NULL value instead",
                        i, dataType, ret);
                    row.append(py::none());
                }
                break;
            }
            case SQL_REAL: {
                SQLREAL realValue;
                ret = SQLGetData_ptr(hStmt, i, SQL_C_FLOAT, &realValue, 0, NULL);
                if (SQL_SUCCEEDED(ret)) {
                    row.append(realValue);
                } else {
                    LOG("Error retrieving data for column - {}, data type - {}, SQLGetData return "
                        "code - {}. Returning NULL value instead",
                        i, dataType, ret);
                    row.append(py::none());
                }
                break;
            }
            case SQL_DECIMAL:
            case SQL_NUMERIC: {
                SQLCHAR numericStr[MAX_DIGITS_IN_NUMERIC] = {0};
                SQLLEN indicator;
                ret = SQLGetData_ptr(hStmt, i, SQL_C_CHAR, numericStr, sizeof(numericStr), &indicator);

                if (SQL_SUCCEEDED(ret)) {
                    try{
                    // Convert numericStr to py::decimal.Decimal and append to row
                    row.append(py::module_::import("decimal").attr("Decimal")(
                        std::string(reinterpret_cast<const char*>(numericStr), indicator)));
                    } catch (const py::error_already_set& e) {
                        // If the conversion fails, append None
                        LOG("Error converting to decimal: {}", e.what());
                        row.append(py::none());
                    }
                }
                else {
                    LOG("Error retrieving data for column - {}, data type - {}, SQLGetData return "
                        "code - {}. Returning NULL value instead",
                        i, dataType, ret);
                    row.append(py::none());
                }
                break;
            }
            case SQL_DOUBLE:
            case SQL_FLOAT: {
                SQLDOUBLE doubleValue;
                ret = SQLGetData_ptr(hStmt, i, SQL_C_DOUBLE, &doubleValue, 0, NULL);
                if (SQL_SUCCEEDED(ret)) {
                    row.append(doubleValue);
                } else {
                    LOG("Error retrieving data for column - {}, data type - {}, SQLGetData return "
                        "code - {}. Returning NULL value instead",
                        i, dataType, ret);
                    row.append(py::none());
                }
                break;
            }
            case SQL_BIGINT: {
                SQLBIGINT bigintValue;
                ret = SQLGetData_ptr(hStmt, i, SQL_C_SBIGINT, &bigintValue, 0, NULL);
                if (SQL_SUCCEEDED(ret)) {
                    row.append(static_cast<long long>(bigintValue));
                } else {
                    LOG("Error retrieving data for column - {}, data type - {}, SQLGetData return "
                        "code - {}. Returning NULL value instead",
                        i, dataType, ret);
                    row.append(py::none());
                }
                break;
            }
            case SQL_TYPE_DATE: {
                SQL_DATE_STRUCT dateValue;
                ret =
                    SQLGetData_ptr(hStmt, i, SQL_C_TYPE_DATE, &dateValue, sizeof(dateValue), NULL);
                if (SQL_SUCCEEDED(ret)) {
                    row.append(
                        py::module_::import("datetime").attr("date")(
                            dateValue.year,
                            dateValue.month,
                            dateValue.day
                        )
                    );
                } else {
                    LOG("Error retrieving data for column - {}, data type - {}, SQLGetData return "
                        "code - {}. Returning NULL value instead",
                        i, dataType, ret);
                    row.append(py::none());
                }
                break;
            }
            case SQL_TIME:
            case SQL_TYPE_TIME:
            case SQL_SS_TIME2: {
                SQL_TIME_STRUCT timeValue;
                ret =
                    SQLGetData_ptr(hStmt, i, SQL_C_TYPE_TIME, &timeValue, sizeof(timeValue), NULL);
                if (SQL_SUCCEEDED(ret)) {
                    row.append(
                        py::module_::import("datetime").attr("time")(
                            timeValue.hour,
                            timeValue.minute,
                            timeValue.second
                        )
                    );
                } else {
                    LOG("Error retrieving data for column - {}, data type - {}, SQLGetData return "
                        "code - {}. Returning NULL value instead",
                        i, dataType, ret);
                    row.append(py::none());
                }
                break;
            }
            case SQL_TIMESTAMP:
            case SQL_TYPE_TIMESTAMP:
            case SQL_DATETIME: {
                SQL_TIMESTAMP_STRUCT timestampValue;
                ret = SQLGetData_ptr(hStmt, i, SQL_C_TYPE_TIMESTAMP, &timestampValue,
                                     sizeof(timestampValue), NULL);
                if (SQL_SUCCEEDED(ret)) {
                    row.append(
                        py::module_::import("datetime").attr("datetime")(
                            timestampValue.year,
                            timestampValue.month,
                            timestampValue.day,
                            timestampValue.hour,
                            timestampValue.minute,
                            timestampValue.second,
                            timestampValue.fraction / 1000  // Convert back ns to µs
                        )
                    );
                } else {
                    LOG("Error retrieving data for column - {}, data type - {}, SQLGetData return "
                        "code - {}. Returning NULL value instead",
                        i, dataType, ret);
                    row.append(py::none());
                }
                break;
            }
            case SQL_BINARY:
            case SQL_VARBINARY:
            case SQL_LONGVARBINARY: {
                // TODO: revisit
                HandleZeroColumnSizeAtFetch(columnSize);
                std::unique_ptr<SQLCHAR[]> dataBuffer(new SQLCHAR[columnSize]);
                SQLLEN dataLen;
                ret = SQLGetData_ptr(hStmt, i, SQL_C_BINARY, dataBuffer.get(), columnSize, &dataLen);

                if (SQL_SUCCEEDED(ret)) {
                    // TODO: Refactor these if's across other switches to avoid code duplication
                    if (dataLen > 0) {
						if (static_cast<size_t>(dataLen) <= columnSize) {
                            row.append(py::bytes(reinterpret_cast<const char*>(
                                dataBuffer.get()), dataLen));
						} else {
                            // In this case, buffer size is smaller, and data to be retrieved is longer
                            // TODO: Revisit
                            std::ostringstream oss;
                            oss << "Buffer length for fetch (" << columnSize << ") is smaller, & data "
                                << "to be retrieved is longer (" << dataLen << "). ColumnID - "
                                << i << ", datatype - " << dataType;
                            ThrowStdException(oss.str());
                        }
				    } else if (dataLen == SQL_NULL_DATA) {
					    row.append(py::none());
                    } else {
                        assert(dataLen == SQL_NO_TOTAL);
                        LOG("SQLGetData couldn't determine the length of the data. "
                            "Returning NULL value instead. Column ID - {}", i);
					    row.append(py::none());
                    }
				} else {
					LOG("Error retrieving data for column - {}, data type - {}, SQLGetData return "
						"code - {}. Returning NULL value instead",
						i, dataType, ret);
					row.append(py::none());
				}
                break;
            }
            case SQL_TINYINT: {
                SQLCHAR tinyIntValue;
                ret = SQLGetData_ptr(hStmt, i, SQL_C_TINYINT, &tinyIntValue, 0, NULL);
                if (SQL_SUCCEEDED(ret)) {
                    row.append(static_cast<int>(tinyIntValue));
                } else {
                    LOG("Error retrieving data for column - {}, data type - {}, SQLGetData return "
                        "code - {}. Returning NULL value instead",
                        i, dataType, ret);
                    row.append(py::none());
                }
                break;
            }
            case SQL_BIT: {
                SQLCHAR bitValue;
                ret = SQLGetData_ptr(hStmt, i, SQL_C_BIT, &bitValue, 0, NULL);
                if (SQL_SUCCEEDED(ret)) {
                    row.append(static_cast<bool>(bitValue));
                } else {
                    LOG("Error retrieving data for column - {}, data type - {}, SQLGetData return "
                        "code - {}. Returning NULL value instead",
                        i, dataType, ret);
                    row.append(py::none());
                }
                break;
            }
#if (ODBCVER >= 0x0350)
            case SQL_GUID: {
                SQLGUID guidValue;
                ret = SQLGetData_ptr(hStmt, i, SQL_C_GUID, &guidValue, sizeof(guidValue), NULL);
                if (SQL_SUCCEEDED(ret)) {
                    std::ostringstream oss;
                    oss << std::hex << std::setfill('0') << std::setw(8) << guidValue.Data1 << '-'
                        << std::setw(4) << guidValue.Data2 << '-' << std::setw(4) << guidValue.Data3
                        << '-' << std::setw(2) << static_cast<int>(guidValue.Data4[0])
                        << std::setw(2) << static_cast<int>(guidValue.Data4[1]) << '-' << std::hex
                        << std::setw(2) << static_cast<int>(guidValue.Data4[2]) << std::setw(2)
                        << static_cast<int>(guidValue.Data4[3]) << std::setw(2)
                        << static_cast<int>(guidValue.Data4[4]) << std::setw(2)
                        << static_cast<int>(guidValue.Data4[5]) << std::setw(2)
                        << static_cast<int>(guidValue.Data4[6]) << std::setw(2)
                        << static_cast<int>(guidValue.Data4[7]);
                    row.append(oss.str());  // Append GUID as a string
                } else {
                    LOG("Error retrieving data for column - {}, data type - {}, SQLGetData return "
                        "code - {}. Returning NULL value instead",
                        i, dataType, ret);
                    row.append(py::none());
                }
                break;
            }
#endif
            default:
                std::ostringstream errorString;
                errorString << "Unsupported data type for column - " << columnName << ", Type - "
                            << dataType << ", column ID - " << i;
                LOG(errorString.str());
                ThrowStdException(errorString.str());
                break;
        }
    }
    return ret;
}

// For column in the result set, binds a buffer to retrieve column data
// TODO: Move to anonymous namespace, since it is not used outside this file
SQLRETURN SQLBindColums(SQLHSTMT hStmt, ColumnBuffers& buffers, py::list& columnNames,
                        SQLUSMALLINT numCols, int fetchSize) {
    SQLRETURN ret = SQL_SUCCESS;
    // Bind columns based on their data types
    for (SQLUSMALLINT col = 1; col <= numCols; col++) {
        auto columnMeta = columnNames[col - 1].cast<py::dict>();
        SQLSMALLINT dataType = columnMeta["DataType"].cast<SQLSMALLINT>();
        SQLULEN columnSize = columnMeta["ColumnSize"].cast<SQLULEN>();

        switch (dataType) {
            case SQL_CHAR:
            case SQL_VARCHAR:
            case SQL_LONGVARCHAR: {
                // TODO: handle variable length data correctly. This logic wont suffice
                HandleZeroColumnSizeAtFetch(columnSize);
                uint64_t fetchBufferSize = columnSize + 1 /*null-terminator*/;
		// TODO: For LONGVARCHAR/BINARY types, columnSize is returned as 2GB-1 by
		// SQLDescribeCol. So fetchBufferSize = 2GB. fetchSize=1 if columnSize>1GB.
		// So we'll allocate a vector of size 2GB. If a query fetches multiple (say N)
		// LONG... columns, we will have allocated multiple (N) 2GB sized vectors. This
		// will make driver very slow. And if the N is high enough, we could hit the OS
		// limit for heap memory that we can allocate, & hence get a std::bad_alloc. The
		// process could also be killed by OS for consuming too much memory.
		// Hence this will be revisited in beta to not allocate 2GB+ memory,
		// & use streaming instead
                buffers.charBuffers[col - 1].resize(fetchSize * fetchBufferSize);
                ret = SQLBindCol_ptr(hStmt, col, SQL_C_CHAR, buffers.charBuffers[col - 1].data(),
                                     fetchBufferSize * sizeof(SQLCHAR),
                                     buffers.indicators[col - 1].data());
                break;
            }
            case SQL_WCHAR:
            case SQL_WVARCHAR:
            case SQL_WLONGVARCHAR: {
                // TODO: handle variable length data correctly. This logic wont suffice
                HandleZeroColumnSizeAtFetch(columnSize);
                uint64_t fetchBufferSize = columnSize + 1 /*null-terminator*/;
                buffers.wcharBuffers[col - 1].resize(fetchSize * fetchBufferSize);
                ret = SQLBindCol_ptr(hStmt, col, SQL_C_WCHAR, buffers.wcharBuffers[col - 1].data(),
                                     fetchBufferSize * sizeof(SQLWCHAR),
                                     buffers.indicators[col - 1].data());
                break;
            }
            case SQL_INTEGER:
                buffers.intBuffers[col - 1].resize(fetchSize);
                ret = SQLBindCol_ptr(hStmt, col, SQL_C_SLONG, buffers.intBuffers[col - 1].data(),
                                     sizeof(SQLINTEGER), buffers.indicators[col - 1].data());
                break;
            case SQL_SMALLINT:
                buffers.smallIntBuffers[col - 1].resize(fetchSize);
                ret = SQLBindCol_ptr(hStmt, col, SQL_C_SSHORT,
                                     buffers.smallIntBuffers[col - 1].data(), sizeof(SQLSMALLINT),
                                     buffers.indicators[col - 1].data());
                break;
            case SQL_TINYINT:
                buffers.charBuffers[col - 1].resize(fetchSize);
                ret = SQLBindCol_ptr(hStmt, col, SQL_C_TINYINT, buffers.charBuffers[col - 1].data(),
                                     sizeof(SQLCHAR), buffers.indicators[col - 1].data());
                break;
            case SQL_BIT:
                buffers.charBuffers[col - 1].resize(fetchSize);
                ret = SQLBindCol_ptr(hStmt, col, SQL_C_BIT, buffers.charBuffers[col - 1].data(),
                                     sizeof(SQLCHAR), buffers.indicators[col - 1].data());
                break;
            case SQL_REAL:
                buffers.realBuffers[col - 1].resize(fetchSize);
                ret = SQLBindCol_ptr(hStmt, col, SQL_C_FLOAT, buffers.realBuffers[col - 1].data(),
                                     sizeof(SQLREAL), buffers.indicators[col - 1].data());
                break;
            case SQL_DECIMAL:
            case SQL_NUMERIC:
                buffers.charBuffers[col - 1].resize(fetchSize * MAX_DIGITS_IN_NUMERIC);
                ret = SQLBindCol_ptr(hStmt, col, SQL_C_CHAR, buffers.charBuffers[col - 1].data(),
                                     MAX_DIGITS_IN_NUMERIC * sizeof(SQLCHAR),
                                     buffers.indicators[col - 1].data());
                break;
            case SQL_DOUBLE:
            case SQL_FLOAT:
                buffers.doubleBuffers[col - 1].resize(fetchSize);
                ret =
                    SQLBindCol_ptr(hStmt, col, SQL_C_DOUBLE, buffers.doubleBuffers[col - 1].data(),
                                   sizeof(SQLDOUBLE), buffers.indicators[col - 1].data());
                break;
            case SQL_TIMESTAMP:
            case SQL_TYPE_TIMESTAMP:
            case SQL_DATETIME:
                buffers.timestampBuffers[col - 1].resize(fetchSize);
                ret = SQLBindCol_ptr(
                    hStmt, col, SQL_C_TYPE_TIMESTAMP, buffers.timestampBuffers[col - 1].data(),
                    sizeof(SQL_TIMESTAMP_STRUCT), buffers.indicators[col - 1].data());
                break;
            case SQL_BIGINT:
                buffers.bigIntBuffers[col - 1].resize(fetchSize);
                ret =
                    SQLBindCol_ptr(hStmt, col, SQL_C_SBIGINT, buffers.bigIntBuffers[col - 1].data(),
                                   sizeof(SQLBIGINT), buffers.indicators[col - 1].data());
                break;
            case SQL_TYPE_DATE:
                buffers.dateBuffers[col - 1].resize(fetchSize);
                ret =
                    SQLBindCol_ptr(hStmt, col, SQL_C_TYPE_DATE, buffers.dateBuffers[col - 1].data(),
                                   sizeof(SQL_DATE_STRUCT), buffers.indicators[col - 1].data());
                break;
            case SQL_TIME:
            case SQL_TYPE_TIME:
            case SQL_SS_TIME2:
                buffers.timeBuffers[col - 1].resize(fetchSize);
                ret =
                    SQLBindCol_ptr(hStmt, col, SQL_C_TYPE_TIME, buffers.timeBuffers[col - 1].data(),
                                   sizeof(SQL_TIME_STRUCT), buffers.indicators[col - 1].data());
                break;
            case SQL_GUID:
                buffers.guidBuffers[col - 1].resize(fetchSize);
                ret = SQLBindCol_ptr(hStmt, col, SQL_C_GUID, buffers.guidBuffers[col - 1].data(),
                                     sizeof(SQLGUID), buffers.indicators[col - 1].data());
                break;
            case SQL_BINARY:
            case SQL_VARBINARY:
            case SQL_LONGVARBINARY:
                // TODO: handle variable length data correctly. This logic wont suffice
                HandleZeroColumnSizeAtFetch(columnSize);
                buffers.charBuffers[col - 1].resize(fetchSize * columnSize);
                ret = SQLBindCol_ptr(hStmt, col, SQL_C_BINARY, buffers.charBuffers[col - 1].data(),
                                     columnSize, buffers.indicators[col - 1].data());
                break;
            default:
                std::wstring columnName = columnMeta["ColumnName"].cast<std::wstring>();
                std::ostringstream errorString;
                errorString << "Unsupported data type for column - " << columnName.c_str()
                            << ", Type - " << dataType << ", column ID - " << col;
                LOG(errorString.str());
                ThrowStdException(errorString.str());
                break;
        }
        if (!SQL_SUCCEEDED(ret)) {
            std::wstring columnName = columnMeta["ColumnName"].cast<std::wstring>();
            std::ostringstream errorString;
            errorString << "Failed to bind column - " << columnName.c_str() << ", Type - "
                        << dataType << ", column ID - " << col;
            LOG(errorString.str());
            ThrowStdException(errorString.str());
            return ret;
        }
    }
    return ret;
}

// Fetch rows in batches
// TODO: Move to anonymous namespace, since it is not used outside this file
SQLRETURN FetchBatchData(SQLHSTMT hStmt, ColumnBuffers& buffers, py::list& columnNames,
                         py::list& rows, SQLUSMALLINT numCols, SQLULEN& numRowsFetched) {
    LOG("Fetching data in batches");
    SQLRETURN ret = SQLFetchScroll_ptr(hStmt, SQL_FETCH_NEXT, 0);
    if (ret == SQL_NO_DATA) {
        LOG("No data to fetch");
        return ret;
    }
    if (!SQL_SUCCEEDED(ret)) {
        LOG("Error while fetching rows in batches");
        return ret;
    }
    // numRowsFetched is the SQL_ATTR_ROWS_FETCHED_PTR attribute. It'll be populated by
    // SQLFetchScroll
    for (SQLULEN i = 0; i < numRowsFetched; i++) {
        py::list row;
        for (SQLUSMALLINT col = 1; col <= numCols; col++) {
            auto columnMeta = columnNames[col - 1].cast<py::dict>();
            SQLSMALLINT dataType = columnMeta["DataType"].cast<SQLSMALLINT>();
            SQLLEN dataLen = buffers.indicators[col - 1][i];

            if (dataLen == SQL_NULL_DATA) {
                row.append(py::none());
                continue;
            }
            // TODO: variable length data needs special handling, this logic wont suffice
            // This value indicates that the driver cannot determine the length of the data
            if (dataLen == SQL_NO_TOTAL) {
                LOG("Cannot determine the length of the data. Returning NULL value instead."
                    "Column ID - {}", col);
                row.append(py::none());
                continue;
            }
            assert(dataLen > 0 && "Must be > 0 since SQL_NULL_DATA & SQL_NO_DATA is already handled");

            switch (dataType) {
                case SQL_CHAR:
                case SQL_VARCHAR:
                case SQL_LONGVARCHAR: {
                    // TODO: variable length data needs special handling, this logic wont suffice
                    SQLULEN columnSize = columnMeta["ColumnSize"].cast<SQLULEN>();
                    HandleZeroColumnSizeAtFetch(columnSize);
                    uint64_t fetchBufferSize = columnSize + 1 /*null-terminator*/;
					uint64_t numCharsInData = dataLen / sizeof(SQLCHAR);
					// fetchBufferSize includes null-terminator, numCharsInData doesn't. Hence '<'
                    if (numCharsInData < fetchBufferSize) {
                        // SQLFetch will nullterminate the data
                        row.append(std::string(
                            reinterpret_cast<char*>(&buffers.charBuffers[col - 1][i * fetchBufferSize]),
                            numCharsInData));
                    } else {
                        // In this case, buffer size is smaller, and data to be retrieved is longer
                        // TODO: Revisit
                        std::ostringstream oss;
                        oss << "Buffer length for fetch (" << columnSize << ") is smaller, & data "
                            << "to be retrieved is longer (" << numCharsInData << "). ColumnID - "
                            << col << ", datatype - " << dataType;
                        ThrowStdException(oss.str());
                    }
                    break;
                }
                case SQL_WCHAR:
                case SQL_WVARCHAR:
                case SQL_WLONGVARCHAR: {
                    // TODO: variable length data needs special handling, this logic wont suffice
                    SQLULEN columnSize = columnMeta["ColumnSize"].cast<SQLULEN>();
                    HandleZeroColumnSizeAtFetch(columnSize);
                    uint64_t fetchBufferSize = columnSize + 1 /*null-terminator*/;
					uint64_t numCharsInData = dataLen / sizeof(SQLWCHAR);
					// fetchBufferSize includes null-terminator, numCharsInData doesn't. Hence '<'
                    if (numCharsInData < fetchBufferSize) {
                        // SQLFetch will nullterminate the data
#if defined(__APPLE__)
                        // Use macOS-specific conversion to handle the wchar_t/SQLWCHAR size difference
                        SQLWCHAR* wcharData = &buffers.wcharBuffers[col - 1][i * fetchBufferSize];
                        std::wstring wstr = SQLWCHARToWString(wcharData, numCharsInData);
                        row.append(wstr);
#else
                        // On Windows, wchar_t and SQLWCHAR are both 2 bytes, so direct cast works
                        row.append(std::wstring(
                            reinterpret_cast<wchar_t*>(&buffers.wcharBuffers[col - 1][i * fetchBufferSize]),
                            numCharsInData));
#endif
                    } else {
                        // In this case, buffer size is smaller, and data to be retrieved is longer
                        // TODO: Revisit
                        std::ostringstream oss;
                        oss << "Buffer length for fetch (" << columnSize << ") is smaller, & data "
                            << "to be retrieved is longer (" << numCharsInData << "). ColumnID - "
                            << col << ", datatype - " << dataType;
                        ThrowStdException(oss.str());
                    }
                    break;
                }
                case SQL_INTEGER: {
                    row.append(buffers.intBuffers[col - 1][i]);
                    break;
                }
                case SQL_SMALLINT: {
                    row.append(buffers.smallIntBuffers[col - 1][i]);
                    break;
                }
                case SQL_TINYINT: {
                    row.append(buffers.charBuffers[col - 1][i]);
                    break;
                }
                case SQL_BIT: {
                    row.append(static_cast<bool>(buffers.charBuffers[col - 1][i]));
                    break;
                }
                case SQL_REAL: {
                    row.append(buffers.realBuffers[col - 1][i]);
                    break;
                }
                case SQL_DECIMAL:
                case SQL_NUMERIC: {
                    try {
                        // Convert numericStr to py::decimal.Decimal and append to row
                        row.append(py::module_::import("decimal").attr("Decimal")(std::string(
                            reinterpret_cast<const char*>(
                                &buffers.charBuffers[col - 1][i * MAX_DIGITS_IN_NUMERIC]),
                            buffers.indicators[col - 1][i])));
                    } catch (const py::error_already_set& e) {
                        // Handle the exception, e.g., log the error and append py::none()
                        LOG("Error converting to decimal: {}", e.what());
                        row.append(py::none());
                    }
                    break;
                }
                case SQL_DOUBLE:
                case SQL_FLOAT: {
                    row.append(buffers.doubleBuffers[col - 1][i]);
                    break;
                }
                case SQL_TIMESTAMP:
                case SQL_TYPE_TIMESTAMP:
                case SQL_DATETIME: {
                    row.append(py::module_::import("datetime")
                                   .attr("datetime")(buffers.timestampBuffers[col - 1][i].year,
                                                     buffers.timestampBuffers[col - 1][i].month,
                                                     buffers.timestampBuffers[col - 1][i].day,
                                                     buffers.timestampBuffers[col - 1][i].hour,
                                                     buffers.timestampBuffers[col - 1][i].minute,
                                                     buffers.timestampBuffers[col - 1][i].second,
						                             buffers.timestampBuffers[col - 1][i].fraction / 1000  /* Convert back ns to µs */));
                    break;
                }
                case SQL_BIGINT: {
                    row.append(buffers.bigIntBuffers[col - 1][i]);
                    break;
                }
                case SQL_TYPE_DATE: {
                    row.append(py::module_::import("datetime")
                                   .attr("date")(buffers.dateBuffers[col - 1][i].year,
                                                 buffers.dateBuffers[col - 1][i].month,
                                                 buffers.dateBuffers[col - 1][i].day));
                    break;
                }
                case SQL_TIME:
                case SQL_TYPE_TIME:
                case SQL_SS_TIME2: {
                    row.append(py::module_::import("datetime")
                                   .attr("time")(buffers.timeBuffers[col - 1][i].hour,
                                                 buffers.timeBuffers[col - 1][i].minute,
                                                 buffers.timeBuffers[col - 1][i].second));
                    break;
                }
                case SQL_GUID: {
                    row.append(
                        py::bytes(reinterpret_cast<const char*>(&buffers.guidBuffers[col - 1][i]),
                                  sizeof(SQLGUID)));
                    break;
                }
                case SQL_BINARY:
                case SQL_VARBINARY:
                case SQL_LONGVARBINARY: {
                    // TODO: variable length data needs special handling, this logic wont suffice
                    SQLULEN columnSize = columnMeta["ColumnSize"].cast<SQLULEN>();
                    HandleZeroColumnSizeAtFetch(columnSize);
                    if (static_cast<size_t>(dataLen) <= columnSize) {
                        row.append(py::bytes(reinterpret_cast<const char*>(
                                                 &buffers.charBuffers[col - 1][i * columnSize]),
                                             dataLen));
                    } else {
                        // In this case, buffer size is smaller, and data to be retrieved is longer
                        // TODO: Revisit
                        std::ostringstream oss;
                        oss << "Buffer length for fetch (" << columnSize << ") is smaller, & data "
                            << "to be retrieved is longer (" << dataLen << "). ColumnID - "
                            << col << ", datatype - " << dataType;
                        ThrowStdException(oss.str());
                    }
                    break;
                }
                default: {
                    std::wstring columnName = columnMeta["ColumnName"].cast<std::wstring>();
                    std::ostringstream errorString;
                    errorString << "Unsupported data type for column - " << columnName.c_str()
                                << ", Type - " << dataType << ", column ID - " << col;
                    LOG(errorString.str());
                    ThrowStdException(errorString.str());
                    break;
                }
            }
        }
        rows.append(row);
    }
    return ret;
}

// Given a list of columns that are a part of single row in the result set, calculates
// the max size of the row
// TODO: Move to anonymous namespace, since it is not used outside this file
size_t calculateRowSize(py::list& columnNames, SQLUSMALLINT numCols) {
    size_t rowSize = 0;
    for (SQLUSMALLINT col = 1; col <= numCols; col++) {
        auto columnMeta = columnNames[col - 1].cast<py::dict>();
        SQLSMALLINT dataType = columnMeta["DataType"].cast<SQLSMALLINT>();
        SQLULEN columnSize = columnMeta["ColumnSize"].cast<SQLULEN>();

        switch (dataType) {
            case SQL_CHAR:
            case SQL_VARCHAR:
            case SQL_LONGVARCHAR:
                rowSize += columnSize;
                break;
            case SQL_WCHAR:
            case SQL_WVARCHAR:
            case SQL_WLONGVARCHAR:
                rowSize += columnSize * sizeof(SQLWCHAR);
                break;
            case SQL_INTEGER:
                rowSize += sizeof(SQLINTEGER);
                break;
            case SQL_SMALLINT:
                rowSize += sizeof(SQLSMALLINT);
                break;
            case SQL_REAL:
                rowSize += sizeof(SQLREAL);
                break;
            case SQL_FLOAT:
                rowSize += sizeof(SQLFLOAT);
                break;
            case SQL_DOUBLE:
                rowSize += sizeof(SQLDOUBLE);
                break;
            case SQL_DECIMAL:
            case SQL_NUMERIC:
                rowSize += MAX_DIGITS_IN_NUMERIC;
                break;
            case SQL_TIMESTAMP:
            case SQL_TYPE_TIMESTAMP:
            case SQL_DATETIME:
                rowSize += sizeof(SQL_TIMESTAMP_STRUCT);
                break;
            case SQL_BIGINT:
                rowSize += sizeof(SQLBIGINT);
                break;
            case SQL_TYPE_DATE:
                rowSize += sizeof(SQL_DATE_STRUCT);
                break;
            case SQL_TIME:
            case SQL_TYPE_TIME:
            case SQL_SS_TIME2:
                rowSize += sizeof(SQL_TIME_STRUCT);
                break;
            case SQL_GUID:
                rowSize += sizeof(SQLGUID);
                break;
            case SQL_TINYINT:
            case SQL_BIT:
                rowSize += sizeof(SQLCHAR);
                break;
            case SQL_BINARY:
            case SQL_VARBINARY:
            case SQL_LONGVARBINARY:
                rowSize += columnSize;
                break;
            default:
                std::wstring columnName = columnMeta["ColumnName"].cast<std::wstring>();
                std::ostringstream errorString;
                errorString << "Unsupported data type for column - " << columnName.c_str()
                            << ", Type - " << dataType << ", column ID - " << col;
                LOG(errorString.str());
                ThrowStdException(errorString.str());
                break;
        }
    }
    return rowSize;
}

// FetchMany_wrap - Fetches multiple rows of data from the result set.
//
// @param StatementHandle: Handle to the statement from which data is to be fetched.
// @param rows: A Python list that will be populated with the fetched rows of data.
// @param fetchSize: The number of rows to fetch. Default value is 1.
//
// @return SQLRETURN: SQL_SUCCESS if data is fetched successfully,
//                    SQL_NO_DATA if there are no more rows to fetch,
//                    throws a runtime error if there is an error fetching data.
//
// This function assumes that the statement handle (hStmt) is already allocated and a query has been
// executed. It fetches the specified number of rows from the result set and populates the provided
// Python list with the row data. If there are no more rows to fetch, it returns SQL_NO_DATA. If an
// error occurs during fetching, it throws a runtime error.
SQLRETURN FetchMany_wrap(SqlHandlePtr StatementHandle, py::list& rows, int fetchSize = 1) {
    SQLRETURN ret;
    SQLHSTMT hStmt = StatementHandle->get();
    // Retrieve column count
    SQLSMALLINT numCols = SQLNumResultCols_wrap(StatementHandle);

    // Retrieve column metadata
    py::list columnNames;
    ret = SQLDescribeCol_wrap(StatementHandle, columnNames);
    if (!SQL_SUCCEEDED(ret)) {
        LOG("Failed to get column descriptions");
        return ret;
    }

    // Initialize column buffers
    ColumnBuffers buffers(numCols, fetchSize);

    // Bind columns
    ret = SQLBindColums(hStmt, buffers, columnNames, numCols, fetchSize);
    if (!SQL_SUCCEEDED(ret)) {
        LOG("Error when binding columns");
        return ret;
    }

    SQLULEN numRowsFetched;
    SQLSetStmtAttr_ptr(hStmt, SQL_ATTR_ROW_ARRAY_SIZE, (SQLPOINTER)(intptr_t)fetchSize, 0);
    SQLSetStmtAttr_ptr(hStmt, SQL_ATTR_ROWS_FETCHED_PTR, &numRowsFetched, 0);

    ret = FetchBatchData(hStmt, buffers, columnNames, rows, numCols, numRowsFetched);
    if (!SQL_SUCCEEDED(ret) && ret != SQL_NO_DATA) {
        LOG("Error when fetching data");
        return ret;
    }

    return ret;
}

// FetchAll_wrap - Fetches all rows of data from the result set.
//
// @param StatementHandle: Handle to the statement from which data is to be fetched.
// @param rows: A Python list that will be populated with the fetched rows of data.
//
// @return SQLRETURN: SQL_SUCCESS if data is fetched successfully,
//                    SQL_NO_DATA if there are no more rows to fetch,
//                    throws a runtime error if there is an error fetching data.
//
// This function assumes that the statement handle (hStmt) is already allocated and a query has been
// executed. It fetches all rows from the result set and populates the provided Python list with the
// row data. If there are no more rows to fetch, it returns SQL_NO_DATA. If an error occurs during
// fetching, it throws a runtime error.
SQLRETURN FetchAll_wrap(SqlHandlePtr StatementHandle, py::list& rows) {
    SQLRETURN ret;
    SQLHSTMT hStmt = StatementHandle->get();
    // Retrieve column count
    SQLSMALLINT numCols = SQLNumResultCols_wrap(StatementHandle);

    // Retrieve column metadata
    py::list columnNames;
    ret = SQLDescribeCol_wrap(StatementHandle, columnNames);
    if (!SQL_SUCCEEDED(ret)) {
        LOG("Failed to get column descriptions");
        return ret;
    }

    // Define a memory limit (1 GB)
    const size_t memoryLimit = 1ULL * 1024 * 1024 * 1024;  // 1 GB
    size_t totalRowSize = calculateRowSize(columnNames, numCols);

    // Calculate fetch size based on the total row size and memory limit
    size_t numRowsInMemLimit;
    if (totalRowSize > 0) {
        numRowsInMemLimit = static_cast<size_t>(memoryLimit / totalRowSize);
    } else {
        // Handle case where totalRowSize is 0 to avoid division by zero.
        // This can happen for NVARCHAR(MAX) cols. SQLDescribeCol returns 0
        // for column size of such columns.
        // TODO: Find why NVARCHAR(MAX) returns columnsize 0
        // TODO: What if a row has 2 cols, an int & NVARCHAR(MAX)?
        //       totalRowSize will be 4+0 = 4. It wont take NVARCHAR(MAX)
        //       into account. So, we will end up fetching 1000 rows at a time.
        numRowsInMemLimit = 1;  // fetchsize will be 10
    }
    // TODO: Revisit this logic. Eventhough we're fetching fetchSize rows at a time,
    // fetchall will keep all rows in memory anyway. So what are we gaining by fetching
    // fetchSize rows at a time?
    // Also, say the table has only 10 rows, each row size if 100 bytes. Here, we'll have
    // fetchSize = 1000, so we'll allocate memory for 1000 rows inside SQLBindCol_wrap, while
    // actually only need to retrieve 10 rows
    int fetchSize;
    if (numRowsInMemLimit == 0) {
        // If the row size is larger than the memory limit, fetch one row at a time
        fetchSize = 1;
    } else if (numRowsInMemLimit > 0 && numRowsInMemLimit <= 100) {
        // If between 1-100 rows fit in memoryLimit, fetch 10 rows at a time
        fetchSize = 10;
    } else if (numRowsInMemLimit > 100 && numRowsInMemLimit <= 1000) {
        // If between 100-1000 rows fit in memoryLimit, fetch 100 rows at a time
        fetchSize = 100;
    } else {
        fetchSize = 1000;
    }
    LOG("Fetching data in batch sizes of {}", fetchSize);

    ColumnBuffers buffers(numCols, fetchSize);

    // Bind columns
    ret = SQLBindColums(hStmt, buffers, columnNames, numCols, fetchSize);
    if (!SQL_SUCCEEDED(ret)) {
        LOG("Error when binding columns");
        return ret;
    }

    SQLULEN numRowsFetched;
    SQLSetStmtAttr_ptr(hStmt, SQL_ATTR_ROW_ARRAY_SIZE, (SQLPOINTER)(intptr_t)fetchSize, 0);
    SQLSetStmtAttr_ptr(hStmt, SQL_ATTR_ROWS_FETCHED_PTR, &numRowsFetched, 0);

    while (ret != SQL_NO_DATA) {
        ret = FetchBatchData(hStmt, buffers, columnNames, rows, numCols, numRowsFetched);
        if (!SQL_SUCCEEDED(ret) && ret != SQL_NO_DATA) {
            LOG("Error when fetching data");
            return ret;
        }
    }

    return ret;
}

// FetchOne_wrap - Fetches a single row of data from the result set.
//
// @param StatementHandle: Handle to the statement from which data is to be fetched.
// @param row: A Python list that will be populated with the fetched row data.
//
// @return SQLRETURN: SQL_SUCCESS or SQL_SUCCESS_WITH_INFO if data is fetched successfully,
//                    SQL_NO_DATA if there are no more rows to fetch,
//                    throws a runtime error if there is an error fetching data.
//
// This function assumes that the statement handle (hStmt) is already allocated and a query has been
// executed. It fetches the next row of data from the result set and populates the provided Python
// list with the row data. If there are no more rows to fetch, it returns SQL_NO_DATA. If an error
// occurs during fetching, it throws a runtime error.
SQLRETURN FetchOne_wrap(SqlHandlePtr StatementHandle, py::list& row) {
    SQLRETURN ret;
    SQLHSTMT hStmt = StatementHandle->get();

    // Assume hStmt is already allocated and a query has been executed
    ret = SQLFetch_ptr(hStmt);
    if (SQL_SUCCEEDED(ret)) {
        // Retrieve column count
        SQLSMALLINT colCount = SQLNumResultCols_wrap(StatementHandle);
        ret = SQLGetData_wrap(StatementHandle, colCount, row);
    } else if (ret != SQL_NO_DATA) {
        LOG("Error when fetching data");
    }
    return ret;
}

// Wrap SQLMoreResults
SQLRETURN SQLMoreResults_wrap(SqlHandlePtr StatementHandle) {
    LOG("Check for more results");
    if (!SQLMoreResults_ptr) {
        LOG("Function pointer not initialized. Loading the driver.");
        DriverLoader::getInstance().loadDriver();  // Load the driver
    }

    return SQLMoreResults_ptr(StatementHandle->get());
}

// Wrap SQLFreeHandle
SQLRETURN SQLFreeHandle_wrap(SQLSMALLINT HandleType, SqlHandlePtr Handle) {
    LOG("Free SQL handle");
    if (!SQLAllocHandle_ptr) {
        LOG("Function pointer not initialized. Loading the driver.");
        DriverLoader::getInstance().loadDriver();  // Load the driver
    }

    SQLRETURN ret = SQLFreeHandle_ptr(HandleType, Handle->get());
    if (!SQL_SUCCEEDED(ret)) {
        LOG("SQLFreeHandle failed with error code - {}", ret);
    }
    return ret;
}

// Wrap SQLRowCount
SQLLEN SQLRowCount_wrap(SqlHandlePtr StatementHandle) {
    LOG("Get number of row affected by last execute");
    if (!SQLRowCount_ptr) {
        LOG("Function pointer not initialized. Loading the driver.");
        DriverLoader::getInstance().loadDriver();  // Load the driver
    }

    SQLLEN rowCount;
    SQLRETURN ret = SQLRowCount_ptr(StatementHandle->get(), &rowCount);
    if (!SQL_SUCCEEDED(ret)) {
        LOG("SQLRowCount failed with error code - {}", ret);
        return ret;
    }
    LOG("SQLRowCount returned {}", rowCount);
    return rowCount;
}

static std::once_flag pooling_init_flag;
void enable_pooling(int maxSize, int idleTimeout) {
    std::call_once(pooling_init_flag, [&]() {
        ConnectionPoolManager::getInstance().configure(maxSize, idleTimeout);
    });
}

// Architecture-specific defines
#ifndef ARCHITECTURE
#define ARCHITECTURE "win64"  // Default to win64 if not defined during compilation
#endif

// Functions/data to be exposed to Python as a part of ddbc_bindings module
PYBIND11_MODULE(ddbc_bindings, m) {
    m.doc() = "msodbcsql driver api bindings for Python";

    // Add architecture information as module attribute
    m.attr("__architecture__") = ARCHITECTURE;

    // Expose architecture-specific constants
    m.attr("ARCHITECTURE") = ARCHITECTURE;
    
    // Expose the C++ functions to Python
    m.def("ThrowStdException", &ThrowStdException);

    // Define parameter info class
    py::class_<ParamInfo>(m, "ParamInfo")
        .def(py::init<>())
        .def_readwrite("inputOutputType", &ParamInfo::inputOutputType)
        .def_readwrite("paramCType", &ParamInfo::paramCType)
        .def_readwrite("paramSQLType", &ParamInfo::paramSQLType)
        .def_readwrite("columnSize", &ParamInfo::columnSize)
        .def_readwrite("decimalDigits", &ParamInfo::decimalDigits);
    
    // Define numeric data class
    py::class_<NumericData>(m, "NumericData")
        .def(py::init<>())
        .def(py::init<SQLCHAR, SQLSCHAR, SQLCHAR, std::uint64_t>())
        .def_readwrite("precision", &NumericData::precision)
        .def_readwrite("scale", &NumericData::scale)
        .def_readwrite("sign", &NumericData::sign)
        .def_readwrite("val", &NumericData::val);

    // Define error info class
    py::class_<ErrorInfo>(m, "ErrorInfo")
        .def_readwrite("sqlState", &ErrorInfo::sqlState)
        .def_readwrite("ddbcErrorMsg", &ErrorInfo::ddbcErrorMsg);
        
    py::class_<SqlHandle, SqlHandlePtr>(m, "SqlHandle")
        .def("free", &SqlHandle::free, "Free the handle");
  
    py::class_<ConnectionHandle>(m, "Connection")
        .def(py::init<const std::string&, bool, const py::dict&>(), py::arg("conn_str"), py::arg("use_pool"), py::arg("attrs_before") = py::dict())
        .def("close", &ConnectionHandle::close, "Close the connection")
        .def("commit", &ConnectionHandle::commit, "Commit the current transaction")
        .def("rollback", &ConnectionHandle::rollback, "Rollback the current transaction")
        .def("set_autocommit", &ConnectionHandle::setAutocommit)
        .def("get_autocommit", &ConnectionHandle::getAutocommit)
        .def("alloc_statement_handle", &ConnectionHandle::allocStatementHandle);

    // BCPWrapper bindings
    py::class_<BCPWrapper, std::shared_ptr<BCPWrapper>>(m, "BCPWrapper")
        .def(py::init<ConnectionHandle&>())
        .def("bcp_initialize_operation", &BCPWrapper::bcp_initialize_operation)
        .def("bcp_control", static_cast<SQLRETURN (BCPWrapper::*)(const std::wstring&, int)>(&BCPWrapper::bcp_control), "Sets BCP control option with an integer value.")
        .def("bcp_control", static_cast<SQLRETURN (BCPWrapper::*)(const std::wstring&, const std::wstring&)>(&BCPWrapper::bcp_control), "Sets BCP control option with a string value.")
        .def("read_format_file", &BCPWrapper::read_format_file)
        .def("define_columns", &BCPWrapper::define_columns)
        .def("define_column_format", &BCPWrapper::define_column_format,
             py::arg("file_col_idx"),
             py::arg("user_data_type"),
             py::arg("indicator_length"),
             py::arg("user_data_length"),
             py::arg("terminator_bytes") = std::nullopt,
             py::arg("terminator_length"),
             py::arg("server_col_idx"))
        .def("exec_bcp", &BCPWrapper::exec_bcp)
        .def("finish", &BCPWrapper::finish)
        .def("close", &BCPWrapper::close);
    m.def("enable_pooling", &enable_pooling, "Enable global connection pooling");
    m.def("DDBCSQLExecDirect", &SQLExecDirect_wrap, "Execute a SQL query directly");
    m.def("DDBCSQLExecute", &SQLExecute_wrap, "Prepare and execute T-SQL statements");
    m.def("DDBCSQLRowCount", &SQLRowCount_wrap,
          "Get the number of rows affected by the last statement");
    m.def("DDBCSQLFetch", &SQLFetch_wrap, "Fetch the next row from the result set");
    m.def("DDBCSQLNumResultCols", &SQLNumResultCols_wrap,
          "Get the number of columns in the result set");
    m.def("DDBCSQLDescribeCol", &SQLDescribeCol_wrap,
          "Get information about a column in the result set");
    m.def("DDBCSQLGetData", &SQLGetData_wrap, "Retrieve data from the result set");
    m.def("DDBCSQLMoreResults", &SQLMoreResults_wrap, "Check for more results in the result set");
    m.def("DDBCSQLFetchOne", &FetchOne_wrap, "Fetch one row from the result set");
    m.def("DDBCSQLFetchMany", &FetchMany_wrap, py::arg("StatementHandle"), py::arg("rows"),
          py::arg("fetchSize") = 1, "Fetch many rows from the result set");
    m.def("DDBCSQLFetchAll", &FetchAll_wrap, "Fetch all rows from the result set");
    m.def("DDBCSQLFreeHandle", &SQLFreeHandle_wrap, "Free a handle");
    m.def("DDBCSQLCheckError", &SQLCheckError_Wrap, "Check for driver errors");

    // Add a version attribute
    m.attr("__version__") = "1.0.0";
    
    try {
        // Try loading the ODBC driver when the module is imported
        LOG("Loading ODBC driver");
        DriverLoader::getInstance().loadDriver();  // Load the driver
    } catch (const std::exception& e) {
        // Log the error but don't throw - let the error happen when functions are called
        LOG("Failed to load ODBC driver during module initialization: {}", e.what());
    }
}<|MERGE_RESOLUTION|>--- conflicted
+++ resolved
@@ -683,46 +683,39 @@
         LOG("Failed to load driver: {}", GetLastErrorMessage());
         ThrowStdException("Failed to load ODBC driver. Please check installation.");
     }
-<<<<<<< HEAD
-
-    // If we got here, we've successfully loaded the DLL. Now get the function pointers.
-    // Environment and handle function loading
-    SQLAllocHandle_ptr = (SQLAllocHandleFunc)GetProcAddress(hModule, "SQLAllocHandle");
-    SQLSetEnvAttr_ptr = (SQLSetEnvAttrFunc)GetProcAddress(hModule, "SQLSetEnvAttr");
-    SQLSetConnectAttr_ptr = (SQLSetConnectAttrFunc)GetProcAddress(hModule, "SQLSetConnectAttrW");
-    SQLSetStmtAttr_ptr = (SQLSetStmtAttrFunc)GetProcAddress(hModule, "SQLSetStmtAttrW");
-    SQLGetConnectAttr_ptr = (SQLGetConnectAttrFunc)GetProcAddress(hModule, "SQLGetConnectAttrW");
-
-    // Connection and statement function loading
-    SQLDriverConnect_ptr = (SQLDriverConnectFunc)GetProcAddress(hModule, "SQLDriverConnectW");
-    SQLExecDirect_ptr = (SQLExecDirectFunc)GetProcAddress(hModule, "SQLExecDirectW");
-    SQLPrepare_ptr = (SQLPrepareFunc)GetProcAddress(hModule, "SQLPrepareW");
-    SQLBindParameter_ptr = (SQLBindParameterFunc)GetProcAddress(hModule, "SQLBindParameter");
-    SQLExecute_ptr = (SQLExecuteFunc)GetProcAddress(hModule, "SQLExecute");
-    SQLRowCount_ptr = (SQLRowCountFunc)GetProcAddress(hModule, "SQLRowCount");
-    SQLGetStmtAttr_ptr = (SQLGetStmtAttrFunc)GetProcAddress(hModule, "SQLGetStmtAttrW");
-    SQLSetDescField_ptr = (SQLSetDescFieldFunc)GetProcAddress(hModule, "SQLSetDescFieldW");
-
-    // Fetch and data retrieval function loading
-    SQLFetch_ptr = (SQLFetchFunc)GetProcAddress(hModule, "SQLFetch");
-    SQLFetchScroll_ptr = (SQLFetchScrollFunc)GetProcAddress(hModule, "SQLFetchScroll");
-    SQLGetData_ptr = (SQLGetDataFunc)GetProcAddress(hModule, "SQLGetData");
-    SQLNumResultCols_ptr = (SQLNumResultColsFunc)GetProcAddress(hModule, "SQLNumResultCols");
-    SQLBindCol_ptr = (SQLBindColFunc)GetProcAddress(hModule, "SQLBindCol");
-    SQLDescribeCol_ptr = (SQLDescribeColFunc)GetProcAddress(hModule, "SQLDescribeColW");
-    SQLMoreResults_ptr = (SQLMoreResultsFunc)GetProcAddress(hModule, "SQLMoreResults");
-    SQLColAttribute_ptr = (SQLColAttributeFunc)GetProcAddress(hModule, "SQLColAttributeW");
-
-    // Transaction functions loading
-    SQLEndTran_ptr = (SQLEndTranFunc)GetProcAddress(hModule, "SQLEndTran");
-
-    // Disconnect and free functions loading
-    SQLFreeHandle_ptr = (SQLFreeHandleFunc)GetProcAddress(hModule, "SQLFreeHandle");
-    SQLDisconnect_ptr = (SQLDisconnectFunc)GetProcAddress(hModule, "SQLDisconnect");
-    SQLFreeStmt_ptr = (SQLFreeStmtFunc)GetProcAddress(hModule, "SQLFreeStmt");
-
-    // Diagnostic record function Loading
-    SQLGetDiagRec_ptr = (SQLGetDiagRecFunc)GetProcAddress(hModule, "SQLGetDiagRecW");
+    LOG("Driver library successfully loaded.");
+
+    // Load function pointers using helper
+    SQLAllocHandle_ptr = GetFunctionPointer<SQLAllocHandleFunc>(handle, "SQLAllocHandle");
+    SQLSetEnvAttr_ptr = GetFunctionPointer<SQLSetEnvAttrFunc>(handle, "SQLSetEnvAttr");
+    SQLSetConnectAttr_ptr = GetFunctionPointer<SQLSetConnectAttrFunc>(handle, "SQLSetConnectAttrW");
+    SQLSetStmtAttr_ptr = GetFunctionPointer<SQLSetStmtAttrFunc>(handle, "SQLSetStmtAttrW");
+    SQLGetConnectAttr_ptr = GetFunctionPointer<SQLGetConnectAttrFunc>(handle, "SQLGetConnectAttrW");
+
+    SQLDriverConnect_ptr = GetFunctionPointer<SQLDriverConnectFunc>(handle, "SQLDriverConnectW");
+    SQLExecDirect_ptr = GetFunctionPointer<SQLExecDirectFunc>(handle, "SQLExecDirectW");
+    SQLPrepare_ptr = GetFunctionPointer<SQLPrepareFunc>(handle, "SQLPrepareW");
+    SQLBindParameter_ptr = GetFunctionPointer<SQLBindParameterFunc>(handle, "SQLBindParameter");
+    SQLExecute_ptr = GetFunctionPointer<SQLExecuteFunc>(handle, "SQLExecute");
+    SQLRowCount_ptr = GetFunctionPointer<SQLRowCountFunc>(handle, "SQLRowCount");
+    SQLGetStmtAttr_ptr = GetFunctionPointer<SQLGetStmtAttrFunc>(handle, "SQLGetStmtAttrW");
+    SQLSetDescField_ptr = GetFunctionPointer<SQLSetDescFieldFunc>(handle, "SQLSetDescFieldW");
+
+    SQLFetch_ptr = GetFunctionPointer<SQLFetchFunc>(handle, "SQLFetch");
+    SQLFetchScroll_ptr = GetFunctionPointer<SQLFetchScrollFunc>(handle, "SQLFetchScroll");
+    SQLGetData_ptr = GetFunctionPointer<SQLGetDataFunc>(handle, "SQLGetData");
+    SQLNumResultCols_ptr = GetFunctionPointer<SQLNumResultColsFunc>(handle, "SQLNumResultCols");
+    SQLBindCol_ptr = GetFunctionPointer<SQLBindColFunc>(handle, "SQLBindCol");
+    SQLDescribeCol_ptr = GetFunctionPointer<SQLDescribeColFunc>(handle, "SQLDescribeColW");
+    SQLMoreResults_ptr = GetFunctionPointer<SQLMoreResultsFunc>(handle, "SQLMoreResults");
+    SQLColAttribute_ptr = GetFunctionPointer<SQLColAttributeFunc>(handle, "SQLColAttributeW");
+
+    SQLEndTran_ptr = GetFunctionPointer<SQLEndTranFunc>(handle, "SQLEndTran");
+    SQLDisconnect_ptr = GetFunctionPointer<SQLDisconnectFunc>(handle, "SQLDisconnect");
+    SQLFreeHandle_ptr = GetFunctionPointer<SQLFreeHandleFunc>(handle, "SQLFreeHandle");
+    SQLFreeStmt_ptr = GetFunctionPointer<SQLFreeStmtFunc>(handle, "SQLFreeStmt");
+
+    SQLGetDiagRec_ptr = GetFunctionPointer<SQLGetDiagRecFunc>(handle, "SQLGetDiagRecW");
 
     // Load BCP functions
     BCPInitW_ptr = (BCPInitWFunc)GetProcAddress(hModule, "bcp_initW");
@@ -732,52 +725,6 @@
     BCPColFmtW_ptr = (BCPColFmtWFunc)GetProcAddress(hModule, "bcp_colfmt"); // Corrected from bcp_colfmtW to bcp_colfmt if that's the export name
     BCPExec_ptr = (BCPExecFunc)GetProcAddress(hModule, "bcp_exec");
     BCPDone_ptr = (BCPDoneFunc)GetProcAddress(hModule, "bcp_done");
-
-    bool success = SQLAllocHandle_ptr && SQLSetEnvAttr_ptr && SQLSetConnectAttr_ptr &&
-                   SQLSetStmtAttr_ptr && SQLGetConnectAttr_ptr && SQLDriverConnect_ptr &&
-                   SQLExecDirect_ptr && SQLPrepare_ptr && SQLBindParameter_ptr && SQLExecute_ptr &&
-                   SQLRowCount_ptr && SQLGetStmtAttr_ptr && SQLSetDescField_ptr && SQLFetch_ptr &&
-                   SQLFetchScroll_ptr && SQLGetData_ptr && SQLNumResultCols_ptr &&
-                   SQLBindCol_ptr && SQLDescribeCol_ptr && SQLMoreResults_ptr &&
-                   SQLColAttribute_ptr && SQLEndTran_ptr && SQLFreeHandle_ptr &&
-                   SQLDisconnect_ptr && SQLFreeStmt_ptr && SQLGetDiagRec_ptr &&
-                   BCPInitW_ptr && BCPControlW_ptr && BCPReadFmtW_ptr &&
-                   BCPColumns_ptr && BCPColFmtW_ptr && BCPExec_ptr &&
-                   BCPDone_ptr;
-=======
-    LOG("Driver library successfully loaded.");
-
-    // Load function pointers using helper
-    SQLAllocHandle_ptr = GetFunctionPointer<SQLAllocHandleFunc>(handle, "SQLAllocHandle");
-    SQLSetEnvAttr_ptr = GetFunctionPointer<SQLSetEnvAttrFunc>(handle, "SQLSetEnvAttr");
-    SQLSetConnectAttr_ptr = GetFunctionPointer<SQLSetConnectAttrFunc>(handle, "SQLSetConnectAttrW");
-    SQLSetStmtAttr_ptr = GetFunctionPointer<SQLSetStmtAttrFunc>(handle, "SQLSetStmtAttrW");
-    SQLGetConnectAttr_ptr = GetFunctionPointer<SQLGetConnectAttrFunc>(handle, "SQLGetConnectAttrW");
-
-    SQLDriverConnect_ptr = GetFunctionPointer<SQLDriverConnectFunc>(handle, "SQLDriverConnectW");
-    SQLExecDirect_ptr = GetFunctionPointer<SQLExecDirectFunc>(handle, "SQLExecDirectW");
-    SQLPrepare_ptr = GetFunctionPointer<SQLPrepareFunc>(handle, "SQLPrepareW");
-    SQLBindParameter_ptr = GetFunctionPointer<SQLBindParameterFunc>(handle, "SQLBindParameter");
-    SQLExecute_ptr = GetFunctionPointer<SQLExecuteFunc>(handle, "SQLExecute");
-    SQLRowCount_ptr = GetFunctionPointer<SQLRowCountFunc>(handle, "SQLRowCount");
-    SQLGetStmtAttr_ptr = GetFunctionPointer<SQLGetStmtAttrFunc>(handle, "SQLGetStmtAttrW");
-    SQLSetDescField_ptr = GetFunctionPointer<SQLSetDescFieldFunc>(handle, "SQLSetDescFieldW");
-
-    SQLFetch_ptr = GetFunctionPointer<SQLFetchFunc>(handle, "SQLFetch");
-    SQLFetchScroll_ptr = GetFunctionPointer<SQLFetchScrollFunc>(handle, "SQLFetchScroll");
-    SQLGetData_ptr = GetFunctionPointer<SQLGetDataFunc>(handle, "SQLGetData");
-    SQLNumResultCols_ptr = GetFunctionPointer<SQLNumResultColsFunc>(handle, "SQLNumResultCols");
-    SQLBindCol_ptr = GetFunctionPointer<SQLBindColFunc>(handle, "SQLBindCol");
-    SQLDescribeCol_ptr = GetFunctionPointer<SQLDescribeColFunc>(handle, "SQLDescribeColW");
-    SQLMoreResults_ptr = GetFunctionPointer<SQLMoreResultsFunc>(handle, "SQLMoreResults");
-    SQLColAttribute_ptr = GetFunctionPointer<SQLColAttributeFunc>(handle, "SQLColAttributeW");
-
-    SQLEndTran_ptr = GetFunctionPointer<SQLEndTranFunc>(handle, "SQLEndTran");
-    SQLDisconnect_ptr = GetFunctionPointer<SQLDisconnectFunc>(handle, "SQLDisconnect");
-    SQLFreeHandle_ptr = GetFunctionPointer<SQLFreeHandleFunc>(handle, "SQLFreeHandle");
-    SQLFreeStmt_ptr = GetFunctionPointer<SQLFreeStmtFunc>(handle, "SQLFreeStmt");
-
-    SQLGetDiagRec_ptr = GetFunctionPointer<SQLGetDiagRecFunc>(handle, "SQLGetDiagRecW");
 
     bool success =
         SQLAllocHandle_ptr && SQLSetEnvAttr_ptr && SQLSetConnectAttr_ptr &&
@@ -788,8 +735,10 @@
         SQLGetData_ptr && SQLNumResultCols_ptr && SQLBindCol_ptr &&
         SQLDescribeCol_ptr && SQLMoreResults_ptr && SQLColAttribute_ptr &&
         SQLEndTran_ptr && SQLDisconnect_ptr && SQLFreeHandle_ptr &&
-        SQLFreeStmt_ptr && SQLGetDiagRec_ptr;
->>>>>>> 00b2734b
+        SQLFreeStmt_ptr && SQLGetDiagRec_ptr &&
+                   BCPInitW_ptr && BCPControlW_ptr && BCPReadFmtW_ptr &&
+                   BCPColumns_ptr && BCPColFmtW_ptr && BCPExec_ptr &&
+                   BCPDone_ptr;
 
     if (!success) {
         ThrowStdException("Failed to load required function pointers from driver.");
