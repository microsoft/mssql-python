--- conflicted
+++ resolved
@@ -2746,21 +2746,16 @@
     m.def("DDBCSQLFetchAll", &FetchAll_wrap, "Fetch all rows from the result set");
     m.def("DDBCSQLFreeHandle", &SQLFreeHandle_wrap, "Free a handle");
     m.def("DDBCSQLCheckError", &SQLCheckError_Wrap, "Check for driver errors");
-<<<<<<< HEAD
-        // Add this to your PYBIND11_MODULE section
     m.def("DDBCSQLGetAllDiagRecords", &SQLGetAllDiagRecords,
           "Get all diagnostic records for a handle",
           py::arg("handle"));
-        // Add to PYBIND11_MODULE section
     m.def("DDBCSQLTables", &SQLTables_wrap, 
           "Get table information using ODBC SQLTables",
           py::arg("StatementHandle"), py::arg("catalog") = std::wstring(), 
           py::arg("schema") = std::wstring(), py::arg("table") = std::wstring(), 
           py::arg("tableType") = std::wstring());
-=======
     m.def("DDBCSQLFetchScroll", &SQLFetchScroll_wrap,
           "Scroll to a specific position in the result set and optionally fetch data");
->>>>>>> d9eb8d1f
 
     // Add a version attribute
     m.attr("__version__") = "1.0.0";
