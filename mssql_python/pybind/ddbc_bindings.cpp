// Copyright (c) Microsoft Corporation.
// Licensed under the MIT license.

// INFO|TODO - Note that is file is Windows specific right now. Making it arch
// agnostic will be
//             taken up in beta release
#include "ddbc_bindings.h"
#include "connection/connection.h"
#include "connection/connection_pool.h"
#include "logger_bridge.hpp"

#include <cstdint>
#include <cstring>  // For std::memcpy
#include <filesystem>
#include <iomanip>  // std::setw, std::setfill
#include <iostream>
#include <utility>  // std::forward

//-------------------------------------------------------------------------------------------------
// Macro definitions
//-------------------------------------------------------------------------------------------------

// This constant is not exposed via sql.h, hence define it here
#define SQL_SS_TIME2 (-154)
#define SQL_SS_TIMESTAMPOFFSET (-155)
#define SQL_C_SS_TIMESTAMPOFFSET (0x4001)
#define MAX_DIGITS_IN_NUMERIC 64
#define SQL_MAX_NUMERIC_LEN 16
#define SQL_SS_XML (-152)

#define STRINGIFY_FOR_CASE(x)                                                                      \
    case x:                                                                                        \
        return #x

// Architecture-specific defines
#ifndef ARCHITECTURE
#define ARCHITECTURE "win64"  // Default to win64 if not defined during compilation
#endif
#define DAE_CHUNK_SIZE 8192
#define SQL_MAX_LOB_SIZE 8000

//-------------------------------------------------------------------------------------------------
//-------------------------------------------------------------------------------------------------
// Logging Infrastructure:
// - LOG() macro: All diagnostic/debug logging at DEBUG level (single level)
// - LOG_INFO/WARNING/ERROR: Higher-level messages for production
// Uses printf-style formatting: LOG("Value: %d", x) -- __FILE__/__LINE__
// embedded in macro
//-------------------------------------------------------------------------------------------------
namespace PythonObjectCache {
static py::object datetime_class;
static py::object date_class;
static py::object time_class;
static py::object decimal_class;
static py::object uuid_class;
static bool cache_initialized = false;

void initialize() {
    if (!cache_initialized) {
        auto datetime_module = py::module_::import("datetime");
        datetime_class = datetime_module.attr("datetime");
        date_class = datetime_module.attr("date");
        time_class = datetime_module.attr("time");

        auto decimal_module = py::module_::import("decimal");
        decimal_class = decimal_module.attr("Decimal");

        auto uuid_module = py::module_::import("uuid");
        uuid_class = uuid_module.attr("UUID");

        cache_initialized = true;
    }
}

py::object get_datetime_class() {
    if (cache_initialized && datetime_class) {
        return datetime_class;
    }
    return py::module_::import("datetime").attr("datetime");
}

py::object get_date_class() {
    if (cache_initialized && date_class) {
        return date_class;
    }
    return py::module_::import("datetime").attr("date");
}

py::object get_time_class() {
    if (cache_initialized && time_class) {
        return time_class;
    }
    return py::module_::import("datetime").attr("time");
}

py::object get_decimal_class() {
    if (cache_initialized && decimal_class) {
        return decimal_class;
    }
    return py::module_::import("decimal").attr("Decimal");
}

py::object get_uuid_class() {
    if (cache_initialized && uuid_class) {
        return uuid_class;
    }
    return py::module_::import("uuid").attr("UUID");
}
}  // namespace PythonObjectCache

//-------------------------------------------------------------------------------------------------
// Class definitions
//-------------------------------------------------------------------------------------------------

// Struct to hold parameter information for binding. Used by SQLBindParameter.
// This struct is shared between C++ & Python code.
// Suppress -Wattributes warning for ParamInfo struct
// The warning is triggered because pybind11 handles visibility attributes automatically,
// and having additional attributes on the struct can cause conflicts on Linux with GCC
#ifdef __GNUC__
#pragma GCC diagnostic push
#pragma GCC diagnostic ignored "-Wattributes"
#endif
struct ParamInfo {
    SQLSMALLINT inputOutputType;
    SQLSMALLINT paramCType;
    SQLSMALLINT paramSQLType;
    SQLULEN columnSize;
    SQLSMALLINT decimalDigits;
    SQLLEN strLenOrInd = 0;  // Required for DAE
    bool isDAE = false;      // Indicates if we need to stream
    py::object dataPtr;
};
#ifdef __GNUC__
#pragma GCC diagnostic pop
#endif

// Mirrors the SQL_NUMERIC_STRUCT. But redefined to replace val char array
// with std::string, because pybind doesn't allow binding char array.
// This struct is shared between C++ & Python code.
struct NumericData {
    SQLCHAR precision;
    SQLSCHAR scale;
    SQLCHAR sign;     // 1=pos, 0=neg
    std::string val;  // 123.45 -> 12345

    NumericData() : precision(0), scale(0), sign(0), val(SQL_MAX_NUMERIC_LEN, '\0') {}

    NumericData(SQLCHAR precision, SQLSCHAR scale, SQLCHAR sign, const std::string& valueBytes)
        : precision(precision), scale(scale), sign(sign), val(SQL_MAX_NUMERIC_LEN, '\0') {
        if (valueBytes.size() > SQL_MAX_NUMERIC_LEN) {
            throw std::runtime_error(
                "NumericData valueBytes size exceeds SQL_MAX_NUMERIC_LEN (16)");
        }
        // Copy binary data to buffer, remaining bytes stay zero-padded
        std::memcpy(&val[0], valueBytes.data(), valueBytes.size());
    }
};

//-------------------------------------------------------------------------------------------------
// Function pointer initialization
//-------------------------------------------------------------------------------------------------

// Handle APIs
SQLAllocHandleFunc SQLAllocHandle_ptr = nullptr;
SQLSetEnvAttrFunc SQLSetEnvAttr_ptr = nullptr;
SQLSetConnectAttrFunc SQLSetConnectAttr_ptr = nullptr;
SQLSetStmtAttrFunc SQLSetStmtAttr_ptr = nullptr;
SQLGetConnectAttrFunc SQLGetConnectAttr_ptr = nullptr;

// Connection and Execution APIs
SQLDriverConnectFunc SQLDriverConnect_ptr = nullptr;
SQLExecDirectFunc SQLExecDirect_ptr = nullptr;
SQLPrepareFunc SQLPrepare_ptr = nullptr;
SQLBindParameterFunc SQLBindParameter_ptr = nullptr;
SQLExecuteFunc SQLExecute_ptr = nullptr;
SQLRowCountFunc SQLRowCount_ptr = nullptr;
SQLGetStmtAttrFunc SQLGetStmtAttr_ptr = nullptr;
SQLSetDescFieldFunc SQLSetDescField_ptr = nullptr;

// Data retrieval APIs
SQLFetchFunc SQLFetch_ptr = nullptr;
SQLFetchScrollFunc SQLFetchScroll_ptr = nullptr;
SQLGetDataFunc SQLGetData_ptr = nullptr;
SQLNumResultColsFunc SQLNumResultCols_ptr = nullptr;
SQLBindColFunc SQLBindCol_ptr = nullptr;
SQLDescribeColFunc SQLDescribeCol_ptr = nullptr;
SQLMoreResultsFunc SQLMoreResults_ptr = nullptr;
SQLColAttributeFunc SQLColAttribute_ptr = nullptr;
SQLGetTypeInfoFunc SQLGetTypeInfo_ptr = nullptr;
SQLProceduresFunc SQLProcedures_ptr = nullptr;
SQLForeignKeysFunc SQLForeignKeys_ptr = nullptr;
SQLPrimaryKeysFunc SQLPrimaryKeys_ptr = nullptr;
SQLSpecialColumnsFunc SQLSpecialColumns_ptr = nullptr;
SQLStatisticsFunc SQLStatistics_ptr = nullptr;
SQLColumnsFunc SQLColumns_ptr = nullptr;
SQLGetInfoFunc SQLGetInfo_ptr = nullptr;

// Transaction APIs
SQLEndTranFunc SQLEndTran_ptr = nullptr;

// Disconnect/free APIs
SQLFreeHandleFunc SQLFreeHandle_ptr = nullptr;
SQLDisconnectFunc SQLDisconnect_ptr = nullptr;
SQLFreeStmtFunc SQLFreeStmt_ptr = nullptr;

// Diagnostic APIs
SQLGetDiagRecFunc SQLGetDiagRec_ptr = nullptr;

// DAE APIs
SQLParamDataFunc SQLParamData_ptr = nullptr;
SQLPutDataFunc SQLPutData_ptr = nullptr;
SQLTablesFunc SQLTables_ptr = nullptr;

SQLDescribeParamFunc SQLDescribeParam_ptr = nullptr;

namespace {

const char* GetSqlCTypeAsString(const SQLSMALLINT cType) {
    switch (cType) {
        STRINGIFY_FOR_CASE(SQL_C_CHAR);
        STRINGIFY_FOR_CASE(SQL_C_WCHAR);
        STRINGIFY_FOR_CASE(SQL_C_SSHORT);
        STRINGIFY_FOR_CASE(SQL_C_USHORT);
        STRINGIFY_FOR_CASE(SQL_C_SHORT);
        STRINGIFY_FOR_CASE(SQL_C_SLONG);
        STRINGIFY_FOR_CASE(SQL_C_ULONG);
        STRINGIFY_FOR_CASE(SQL_C_LONG);
        STRINGIFY_FOR_CASE(SQL_C_STINYINT);
        STRINGIFY_FOR_CASE(SQL_C_UTINYINT);
        STRINGIFY_FOR_CASE(SQL_C_TINYINT);
        STRINGIFY_FOR_CASE(SQL_C_SBIGINT);
        STRINGIFY_FOR_CASE(SQL_C_UBIGINT);
        STRINGIFY_FOR_CASE(SQL_C_FLOAT);
        STRINGIFY_FOR_CASE(SQL_C_DOUBLE);
        STRINGIFY_FOR_CASE(SQL_C_BIT);
        STRINGIFY_FOR_CASE(SQL_C_BINARY);
        STRINGIFY_FOR_CASE(SQL_C_TYPE_DATE);
        STRINGIFY_FOR_CASE(SQL_C_TYPE_TIME);
        STRINGIFY_FOR_CASE(SQL_C_TYPE_TIMESTAMP);
        STRINGIFY_FOR_CASE(SQL_C_NUMERIC);
        STRINGIFY_FOR_CASE(SQL_C_GUID);
        STRINGIFY_FOR_CASE(SQL_C_DEFAULT);
        default:
            return "Unknown";
    }
}

std::string MakeParamMismatchErrorStr(const SQLSMALLINT cType, const int paramIndex) {
    std::string errorString = "Parameter's object type does not match "
                              "parameter's C type. paramIndex - " +
                              std::to_string(paramIndex) + ", C type - " +
                              GetSqlCTypeAsString(cType);
    return errorString;
}

// This function allocates a buffer of ParamType, stores it as a void* in
// paramBuffers for book-keeping and then returns a ParamType* to the allocated
// memory. ctorArgs are the arguments to ParamType's constructor used while
// creating/allocating ParamType
template <typename ParamType, typename... CtorArgs>
ParamType* AllocateParamBuffer(std::vector<std::shared_ptr<void>>& paramBuffers,
                               CtorArgs&&... ctorArgs) {
    paramBuffers.emplace_back(new ParamType(std::forward<CtorArgs>(ctorArgs)...),
                              std::default_delete<ParamType>());
    return static_cast<ParamType*>(paramBuffers.back().get());
}

template <typename ParamType>
ParamType* AllocateParamBufferArray(std::vector<std::shared_ptr<void>>& paramBuffers,
                                    size_t count) {
    std::shared_ptr<ParamType> buffer(new ParamType[count], std::default_delete<ParamType[]>());
    ParamType* raw = buffer.get();
    paramBuffers.push_back(buffer);
    return raw;
}

std::string DescribeChar(unsigned char ch) {
    if (ch >= 32 && ch <= 126) {
        return std::string("'") + static_cast<char>(ch) + "'";
    } else {
        char buffer[16];
        snprintf(buffer, sizeof(buffer), "U+%04X", ch);
        return std::string(buffer);
    }
}

// Given a list of parameters and their ParamInfo, calls SQLBindParameter on
// each of them with appropriate arguments
SQLRETURN BindParameters(SQLHANDLE hStmt, const py::list& params,
                         std::vector<ParamInfo>& paramInfos,
                         std::vector<std::shared_ptr<void>>& paramBuffers,
                         const std::string& charEncoding = "utf-8") {
    LOG("BindParameters: Starting parameter binding for statement handle %p "
        "with %zu parameters",
        (void*)hStmt, params.size());
    for (int paramIndex = 0; paramIndex < params.size(); paramIndex++) {
        const auto& param = params[paramIndex];
        ParamInfo& paramInfo = paramInfos[paramIndex];
        LOG("BindParameters: Processing param[%d] - C_Type=%d, SQL_Type=%d, "
            "ColumnSize=%lu, DecimalDigits=%d, InputOutputType=%d",
            paramIndex, paramInfo.paramCType, paramInfo.paramSQLType,
            (unsigned long)paramInfo.columnSize, paramInfo.decimalDigits,
            paramInfo.inputOutputType);
        void* dataPtr = nullptr;
        SQLLEN bufferLength = 0;
        SQLLEN* strLenOrIndPtr = nullptr;

        // TODO: Add more data types like money, guid, interval, TVPs etc.
        switch (paramInfo.paramCType) {
            case SQL_C_CHAR: {
                if (!py::isinstance<py::str>(param) && !py::isinstance<py::bytearray>(param) &&
                    !py::isinstance<py::bytes>(param)) {
                    ThrowStdException(MakeParamMismatchErrorStr(paramInfo.paramCType, paramIndex));
                }
                if (paramInfo.isDAE) {
                    LOG("BindParameters: param[%d] SQL_C_CHAR - Using DAE "
                        "(Data-At-Execution) for large string streaming",
                        paramIndex);
                    dataPtr =
                        const_cast<void*>(reinterpret_cast<const void*>(&paramInfos[paramIndex]));
                    strLenOrIndPtr = AllocateParamBuffer<SQLLEN>(paramBuffers);
                    *strLenOrIndPtr = SQL_LEN_DATA_AT_EXEC(0);
                    bufferLength = 0;
                } else {
                    // Use Python's codec system to encode the string with specified encoding
                    std::string encodedStr;

                    if (py::isinstance<py::str>(param)) {
                        // Encode Unicode string using the specified encoding
                        try {
                            py::object encoded = param.attr("encode")(charEncoding, "strict");
                            encodedStr = encoded.cast<std::string>();
                            LOG("BindParameters: param[%d] SQL_C_CHAR - Encoded with '%s', "
                                "size=%zu bytes",
                                paramIndex, charEncoding.c_str(), encodedStr.size());
                        } catch (const py::error_already_set& e) {
                            LOG_ERROR("BindParameters: param[%d] SQL_C_CHAR - Failed to encode "
                                      "with '%s': %s",
                                      paramIndex, charEncoding.c_str(), e.what());
                            throw std::runtime_error(std::string("Failed to encode parameter ") +
                                                     std::to_string(paramIndex) +
                                                     " with encoding '" + charEncoding +
                                                     "': " + e.what());
                        }
                    } else {
                        // bytes/bytearray - use as-is (already encoded)
                        if (py::isinstance<py::bytes>(param)) {
                            encodedStr = param.cast<std::string>();
                        } else {
                            // bytearray
                            encodedStr = std::string(
                                reinterpret_cast<const char*>(PyByteArray_AsString(param.ptr())),
                                PyByteArray_Size(param.ptr()));
                        }
                        LOG("BindParameters: param[%d] SQL_C_CHAR - Using raw bytes, size=%zu",
                            paramIndex, encodedStr.size());
                    }

                    std::string* strParam =
                        AllocateParamBuffer<std::string>(paramBuffers, encodedStr);
                    dataPtr = const_cast<void*>(static_cast<const void*>(strParam->c_str()));
                    bufferLength = strParam->size() + 1;
                    strLenOrIndPtr = AllocateParamBuffer<SQLLEN>(paramBuffers);
                    *strLenOrIndPtr = SQL_NTS;
                }
                break;
            }
            case SQL_C_BINARY: {
                if (!py::isinstance<py::str>(param) && !py::isinstance<py::bytearray>(param) &&
                    !py::isinstance<py::bytes>(param)) {
                    ThrowStdException(MakeParamMismatchErrorStr(paramInfo.paramCType, paramIndex));
                }
                if (paramInfo.isDAE) {
                    // Deferred execution for VARBINARY(MAX)
                    LOG("BindParameters: param[%d] SQL_C_BINARY - Using DAE "
                        "for VARBINARY(MAX) streaming",
                        paramIndex);
                    dataPtr =
                        const_cast<void*>(reinterpret_cast<const void*>(&paramInfos[paramIndex]));
                    strLenOrIndPtr = AllocateParamBuffer<SQLLEN>(paramBuffers);
                    *strLenOrIndPtr = SQL_LEN_DATA_AT_EXEC(0);
                    bufferLength = 0;
                } else {
                    // small binary
                    std::string binData;
                    if (py::isinstance<py::bytes>(param)) {
                        binData = param.cast<std::string>();
                    } else {
                        // bytearray
                        binData = std::string(
                            reinterpret_cast<const char*>(PyByteArray_AsString(param.ptr())),
                            PyByteArray_Size(param.ptr()));
                    }
                    std::string* binBuffer =
                        AllocateParamBuffer<std::string>(paramBuffers, binData);
                    dataPtr = const_cast<void*>(static_cast<const void*>(binBuffer->data()));
                    bufferLength = static_cast<SQLLEN>(binBuffer->size());
                    strLenOrIndPtr = AllocateParamBuffer<SQLLEN>(paramBuffers);
                    *strLenOrIndPtr = bufferLength;
                }
                break;
            }
            case SQL_C_WCHAR: {
                if (!py::isinstance<py::str>(param) && !py::isinstance<py::bytearray>(param) &&
                    !py::isinstance<py::bytes>(param)) {
                    ThrowStdException(MakeParamMismatchErrorStr(paramInfo.paramCType, paramIndex));
                }
                if (paramInfo.isDAE) {
                    // deferred execution
                    LOG("BindParameters: param[%d] SQL_C_WCHAR - Using DAE for "
                        "NVARCHAR(MAX) streaming",
                        paramIndex);
                    dataPtr =
                        const_cast<void*>(reinterpret_cast<const void*>(&paramInfos[paramIndex]));
                    strLenOrIndPtr = AllocateParamBuffer<SQLLEN>(paramBuffers);
                    *strLenOrIndPtr = SQL_LEN_DATA_AT_EXEC(0);
                    bufferLength = 0;
                } else {
                    // Normal small-string case
                    std::wstring* strParam =
                        AllocateParamBuffer<std::wstring>(paramBuffers, param.cast<std::wstring>());
                    LOG("BindParameters: param[%d] SQL_C_WCHAR - String "
                        "length=%zu characters, buffer=%zu bytes",
                        paramIndex, strParam->size(), strParam->size() * sizeof(SQLWCHAR));
                    std::vector<SQLWCHAR>* sqlwcharBuffer =
                        AllocateParamBuffer<std::vector<SQLWCHAR>>(paramBuffers,
                                                                   WStringToSQLWCHAR(*strParam));
                    dataPtr = sqlwcharBuffer->data();
                    bufferLength = sqlwcharBuffer->size() * sizeof(SQLWCHAR);
                    strLenOrIndPtr = AllocateParamBuffer<SQLLEN>(paramBuffers);
                    *strLenOrIndPtr = SQL_NTS;
                }
                break;
            }
            case SQL_C_BIT: {
                if (!py::isinstance<py::bool_>(param)) {
                    ThrowStdException(MakeParamMismatchErrorStr(paramInfo.paramCType, paramIndex));
                }
                dataPtr =
                    static_cast<void*>(AllocateParamBuffer<bool>(paramBuffers, param.cast<bool>()));
                break;
            }
            case SQL_C_DEFAULT: {
                if (!py::isinstance<py::none>(param)) {
                    ThrowStdException(MakeParamMismatchErrorStr(paramInfo.paramCType, paramIndex));
                }
                SQLSMALLINT sqlType = paramInfo.paramSQLType;
                SQLULEN columnSize = paramInfo.columnSize;
                SQLSMALLINT decimalDigits = paramInfo.decimalDigits;
                if (sqlType == SQL_UNKNOWN_TYPE) {
                    SQLSMALLINT describedType;
                    SQLULEN describedSize;
                    SQLSMALLINT describedDigits;
                    SQLSMALLINT nullable;
                    RETCODE rc = SQLDescribeParam_ptr(
                        hStmt, static_cast<SQLUSMALLINT>(paramIndex + 1), &describedType,
                        &describedSize, &describedDigits, &nullable);
                    if (!SQL_SUCCEEDED(rc)) {
                        LOG("BindParameters: SQLDescribeParam failed for "
                            "param[%d] (NULL parameter) - SQLRETURN=%d",
                            paramIndex, rc);
                        return rc;
                    }
                    sqlType = describedType;
                    columnSize = describedSize;
                    decimalDigits = describedDigits;
                }
                dataPtr = nullptr;
                strLenOrIndPtr = AllocateParamBuffer<SQLLEN>(paramBuffers);
                *strLenOrIndPtr = SQL_NULL_DATA;
                bufferLength = 0;
                paramInfo.paramSQLType = sqlType;
                paramInfo.columnSize = columnSize;
                paramInfo.decimalDigits = decimalDigits;
                break;
            }
            case SQL_C_STINYINT:
            case SQL_C_TINYINT:
            case SQL_C_SSHORT:
            case SQL_C_SHORT: {
                if (!py::isinstance<py::int_>(param)) {
                    ThrowStdException(MakeParamMismatchErrorStr(paramInfo.paramCType, paramIndex));
                }
                int value = param.cast<int>();
                // Range validation for signed 16-bit integer
                if (value < std::numeric_limits<short>::min() ||
                    value > std::numeric_limits<short>::max()) {
                    ThrowStdException("Signed short integer parameter out of "
                                      "range at paramIndex " +
                                      std::to_string(paramIndex));
                }
                dataPtr =
                    static_cast<void*>(AllocateParamBuffer<int>(paramBuffers, param.cast<int>()));
                break;
            }
            case SQL_C_UTINYINT:
            case SQL_C_USHORT: {
                if (!py::isinstance<py::int_>(param)) {
                    ThrowStdException(MakeParamMismatchErrorStr(paramInfo.paramCType, paramIndex));
                }
                unsigned int value = param.cast<unsigned int>();
                if (value > std::numeric_limits<unsigned short>::max()) {
                    ThrowStdException("Unsigned short integer parameter out of "
                                      "range at paramIndex " +
                                      std::to_string(paramIndex));
                }
                dataPtr = static_cast<void*>(
                    AllocateParamBuffer<unsigned int>(paramBuffers, param.cast<unsigned int>()));
                break;
            }
            case SQL_C_SBIGINT:
            case SQL_C_SLONG:
            case SQL_C_LONG: {
                if (!py::isinstance<py::int_>(param)) {
                    ThrowStdException(MakeParamMismatchErrorStr(paramInfo.paramCType, paramIndex));
                }
                int64_t value = param.cast<int64_t>();
                // Range validation for signed 64-bit integer
                if (value < std::numeric_limits<int64_t>::min() ||
                    value > std::numeric_limits<int64_t>::max()) {
                    ThrowStdException("Signed 64-bit integer parameter out of "
                                      "range at paramIndex " +
                                      std::to_string(paramIndex));
                }
                dataPtr = static_cast<void*>(
                    AllocateParamBuffer<int64_t>(paramBuffers, param.cast<int64_t>()));
                break;
            }
            case SQL_C_UBIGINT:
            case SQL_C_ULONG: {
                if (!py::isinstance<py::int_>(param)) {
                    ThrowStdException(MakeParamMismatchErrorStr(paramInfo.paramCType, paramIndex));
                }
                uint64_t value = param.cast<uint64_t>();
                // Range validation for unsigned 64-bit integer
                if (value > std::numeric_limits<uint64_t>::max()) {
                    ThrowStdException("Unsigned 64-bit integer parameter out "
                                      "of range at paramIndex " +
                                      std::to_string(paramIndex));
                }
                dataPtr = static_cast<void*>(
                    AllocateParamBuffer<uint64_t>(paramBuffers, param.cast<uint64_t>()));
                break;
            }
            case SQL_C_FLOAT: {
                if (!py::isinstance<py::float_>(param)) {
                    ThrowStdException(MakeParamMismatchErrorStr(paramInfo.paramCType, paramIndex));
                }
                dataPtr = static_cast<void*>(
                    AllocateParamBuffer<float>(paramBuffers, param.cast<float>()));
                break;
            }
            case SQL_C_DOUBLE: {
                if (!py::isinstance<py::float_>(param)) {
                    ThrowStdException(MakeParamMismatchErrorStr(paramInfo.paramCType, paramIndex));
                }
                dataPtr = static_cast<void*>(
                    AllocateParamBuffer<double>(paramBuffers, param.cast<double>()));
                break;
            }
            case SQL_C_TYPE_DATE: {
                py::object dateType = PythonObjectCache::get_date_class();
                if (!py::isinstance(param, dateType)) {
                    ThrowStdException(MakeParamMismatchErrorStr(paramInfo.paramCType, paramIndex));
                }
                int year = param.attr("year").cast<int>();
                if (year < 1753 || year > 9999) {
                    ThrowStdException("Date out of range for SQL Server "
                                      "(1753-9999) at paramIndex " +
                                      std::to_string(paramIndex));
                }
                // TODO: can be moved to python by registering SQL_DATE_STRUCT
                // in pybind
                SQL_DATE_STRUCT* sqlDatePtr = AllocateParamBuffer<SQL_DATE_STRUCT>(paramBuffers);
                sqlDatePtr->year = static_cast<SQLSMALLINT>(param.attr("year").cast<int>());
                sqlDatePtr->month = static_cast<SQLUSMALLINT>(param.attr("month").cast<int>());
                sqlDatePtr->day = static_cast<SQLUSMALLINT>(param.attr("day").cast<int>());
                dataPtr = static_cast<void*>(sqlDatePtr);
                break;
            }
            case SQL_C_TYPE_TIME: {
                py::object timeType = PythonObjectCache::get_time_class();
                if (!py::isinstance(param, timeType)) {
                    ThrowStdException(MakeParamMismatchErrorStr(paramInfo.paramCType, paramIndex));
                }
                // TODO: can be moved to python by registering SQL_TIME_STRUCT
                // in pybind
                SQL_TIME_STRUCT* sqlTimePtr = AllocateParamBuffer<SQL_TIME_STRUCT>(paramBuffers);
                sqlTimePtr->hour = static_cast<SQLUSMALLINT>(param.attr("hour").cast<int>());
                sqlTimePtr->minute = static_cast<SQLUSMALLINT>(param.attr("minute").cast<int>());
                sqlTimePtr->second = static_cast<SQLUSMALLINT>(param.attr("second").cast<int>());
                dataPtr = static_cast<void*>(sqlTimePtr);
                break;
            }
            case SQL_C_SS_TIMESTAMPOFFSET: {
                py::object datetimeType = PythonObjectCache::get_datetime_class();
                if (!py::isinstance(param, datetimeType)) {
                    ThrowStdException(MakeParamMismatchErrorStr(paramInfo.paramCType, paramIndex));
                }
                // Checking if the object has a timezone
                py::object tzinfo = param.attr("tzinfo");
                if (tzinfo.is_none()) {
                    ThrowStdException("Datetime object must have tzinfo for "
                                      "SQL_C_SS_TIMESTAMPOFFSET at paramIndex " +
                                      std::to_string(paramIndex));
                }

                DateTimeOffset* dtoPtr = AllocateParamBuffer<DateTimeOffset>(paramBuffers);

                dtoPtr->year = static_cast<SQLSMALLINT>(param.attr("year").cast<int>());
                dtoPtr->month = static_cast<SQLUSMALLINT>(param.attr("month").cast<int>());
                dtoPtr->day = static_cast<SQLUSMALLINT>(param.attr("day").cast<int>());
                dtoPtr->hour = static_cast<SQLUSMALLINT>(param.attr("hour").cast<int>());
                dtoPtr->minute = static_cast<SQLUSMALLINT>(param.attr("minute").cast<int>());
                dtoPtr->second = static_cast<SQLUSMALLINT>(param.attr("second").cast<int>());
                // SQL server supports in ns, but python datetime supports in µs
                dtoPtr->fraction =
                    static_cast<SQLUINTEGER>(param.attr("microsecond").cast<int>() * 1000);

                py::object utcoffset = tzinfo.attr("utcoffset")(param);
                if (utcoffset.is_none()) {
                    ThrowStdException("Datetime object's tzinfo.utcoffset() "
                                      "returned None at paramIndex " +
                                      std::to_string(paramIndex));
                }

                int total_seconds =
                    static_cast<int>(utcoffset.attr("total_seconds")().cast<double>());
                const int MAX_OFFSET = 14 * 3600;
                const int MIN_OFFSET = -14 * 3600;

                if (total_seconds > MAX_OFFSET || total_seconds < MIN_OFFSET) {
                    ThrowStdException("Datetimeoffset tz offset out of SQL Server range "
                                      "(-14h to +14h) at paramIndex " +
                                      std::to_string(paramIndex));
                }
                std::div_t div_result = std::div(total_seconds, 3600);
                dtoPtr->timezone_hour = static_cast<SQLSMALLINT>(div_result.quot);
                dtoPtr->timezone_minute = static_cast<SQLSMALLINT>(div(div_result.rem, 60).quot);

                dataPtr = static_cast<void*>(dtoPtr);
                bufferLength = sizeof(DateTimeOffset);
                strLenOrIndPtr = AllocateParamBuffer<SQLLEN>(paramBuffers);
                *strLenOrIndPtr = bufferLength;
                break;
            }
            case SQL_C_TYPE_TIMESTAMP: {
                py::object datetimeType = PythonObjectCache::get_datetime_class();
                if (!py::isinstance(param, datetimeType)) {
                    ThrowStdException(MakeParamMismatchErrorStr(paramInfo.paramCType, paramIndex));
                }
                SQL_TIMESTAMP_STRUCT* sqlTimestampPtr =
                    AllocateParamBuffer<SQL_TIMESTAMP_STRUCT>(paramBuffers);
                sqlTimestampPtr->year = static_cast<SQLSMALLINT>(param.attr("year").cast<int>());
                sqlTimestampPtr->month = static_cast<SQLUSMALLINT>(param.attr("month").cast<int>());
                sqlTimestampPtr->day = static_cast<SQLUSMALLINT>(param.attr("day").cast<int>());
                sqlTimestampPtr->hour = static_cast<SQLUSMALLINT>(param.attr("hour").cast<int>());
                sqlTimestampPtr->minute =
                    static_cast<SQLUSMALLINT>(param.attr("minute").cast<int>());
                sqlTimestampPtr->second =
                    static_cast<SQLUSMALLINT>(param.attr("second").cast<int>());
                // SQL server supports in ns, but python datetime supports in µs
                sqlTimestampPtr->fraction = static_cast<SQLUINTEGER>(
                    param.attr("microsecond").cast<int>() * 1000);  // Convert µs to ns
                dataPtr = static_cast<void*>(sqlTimestampPtr);
                break;
            }
            case SQL_C_NUMERIC: {
                if (!py::isinstance<NumericData>(param)) {
                    ThrowStdException(MakeParamMismatchErrorStr(paramInfo.paramCType, paramIndex));
                }
                NumericData decimalParam = param.cast<NumericData>();
                LOG("BindParameters: param[%d] SQL_C_NUMERIC - precision=%d, "
                    "scale=%d, sign=%d, value_bytes=%zu",
                    paramIndex, decimalParam.precision, decimalParam.scale, decimalParam.sign,
                    decimalParam.val.size());
                SQL_NUMERIC_STRUCT* decimalPtr =
                    AllocateParamBuffer<SQL_NUMERIC_STRUCT>(paramBuffers);
                decimalPtr->precision = decimalParam.precision;
                decimalPtr->scale = decimalParam.scale;
                decimalPtr->sign = decimalParam.sign;
                // Convert the integer decimalParam.val to char array
                std::memset(static_cast<void*>(decimalPtr->val), 0, sizeof(decimalPtr->val));
                size_t copyLen = std::min(decimalParam.val.size(), sizeof(decimalPtr->val));
                if (copyLen > 0) {
                    std::memcpy(decimalPtr->val, decimalParam.val.data(), copyLen);
                }
                dataPtr = static_cast<void*>(decimalPtr);
                break;
            }
            case SQL_C_GUID: {
                if (!py::isinstance<py::bytes>(param)) {
                    ThrowStdException(MakeParamMismatchErrorStr(paramInfo.paramCType, paramIndex));
                }
                py::bytes uuid_bytes = param.cast<py::bytes>();
                const unsigned char* uuid_data =
                    reinterpret_cast<const unsigned char*>(PyBytes_AS_STRING(uuid_bytes.ptr()));
                if (PyBytes_GET_SIZE(uuid_bytes.ptr()) != 16) {
                    LOG("BindParameters: param[%d] SQL_C_GUID - Invalid UUID "
                        "length: expected 16 bytes, got %ld bytes",
                        paramIndex, PyBytes_GET_SIZE(uuid_bytes.ptr()));
                    ThrowStdException("UUID binary data must be exactly 16 bytes long.");
                }
                SQLGUID* guid_data_ptr = AllocateParamBuffer<SQLGUID>(paramBuffers);
                guid_data_ptr->Data1 = (static_cast<uint32_t>(uuid_data[3]) << 24) |
                                       (static_cast<uint32_t>(uuid_data[2]) << 16) |
                                       (static_cast<uint32_t>(uuid_data[1]) << 8) |
                                       (static_cast<uint32_t>(uuid_data[0]));
                guid_data_ptr->Data2 = (static_cast<uint16_t>(uuid_data[5]) << 8) |
                                       (static_cast<uint16_t>(uuid_data[4]));
                guid_data_ptr->Data3 = (static_cast<uint16_t>(uuid_data[7]) << 8) |
                                       (static_cast<uint16_t>(uuid_data[6]));
                std::memcpy(guid_data_ptr->Data4, &uuid_data[8], 8);
                dataPtr = static_cast<void*>(guid_data_ptr);
                bufferLength = sizeof(SQLGUID);
                strLenOrIndPtr = AllocateParamBuffer<SQLLEN>(paramBuffers);
                *strLenOrIndPtr = sizeof(SQLGUID);
                break;
            }
            default: {
                std::ostringstream errorString;
                errorString << "Unsupported parameter type - " << paramInfo.paramCType
                            << " for parameter - " << paramIndex;
                ThrowStdException(errorString.str());
            }
        }
        assert(SQLBindParameter_ptr && SQLGetStmtAttr_ptr && SQLSetDescField_ptr);
        RETCODE rc = SQLBindParameter_ptr(
            hStmt, static_cast<SQLUSMALLINT>(paramIndex + 1), /* 1-based indexing */
            static_cast<SQLUSMALLINT>(paramInfo.inputOutputType),
            static_cast<SQLSMALLINT>(paramInfo.paramCType),
            static_cast<SQLSMALLINT>(paramInfo.paramSQLType), paramInfo.columnSize,
            paramInfo.decimalDigits, dataPtr, bufferLength, strLenOrIndPtr);
        if (!SQL_SUCCEEDED(rc)) {
            LOG("BindParameters: SQLBindParameter failed for param[%d] - "
                "SQLRETURN=%d, C_Type=%d, SQL_Type=%d",
                paramIndex, rc, paramInfo.paramCType, paramInfo.paramSQLType);
            return rc;
        }
        // Special handling for Numeric type -
        // https://learn.microsoft.com/en-us/sql/odbc/reference/appendixes/retrieve-numeric-data-sql-numeric-struct-kb222831?view=sql-server-ver16#sql_c_numeric-overview
        if (paramInfo.paramCType == SQL_C_NUMERIC) {
            SQLHDESC hDesc = nullptr;
            rc = SQLGetStmtAttr_ptr(hStmt, SQL_ATTR_APP_PARAM_DESC, &hDesc, 0, NULL);
            if (!SQL_SUCCEEDED(rc)) {
                LOG("BindParameters: SQLGetStmtAttr(SQL_ATTR_APP_PARAM_DESC) "
                    "failed for param[%d] - SQLRETURN=%d",
                    paramIndex, rc);
                return rc;
            }
            rc = SQLSetDescField_ptr(hDesc, 1, SQL_DESC_TYPE, (SQLPOINTER)SQL_C_NUMERIC, 0);
            if (!SQL_SUCCEEDED(rc)) {
                LOG("BindParameters: SQLSetDescField(SQL_DESC_TYPE) failed for "
                    "param[%d] - SQLRETURN=%d",
                    paramIndex, rc);
                return rc;
            }
            SQL_NUMERIC_STRUCT* numericPtr = reinterpret_cast<SQL_NUMERIC_STRUCT*>(dataPtr);
            rc = SQLSetDescField_ptr(
                hDesc, 1, SQL_DESC_PRECISION,
                reinterpret_cast<SQLPOINTER>(static_cast<uintptr_t>(numericPtr->precision)), 0);
            if (!SQL_SUCCEEDED(rc)) {
                LOG("BindParameters: SQLSetDescField(SQL_DESC_PRECISION) "
                    "failed for param[%d] - SQLRETURN=%d",
                    paramIndex, rc);
                return rc;
            }

            rc = SQLSetDescField_ptr(
                hDesc, 1, SQL_DESC_SCALE,
                reinterpret_cast<SQLPOINTER>(static_cast<intptr_t>(numericPtr->scale)), 0);
            if (!SQL_SUCCEEDED(rc)) {
                LOG("BindParameters: SQLSetDescField(SQL_DESC_SCALE) failed "
                    "for param[%d] - SQLRETURN=%d",
                    paramIndex, rc);
                return rc;
            }

            rc = SQLSetDescField_ptr(hDesc, 1, SQL_DESC_DATA_PTR,
                                     reinterpret_cast<SQLPOINTER>(numericPtr), 0);
            if (!SQL_SUCCEEDED(rc)) {
                LOG("BindParameters: SQLSetDescField(SQL_DESC_DATA_PTR) failed "
                    "for param[%d] - SQLRETURN=%d",
                    paramIndex, rc);
                return rc;
            }
        }
    }
    LOG("BindParameters: Completed parameter binding for statement handle %p - "
        "%zu parameters bound successfully",
        (void*)hStmt, params.size());
    return SQL_SUCCESS;
}

// This is temporary hack to avoid crash when SQLDescribeCol returns 0 as
// columnSize for NVARCHAR(MAX) & similar types. Variable length data needs more
// nuanced handling.
// TODO: Fix this in beta
// This function sets the buffer allocated to fetch NVARCHAR(MAX) & similar
// types to 4096 chars. So we'll retrieve data upto 4096. Anything greater then
// that will throw error
void HandleZeroColumnSizeAtFetch(SQLULEN& columnSize) {
    if (columnSize == 0) {
        columnSize = 4096;
    }
}

}  // namespace

// Helper function to check if Python is shutting down or finalizing
// This centralizes the shutdown detection logic to avoid code duplication
static bool is_python_finalizing() {
    try {
        if (Py_IsInitialized() == 0) {
            return true;  // Python is already shut down
        }

        py::gil_scoped_acquire gil;
        py::object sys_module = py::module_::import("sys");
        if (!sys_module.is_none()) {
            // Check if the attribute exists before accessing it (for Python
            // version compatibility)
            if (py::hasattr(sys_module, "_is_finalizing")) {
                py::object finalizing_func = sys_module.attr("_is_finalizing");
                if (!finalizing_func.is_none() && finalizing_func().cast<bool>()) {
                    return true;  // Python is finalizing
                }
            }
        }
        return false;
    } catch (...) {
        std::cerr << "Error occurred while checking Python finalization state." << std::endl;
        // Be conservative - don't assume shutdown on any exception
        // Only return true if we're absolutely certain Python is shutting down
        return false;
    }
}

// TODO: Add more nuanced exception classes
void ThrowStdException(const std::string& message) {
    throw std::runtime_error(message);
}
std::string GetLastErrorMessage();

// TODO: Move this to Python
std::string GetModuleDirectory() {
    py::object module = py::module::import("mssql_python");
    py::object module_path = module.attr("__file__");
    std::string module_file = module_path.cast<std::string>();

#ifdef _WIN32
    // Windows-specific path handling
    char path[MAX_PATH];
    errno_t err = strncpy_s(path, MAX_PATH, module_file.c_str(), module_file.length());
    if (err != 0) {
        LOG("GetModuleDirectory: strncpy_s failed copying path - "
            "error_code=%d, path_length=%zu",
            err, module_file.length());
        return {};
    }
    PathRemoveFileSpecA(path);
    return std::string(path);
#else
    // macOS/Unix path handling without using std::filesystem
    std::string::size_type pos = module_file.find_last_of('/');
    if (pos != std::string::npos) {
        std::string dir = module_file.substr(0, pos);
        return dir;
    }
    LOG("GetModuleDirectory: Could not extract directory from module path - "
        "path='%s'",
        module_file.c_str());
    return module_file;
#endif
}

// Platform-agnostic function to load the driver dynamic library
DriverHandle LoadDriverLibrary(const std::string& driverPath) {
    LOG("LoadDriverLibrary: Attempting to load ODBC driver from path='%s'", driverPath.c_str());

#ifdef _WIN32
    // Windows: Convert string to wide string for LoadLibraryW
    std::wstring widePath(driverPath.begin(), driverPath.end());
    HMODULE handle = LoadLibraryW(widePath.c_str());
    if (!handle) {
        LOG("LoadDriverLibrary: LoadLibraryW failed for path='%s' - %s", driverPath.c_str(),
            GetLastErrorMessage().c_str());
        ThrowStdException("Failed to load library: " + driverPath);
    }
    return handle;
#else
    // macOS/Unix: Use dlopen
    void* handle = dlopen(driverPath.c_str(), RTLD_LAZY);
    if (!handle) {
        LOG("LoadDriverLibrary: dlopen failed for path='%s' - %s", driverPath.c_str(),
            dlerror() ? dlerror() : "unknown error");
    }
    return handle;
#endif
}

// Platform-agnostic function to get last error message
std::string GetLastErrorMessage() {
#ifdef _WIN32
    // Windows: Use FormatMessageA
    DWORD error = GetLastError();
    char* messageBuffer = nullptr;
    size_t size = FormatMessageA(
        FORMAT_MESSAGE_ALLOCATE_BUFFER | FORMAT_MESSAGE_FROM_SYSTEM | FORMAT_MESSAGE_IGNORE_INSERTS,
        NULL, error, MAKELANGID(LANG_NEUTRAL, SUBLANG_DEFAULT), (LPSTR)&messageBuffer, 0, NULL);
    std::string errorMessage = messageBuffer ? std::string(messageBuffer, size) : "Unknown error";
    LocalFree(messageBuffer);
    return "Error code: " + std::to_string(error) + " - " + errorMessage;
#else
    // macOS/Unix: Use dlerror
    const char* error = dlerror();
    return error ? std::string(error) : "Unknown error";
#endif
}

/*
 * Resolve ODBC driver path in C++ to avoid circular import issues on Alpine.
 *
 * Background:
 * On Alpine Linux, calling into Python during module initialization (via
 * pybind11) causes a circular import due to musl's stricter dynamic loader
 * behavior.
 *
 * Specifically, importing Python helpers from C++ triggered a re-import of the
 * partially-initialized native module, which works on glibc (Ubuntu/macOS) but
 * fails on musl-based systems like Alpine.
 *
 * By moving driver path resolution entirely into C++, we avoid any Python-layer
 * dependencies during critical initialization, ensuring compatibility across
 * all supported platforms.
 */
std::string GetDriverPathCpp(const std::string& moduleDir) {
    namespace fs = std::filesystem;
    fs::path basePath(moduleDir);

    std::string platform;
    std::string arch;

// Detect architecture
#if defined(__aarch64__) || defined(_M_ARM64)
    arch = "arm64";
#elif defined(__x86_64__) || defined(_M_X64) || defined(_M_AMD64)
    arch = "x86_64";  // maps to "x64" on Windows
#else
    throw std::runtime_error("Unsupported architecture");
#endif

// Detect platform and set path
#ifdef __linux__
    if (fs::exists("/etc/alpine-release")) {
        platform = "alpine";
    } else if (fs::exists("/etc/redhat-release") || fs::exists("/etc/centos-release")) {
        platform = "rhel";
    } else if (fs::exists("/etc/SuSE-release") || fs::exists("/etc/SUSE-brand")) {
        platform = "suse";
    } else {
        platform = "debian_ubuntu";  // Default to debian_ubuntu for other distros
    }

    fs::path driverPath =
        basePath / "libs" / "linux" / platform / arch / "lib" / "libmsodbcsql-18.5.so.1.1";
    return driverPath.string();

#elif defined(__APPLE__)
    platform = "macos";
    fs::path driverPath = basePath / "libs" / platform / arch / "lib" / "libmsodbcsql.18.dylib";
    return driverPath.string();

#elif defined(_WIN32)
    platform = "windows";
    // Normalize x86_64 to x64 for Windows naming
    if (arch == "x86_64")
        arch = "x64";
    fs::path driverPath = basePath / "libs" / platform / arch / "msodbcsql18.dll";
    return driverPath.string();

#else
    throw std::runtime_error("Unsupported platform");
#endif
}

DriverHandle LoadDriverOrThrowException() {
    namespace fs = std::filesystem;

    std::string moduleDir = GetModuleDirectory();
    LOG("LoadDriverOrThrowException: Module directory resolved to '%s'", moduleDir.c_str());

    std::string archStr = ARCHITECTURE;
    LOG("LoadDriverOrThrowException: Architecture detected as '%s'", archStr.c_str());

    // Use only C++ function for driver path resolution
    // Not using Python function since it causes circular import issues on
    // Alpine Linux and other platforms with strict module loading rules.
    std::string driverPathStr = GetDriverPathCpp(moduleDir);

    fs::path driverPath(driverPathStr);

    LOG("LoadDriverOrThrowException: ODBC driver path determined - path='%s'",
        driverPath.string().c_str());

#ifdef _WIN32
    // On Windows, optionally load mssql-auth.dll if it exists
    std::string archDir = (archStr == "win64" || archStr == "amd64" || archStr == "x64") ? "x64"
                          : (archStr == "arm64")                                         ? "arm64"
                                                                                         : "x86";

    fs::path dllDir = fs::path(moduleDir) / "libs" / "windows" / archDir;
    fs::path authDllPath = dllDir / "mssql-auth.dll";
    if (fs::exists(authDllPath)) {
        HMODULE hAuth = LoadLibraryW(
            std::wstring(authDllPath.native().begin(), authDllPath.native().end()).c_str());
        if (hAuth) {
            LOG("LoadDriverOrThrowException: mssql-auth.dll loaded "
                "successfully from '%s'",
                authDllPath.string().c_str());
        } else {
            LOG("LoadDriverOrThrowException: Failed to load mssql-auth.dll "
                "from '%s' - %s",
                authDllPath.string().c_str(), GetLastErrorMessage().c_str());
            ThrowStdException("Failed to load mssql-auth.dll. Please ensure it "
                              "is present in the expected directory.");
        }
    } else {
        LOG("LoadDriverOrThrowException: mssql-auth.dll not found at '%s' - "
            "Entra ID authentication will not be available",
            authDllPath.string().c_str());
        ThrowStdException("mssql-auth.dll not found. If you are using Entra "
                          "ID, please ensure it is present.");
    }
#endif

    if (!fs::exists(driverPath)) {
        ThrowStdException("ODBC driver not found at: " + driverPath.string());
    }

    DriverHandle handle = LoadDriverLibrary(driverPath.string());
    if (!handle) {
        LOG("LoadDriverOrThrowException: Failed to load ODBC driver - "
            "path='%s', error='%s'",
            driverPath.string().c_str(), GetLastErrorMessage().c_str());
        ThrowStdException("Failed to load the driver. Please read the documentation "
                          "(https://github.com/microsoft/mssql-python#installation) to "
                          "install the required dependencies.");
    }
    LOG("LoadDriverOrThrowException: ODBC driver library loaded successfully "
        "from '%s'",
        driverPath.string().c_str());

    // Load function pointers using helper
    SQLAllocHandle_ptr = GetFunctionPointer<SQLAllocHandleFunc>(handle, "SQLAllocHandle");
    SQLSetEnvAttr_ptr = GetFunctionPointer<SQLSetEnvAttrFunc>(handle, "SQLSetEnvAttr");
    SQLSetConnectAttr_ptr = GetFunctionPointer<SQLSetConnectAttrFunc>(handle, "SQLSetConnectAttrW");
    SQLSetStmtAttr_ptr = GetFunctionPointer<SQLSetStmtAttrFunc>(handle, "SQLSetStmtAttrW");
    SQLGetConnectAttr_ptr = GetFunctionPointer<SQLGetConnectAttrFunc>(handle, "SQLGetConnectAttrW");

    SQLDriverConnect_ptr = GetFunctionPointer<SQLDriverConnectFunc>(handle, "SQLDriverConnectW");
    SQLExecDirect_ptr = GetFunctionPointer<SQLExecDirectFunc>(handle, "SQLExecDirectW");
    SQLPrepare_ptr = GetFunctionPointer<SQLPrepareFunc>(handle, "SQLPrepareW");
    SQLBindParameter_ptr = GetFunctionPointer<SQLBindParameterFunc>(handle, "SQLBindParameter");
    SQLExecute_ptr = GetFunctionPointer<SQLExecuteFunc>(handle, "SQLExecute");
    SQLRowCount_ptr = GetFunctionPointer<SQLRowCountFunc>(handle, "SQLRowCount");
    SQLGetStmtAttr_ptr = GetFunctionPointer<SQLGetStmtAttrFunc>(handle, "SQLGetStmtAttrW");
    SQLSetDescField_ptr = GetFunctionPointer<SQLSetDescFieldFunc>(handle, "SQLSetDescFieldW");

    SQLFetch_ptr = GetFunctionPointer<SQLFetchFunc>(handle, "SQLFetch");
    SQLFetchScroll_ptr = GetFunctionPointer<SQLFetchScrollFunc>(handle, "SQLFetchScroll");
    SQLGetData_ptr = GetFunctionPointer<SQLGetDataFunc>(handle, "SQLGetData");
    SQLNumResultCols_ptr = GetFunctionPointer<SQLNumResultColsFunc>(handle, "SQLNumResultCols");
    SQLBindCol_ptr = GetFunctionPointer<SQLBindColFunc>(handle, "SQLBindCol");
    SQLDescribeCol_ptr = GetFunctionPointer<SQLDescribeColFunc>(handle, "SQLDescribeColW");
    SQLMoreResults_ptr = GetFunctionPointer<SQLMoreResultsFunc>(handle, "SQLMoreResults");
    SQLColAttribute_ptr = GetFunctionPointer<SQLColAttributeFunc>(handle, "SQLColAttributeW");
    SQLGetTypeInfo_ptr = GetFunctionPointer<SQLGetTypeInfoFunc>(handle, "SQLGetTypeInfoW");
    SQLProcedures_ptr = GetFunctionPointer<SQLProceduresFunc>(handle, "SQLProceduresW");
    SQLForeignKeys_ptr = GetFunctionPointer<SQLForeignKeysFunc>(handle, "SQLForeignKeysW");
    SQLPrimaryKeys_ptr = GetFunctionPointer<SQLPrimaryKeysFunc>(handle, "SQLPrimaryKeysW");
    SQLSpecialColumns_ptr = GetFunctionPointer<SQLSpecialColumnsFunc>(handle, "SQLSpecialColumnsW");
    SQLStatistics_ptr = GetFunctionPointer<SQLStatisticsFunc>(handle, "SQLStatisticsW");
    SQLColumns_ptr = GetFunctionPointer<SQLColumnsFunc>(handle, "SQLColumnsW");
    SQLGetInfo_ptr = GetFunctionPointer<SQLGetInfoFunc>(handle, "SQLGetInfoW");

    SQLEndTran_ptr = GetFunctionPointer<SQLEndTranFunc>(handle, "SQLEndTran");
    SQLDisconnect_ptr = GetFunctionPointer<SQLDisconnectFunc>(handle, "SQLDisconnect");
    SQLFreeHandle_ptr = GetFunctionPointer<SQLFreeHandleFunc>(handle, "SQLFreeHandle");
    SQLFreeStmt_ptr = GetFunctionPointer<SQLFreeStmtFunc>(handle, "SQLFreeStmt");

    SQLGetDiagRec_ptr = GetFunctionPointer<SQLGetDiagRecFunc>(handle, "SQLGetDiagRecW");

    SQLParamData_ptr = GetFunctionPointer<SQLParamDataFunc>(handle, "SQLParamData");
    SQLPutData_ptr = GetFunctionPointer<SQLPutDataFunc>(handle, "SQLPutData");
    SQLTables_ptr = GetFunctionPointer<SQLTablesFunc>(handle, "SQLTablesW");

    SQLDescribeParam_ptr = GetFunctionPointer<SQLDescribeParamFunc>(handle, "SQLDescribeParam");

    bool success = SQLAllocHandle_ptr && SQLSetEnvAttr_ptr && SQLSetConnectAttr_ptr &&
                   SQLSetStmtAttr_ptr && SQLGetConnectAttr_ptr && SQLDriverConnect_ptr &&
                   SQLExecDirect_ptr && SQLPrepare_ptr && SQLBindParameter_ptr && SQLExecute_ptr &&
                   SQLRowCount_ptr && SQLGetStmtAttr_ptr && SQLSetDescField_ptr && SQLFetch_ptr &&
                   SQLFetchScroll_ptr && SQLGetData_ptr && SQLNumResultCols_ptr && SQLBindCol_ptr &&
                   SQLDescribeCol_ptr && SQLMoreResults_ptr && SQLColAttribute_ptr &&
                   SQLEndTran_ptr && SQLDisconnect_ptr && SQLFreeHandle_ptr && SQLFreeStmt_ptr &&
                   SQLGetDiagRec_ptr && SQLGetInfo_ptr && SQLParamData_ptr && SQLPutData_ptr &&
                   SQLTables_ptr && SQLDescribeParam_ptr && SQLGetTypeInfo_ptr &&
                   SQLProcedures_ptr && SQLForeignKeys_ptr && SQLPrimaryKeys_ptr &&
                   SQLSpecialColumns_ptr && SQLStatistics_ptr && SQLColumns_ptr;

    if (!success) {
        ThrowStdException("Failed to load required function pointers from driver.");
    }
    LOG("LoadDriverOrThrowException: All %d ODBC function pointers loaded "
        "successfully",
        44);
    return handle;
}

// DriverLoader definition
DriverLoader::DriverLoader() : m_driverLoaded(false) {}

DriverLoader& DriverLoader::getInstance() {
    static DriverLoader instance;
    return instance;
}

void DriverLoader::loadDriver() {
    std::call_once(m_onceFlag, [this]() {
        LoadDriverOrThrowException();
        m_driverLoaded = true;
    });
}

// SqlHandle definition
SqlHandle::SqlHandle(SQLSMALLINT type, SQLHANDLE rawHandle) : _type(type), _handle(rawHandle) {}

SqlHandle::~SqlHandle() {
    if (_handle) {
        free();
    }
}

SQLHANDLE SqlHandle::get() const {
    return _handle;
}

SQLSMALLINT SqlHandle::type() const {
    return _type;
}

/*
 * IMPORTANT: Never log in destructors - it causes segfaults.
 * During program exit, C++ destructors may run AFTER Python shuts down.
 * LOG() tries to acquire Python GIL and call Python functions, which crashes
 * if Python is already gone. Keep destructors simple - just free resources.
 * If you need destruction logs, use explicit close() methods instead.
 */
void SqlHandle::free() {
    if (_handle && SQLFreeHandle_ptr) {
        // Check if Python is shutting down using centralized helper function
        bool pythonShuttingDown = is_python_finalizing();

        // CRITICAL FIX: During Python shutdown, don't free STMT handles as
        // their parent DBC may already be freed This prevents segfault when
        // handles are freed in wrong order during interpreter shutdown Type 3 =
        // SQL_HANDLE_STMT, Type 2 = SQL_HANDLE_DBC, Type 1 = SQL_HANDLE_ENV
        if (pythonShuttingDown && _type == 3) {
            _handle = nullptr;  // Mark as freed to prevent double-free attempts
            return;
        }

        // Always clean up ODBC resources, regardless of Python state
        SQLFreeHandle_ptr(_type, _handle);
        _handle = nullptr;

        // Only log if Python is not shutting down (to avoid segfault)
        if (!pythonShuttingDown) {
            // Don't log during destruction - even in normal cases it can be
            // problematic If logging is needed, use explicit close() methods
            // instead
        }
    }
}

SQLRETURN SQLGetTypeInfo_Wrapper(SqlHandlePtr StatementHandle, SQLSMALLINT DataType) {
    if (!SQLGetTypeInfo_ptr) {
        ThrowStdException("SQLGetTypeInfo function not loaded");
    }

    return SQLGetTypeInfo_ptr(StatementHandle->get(), DataType);
}

SQLRETURN SQLProcedures_wrap(SqlHandlePtr StatementHandle, const py::object& catalogObj,
                             const py::object& schemaObj, const py::object& procedureObj) {
    if (!SQLProcedures_ptr) {
        ThrowStdException("SQLProcedures function not loaded");
    }

    std::wstring catalog =
        py::isinstance<py::none>(catalogObj) ? L"" : catalogObj.cast<std::wstring>();
    std::wstring schema =
        py::isinstance<py::none>(schemaObj) ? L"" : schemaObj.cast<std::wstring>();
    std::wstring procedure =
        py::isinstance<py::none>(procedureObj) ? L"" : procedureObj.cast<std::wstring>();

#if defined(__APPLE__) || defined(__linux__)
    // Unix implementation
    std::vector<SQLWCHAR> catalogBuf = WStringToSQLWCHAR(catalog);
    std::vector<SQLWCHAR> schemaBuf = WStringToSQLWCHAR(schema);
    std::vector<SQLWCHAR> procedureBuf = WStringToSQLWCHAR(procedure);

    return SQLProcedures_ptr(
        StatementHandle->get(), catalog.empty() ? nullptr : catalogBuf.data(),
        catalog.empty() ? 0 : SQL_NTS, schema.empty() ? nullptr : schemaBuf.data(),
        schema.empty() ? 0 : SQL_NTS, procedure.empty() ? nullptr : procedureBuf.data(),
        procedure.empty() ? 0 : SQL_NTS);
#else
    // Windows implementation
    return SQLProcedures_ptr(
        StatementHandle->get(), catalog.empty() ? nullptr : (SQLWCHAR*)catalog.c_str(),
        catalog.empty() ? 0 : SQL_NTS, schema.empty() ? nullptr : (SQLWCHAR*)schema.c_str(),
        schema.empty() ? 0 : SQL_NTS, procedure.empty() ? nullptr : (SQLWCHAR*)procedure.c_str(),
        procedure.empty() ? 0 : SQL_NTS);
#endif
}

SQLRETURN SQLForeignKeys_wrap(SqlHandlePtr StatementHandle, const py::object& pkCatalogObj,
                              const py::object& pkSchemaObj, const py::object& pkTableObj,
                              const py::object& fkCatalogObj, const py::object& fkSchemaObj,
                              const py::object& fkTableObj) {
    if (!SQLForeignKeys_ptr) {
        ThrowStdException("SQLForeignKeys function not loaded");
    }

    std::wstring pkCatalog =
        py::isinstance<py::none>(pkCatalogObj) ? L"" : pkCatalogObj.cast<std::wstring>();
    std::wstring pkSchema =
        py::isinstance<py::none>(pkSchemaObj) ? L"" : pkSchemaObj.cast<std::wstring>();
    std::wstring pkTable =
        py::isinstance<py::none>(pkTableObj) ? L"" : pkTableObj.cast<std::wstring>();
    std::wstring fkCatalog =
        py::isinstance<py::none>(fkCatalogObj) ? L"" : fkCatalogObj.cast<std::wstring>();
    std::wstring fkSchema =
        py::isinstance<py::none>(fkSchemaObj) ? L"" : fkSchemaObj.cast<std::wstring>();
    std::wstring fkTable =
        py::isinstance<py::none>(fkTableObj) ? L"" : fkTableObj.cast<std::wstring>();

#if defined(__APPLE__) || defined(__linux__)
    // Unix implementation
    std::vector<SQLWCHAR> pkCatalogBuf = WStringToSQLWCHAR(pkCatalog);
    std::vector<SQLWCHAR> pkSchemaBuf = WStringToSQLWCHAR(pkSchema);
    std::vector<SQLWCHAR> pkTableBuf = WStringToSQLWCHAR(pkTable);
    std::vector<SQLWCHAR> fkCatalogBuf = WStringToSQLWCHAR(fkCatalog);
    std::vector<SQLWCHAR> fkSchemaBuf = WStringToSQLWCHAR(fkSchema);
    std::vector<SQLWCHAR> fkTableBuf = WStringToSQLWCHAR(fkTable);

    return SQLForeignKeys_ptr(
        StatementHandle->get(), pkCatalog.empty() ? nullptr : pkCatalogBuf.data(),
        pkCatalog.empty() ? 0 : SQL_NTS, pkSchema.empty() ? nullptr : pkSchemaBuf.data(),
        pkSchema.empty() ? 0 : SQL_NTS, pkTable.empty() ? nullptr : pkTableBuf.data(),
        pkTable.empty() ? 0 : SQL_NTS, fkCatalog.empty() ? nullptr : fkCatalogBuf.data(),
        fkCatalog.empty() ? 0 : SQL_NTS, fkSchema.empty() ? nullptr : fkSchemaBuf.data(),
        fkSchema.empty() ? 0 : SQL_NTS, fkTable.empty() ? nullptr : fkTableBuf.data(),
        fkTable.empty() ? 0 : SQL_NTS);
#else
    // Windows implementation
    return SQLForeignKeys_ptr(
        StatementHandle->get(), pkCatalog.empty() ? nullptr : (SQLWCHAR*)pkCatalog.c_str(),
        pkCatalog.empty() ? 0 : SQL_NTS, pkSchema.empty() ? nullptr : (SQLWCHAR*)pkSchema.c_str(),
        pkSchema.empty() ? 0 : SQL_NTS, pkTable.empty() ? nullptr : (SQLWCHAR*)pkTable.c_str(),
        pkTable.empty() ? 0 : SQL_NTS, fkCatalog.empty() ? nullptr : (SQLWCHAR*)fkCatalog.c_str(),
        fkCatalog.empty() ? 0 : SQL_NTS, fkSchema.empty() ? nullptr : (SQLWCHAR*)fkSchema.c_str(),
        fkSchema.empty() ? 0 : SQL_NTS, fkTable.empty() ? nullptr : (SQLWCHAR*)fkTable.c_str(),
        fkTable.empty() ? 0 : SQL_NTS);
#endif
}

SQLRETURN SQLPrimaryKeys_wrap(SqlHandlePtr StatementHandle, const py::object& catalogObj,
                              const py::object& schemaObj, const std::wstring& table) {
    if (!SQLPrimaryKeys_ptr) {
        ThrowStdException("SQLPrimaryKeys function not loaded");
    }

    // Convert py::object to std::wstring, treating None as empty string
    std::wstring catalog = catalogObj.is_none() ? L"" : catalogObj.cast<std::wstring>();
    std::wstring schema = schemaObj.is_none() ? L"" : schemaObj.cast<std::wstring>();

#if defined(__APPLE__) || defined(__linux__)
    // Unix implementation
    std::vector<SQLWCHAR> catalogBuf = WStringToSQLWCHAR(catalog);
    std::vector<SQLWCHAR> schemaBuf = WStringToSQLWCHAR(schema);
    std::vector<SQLWCHAR> tableBuf = WStringToSQLWCHAR(table);

    return SQLPrimaryKeys_ptr(
        StatementHandle->get(), catalog.empty() ? nullptr : catalogBuf.data(),
        catalog.empty() ? 0 : SQL_NTS, schema.empty() ? nullptr : schemaBuf.data(),
        schema.empty() ? 0 : SQL_NTS, table.empty() ? nullptr : tableBuf.data(),
        table.empty() ? 0 : SQL_NTS);
#else
    // Windows implementation
    return SQLPrimaryKeys_ptr(
        StatementHandle->get(), catalog.empty() ? nullptr : (SQLWCHAR*)catalog.c_str(),
        catalog.empty() ? 0 : SQL_NTS, schema.empty() ? nullptr : (SQLWCHAR*)schema.c_str(),
        schema.empty() ? 0 : SQL_NTS, table.empty() ? nullptr : (SQLWCHAR*)table.c_str(),
        table.empty() ? 0 : SQL_NTS);
#endif
}

SQLRETURN SQLStatistics_wrap(SqlHandlePtr StatementHandle, const py::object& catalogObj,
                             const py::object& schemaObj, const std::wstring& table,
                             SQLUSMALLINT unique, SQLUSMALLINT reserved) {
    if (!SQLStatistics_ptr) {
        ThrowStdException("SQLStatistics function not loaded");
    }

    // Convert py::object to std::wstring, treating None as empty string
    std::wstring catalog = catalogObj.is_none() ? L"" : catalogObj.cast<std::wstring>();
    std::wstring schema = schemaObj.is_none() ? L"" : schemaObj.cast<std::wstring>();

#if defined(__APPLE__) || defined(__linux__)
    // Unix implementation
    std::vector<SQLWCHAR> catalogBuf = WStringToSQLWCHAR(catalog);
    std::vector<SQLWCHAR> schemaBuf = WStringToSQLWCHAR(schema);
    std::vector<SQLWCHAR> tableBuf = WStringToSQLWCHAR(table);

    return SQLStatistics_ptr(
        StatementHandle->get(), catalog.empty() ? nullptr : catalogBuf.data(),
        catalog.empty() ? 0 : SQL_NTS, schema.empty() ? nullptr : schemaBuf.data(),
        schema.empty() ? 0 : SQL_NTS, table.empty() ? nullptr : tableBuf.data(),
        table.empty() ? 0 : SQL_NTS, unique, reserved);
#else
    // Windows implementation
    return SQLStatistics_ptr(
        StatementHandle->get(), catalog.empty() ? nullptr : (SQLWCHAR*)catalog.c_str(),
        catalog.empty() ? 0 : SQL_NTS, schema.empty() ? nullptr : (SQLWCHAR*)schema.c_str(),
        schema.empty() ? 0 : SQL_NTS, table.empty() ? nullptr : (SQLWCHAR*)table.c_str(),
        table.empty() ? 0 : SQL_NTS, unique, reserved);
#endif
}

SQLRETURN SQLColumns_wrap(SqlHandlePtr StatementHandle, const py::object& catalogObj,
                          const py::object& schemaObj, const py::object& tableObj,
                          const py::object& columnObj) {
    if (!SQLColumns_ptr) {
        ThrowStdException("SQLColumns function not loaded");
    }

    // Convert py::object to std::wstring, treating None as empty string
    std::wstring catalogStr = catalogObj.is_none() ? L"" : catalogObj.cast<std::wstring>();
    std::wstring schemaStr = schemaObj.is_none() ? L"" : schemaObj.cast<std::wstring>();
    std::wstring tableStr = tableObj.is_none() ? L"" : tableObj.cast<std::wstring>();
    std::wstring columnStr = columnObj.is_none() ? L"" : columnObj.cast<std::wstring>();

#if defined(__APPLE__) || defined(__linux__)
    // Unix implementation
    std::vector<SQLWCHAR> catalogBuf = WStringToSQLWCHAR(catalogStr);
    std::vector<SQLWCHAR> schemaBuf = WStringToSQLWCHAR(schemaStr);
    std::vector<SQLWCHAR> tableBuf = WStringToSQLWCHAR(tableStr);
    std::vector<SQLWCHAR> columnBuf = WStringToSQLWCHAR(columnStr);

    return SQLColumns_ptr(
        StatementHandle->get(), catalogStr.empty() ? nullptr : catalogBuf.data(),
        catalogStr.empty() ? 0 : SQL_NTS, schemaStr.empty() ? nullptr : schemaBuf.data(),
        schemaStr.empty() ? 0 : SQL_NTS, tableStr.empty() ? nullptr : tableBuf.data(),
        tableStr.empty() ? 0 : SQL_NTS, columnStr.empty() ? nullptr : columnBuf.data(),
        columnStr.empty() ? 0 : SQL_NTS);
#else
    // Windows implementation
    return SQLColumns_ptr(
        StatementHandle->get(), catalogStr.empty() ? nullptr : (SQLWCHAR*)catalogStr.c_str(),
        catalogStr.empty() ? 0 : SQL_NTS,
        schemaStr.empty() ? nullptr : (SQLWCHAR*)schemaStr.c_str(), schemaStr.empty() ? 0 : SQL_NTS,
        tableStr.empty() ? nullptr : (SQLWCHAR*)tableStr.c_str(), tableStr.empty() ? 0 : SQL_NTS,
        columnStr.empty() ? nullptr : (SQLWCHAR*)columnStr.c_str(),
        columnStr.empty() ? 0 : SQL_NTS);
#endif
}

// Helper function to check for driver errors
ErrorInfo SQLCheckError_Wrap(SQLSMALLINT handleType, SqlHandlePtr handle, SQLRETURN retcode) {
    LOG("SQLCheckError: Checking ODBC errors - handleType=%d, retcode=%d", handleType, retcode);
    ErrorInfo errorInfo;
    if (retcode == SQL_INVALID_HANDLE) {
        LOG("SQLCheckError: SQL_INVALID_HANDLE detected - handle is invalid");
        errorInfo.ddbcErrorMsg = std::wstring(L"Invalid handle!");
        return errorInfo;
    }
    assert(handle != 0);
    SQLHANDLE rawHandle = handle->get();
    if (!SQL_SUCCEEDED(retcode)) {
        if (!SQLGetDiagRec_ptr) {
            LOG("SQLCheckError: SQLGetDiagRec function pointer not "
                "initialized, loading driver");
            DriverLoader::getInstance().loadDriver();  // Load the driver
        }

        SQLWCHAR sqlState[6], message[SQL_MAX_MESSAGE_LENGTH];
        SQLINTEGER nativeError;
        SQLSMALLINT messageLen;

        SQLRETURN diagReturn = SQLGetDiagRec_ptr(handleType, rawHandle, 1, sqlState, &nativeError,
                                                 message, SQL_MAX_MESSAGE_LENGTH, &messageLen);

        if (SQL_SUCCEEDED(diagReturn)) {
#if defined(_WIN32)
            // On Windows, SQLWCHAR and wchar_t are compatible
            errorInfo.sqlState = std::wstring(sqlState);
            errorInfo.ddbcErrorMsg = std::wstring(message);
#else
            // On macOS/Linux, need to convert SQLWCHAR (usually unsigned short)
            // to wchar_t
            errorInfo.sqlState = SQLWCHARToWString(sqlState);
            errorInfo.ddbcErrorMsg = SQLWCHARToWString(message, messageLen);
#endif
        }
    }
    return errorInfo;
}

py::list SQLGetAllDiagRecords(SqlHandlePtr handle) {
    LOG("SQLGetAllDiagRecords: Retrieving all diagnostic records for handle "
        "%p, handleType=%d",
        (void*)handle->get(), handle->type());
    if (!SQLGetDiagRec_ptr) {
        LOG("SQLGetAllDiagRecords: SQLGetDiagRec function pointer not "
            "initialized, loading driver");
        DriverLoader::getInstance().loadDriver();
    }

    py::list records;
    SQLHANDLE rawHandle = handle->get();
    SQLSMALLINT handleType = handle->type();

    // Iterate through all available diagnostic records
    for (SQLSMALLINT recNumber = 1;; recNumber++) {
        SQLWCHAR sqlState[6] = {0};
        SQLWCHAR message[SQL_MAX_MESSAGE_LENGTH] = {0};
        SQLINTEGER nativeError = 0;
        SQLSMALLINT messageLen = 0;

        SQLRETURN diagReturn =
            SQLGetDiagRec_ptr(handleType, rawHandle, recNumber, sqlState, &nativeError, message,
                              SQL_MAX_MESSAGE_LENGTH, &messageLen);

        if (diagReturn == SQL_NO_DATA || !SQL_SUCCEEDED(diagReturn))
            break;

#if defined(_WIN32)
        // On Windows, create a formatted UTF-8 string for state+error

        // Convert SQLWCHAR sqlState to UTF-8
        int stateSize = WideCharToMultiByte(CP_UTF8, 0, sqlState, -1, NULL, 0, NULL, NULL);
        std::vector<char> stateBuffer(stateSize);
        WideCharToMultiByte(CP_UTF8, 0, sqlState, -1, stateBuffer.data(), stateSize, NULL, NULL);

        // Format the state with error code
        std::string stateWithError =
            "[" + std::string(stateBuffer.data()) + "] (" + std::to_string(nativeError) + ")";

        // Convert wide string message to UTF-8
        int msgSize = WideCharToMultiByte(CP_UTF8, 0, message, -1, NULL, 0, NULL, NULL);
        std::vector<char> msgBuffer(msgSize);
        WideCharToMultiByte(CP_UTF8, 0, message, -1, msgBuffer.data(), msgSize, NULL, NULL);

        // Create the tuple with converted strings
        records.append(py::make_tuple(py::str(stateWithError), py::str(msgBuffer.data())));
#else
        // On Unix, use the SQLWCHARToWString utility and then convert to UTF-8
        std::string stateStr = WideToUTF8(SQLWCHARToWString(sqlState));
        std::string msgStr = WideToUTF8(SQLWCHARToWString(message, messageLen));

        // Format the state string
        std::string stateWithError = "[" + stateStr + "] (" + std::to_string(nativeError) + ")";

        // Create the tuple with converted strings
        records.append(py::make_tuple(py::str(stateWithError), py::str(msgStr)));
#endif
    }

    return records;
}

// Wrap SQLExecDirect
SQLRETURN SQLExecDirect_wrap(SqlHandlePtr StatementHandle, const std::wstring& Query) {
    std::string queryUtf8 = WideToUTF8(Query);
    LOG("SQLExecDirect: Executing query directly - statement_handle=%p, "
        "query_length=%zu chars",
        (void*)StatementHandle->get(), Query.length());
    if (!SQLExecDirect_ptr) {
        LOG("SQLExecDirect: Function pointer not initialized, loading driver");
        DriverLoader::getInstance().loadDriver();  // Load the driver
    }

    // Configure forward-only cursor
    if (SQLSetStmtAttr_ptr && StatementHandle && StatementHandle->get()) {
        SQLSetStmtAttr_ptr(StatementHandle->get(), SQL_ATTR_CURSOR_TYPE,
                           (SQLPOINTER)SQL_CURSOR_FORWARD_ONLY, 0);
        SQLSetStmtAttr_ptr(StatementHandle->get(), SQL_ATTR_CONCURRENCY,
                           (SQLPOINTER)SQL_CONCUR_READ_ONLY, 0);
    }

    SQLWCHAR* queryPtr;
#if defined(__APPLE__) || defined(__linux__)
    std::vector<SQLWCHAR> queryBuffer = WStringToSQLWCHAR(Query);
    queryPtr = queryBuffer.data();
#else
    queryPtr = const_cast<SQLWCHAR*>(Query.c_str());
#endif
    SQLRETURN ret = SQLExecDirect_ptr(StatementHandle->get(), queryPtr, SQL_NTS);
    if (!SQL_SUCCEEDED(ret)) {
        LOG("SQLExecDirect: Query execution failed - SQLRETURN=%d", ret);
    }
    return ret;
}

// Wrapper for SQLTables
SQLRETURN SQLTables_wrap(SqlHandlePtr StatementHandle, const std::wstring& catalog,
                         const std::wstring& schema, const std::wstring& table,
                         const std::wstring& tableType) {
    if (!SQLTables_ptr) {
        LOG("SQLTables: Function pointer not initialized, loading driver");
        DriverLoader::getInstance().loadDriver();
    }

    SQLWCHAR* catalogPtr = nullptr;
    SQLWCHAR* schemaPtr = nullptr;
    SQLWCHAR* tablePtr = nullptr;
    SQLWCHAR* tableTypePtr = nullptr;
    SQLSMALLINT catalogLen = 0;
    SQLSMALLINT schemaLen = 0;
    SQLSMALLINT tableLen = 0;
    SQLSMALLINT tableTypeLen = 0;

    std::vector<SQLWCHAR> catalogBuffer;
    std::vector<SQLWCHAR> schemaBuffer;
    std::vector<SQLWCHAR> tableBuffer;
    std::vector<SQLWCHAR> tableTypeBuffer;

#if defined(__APPLE__) || defined(__linux__)
    // On Unix platforms, convert wstring to SQLWCHAR array
    if (!catalog.empty()) {
        catalogBuffer = WStringToSQLWCHAR(catalog);
        catalogPtr = catalogBuffer.data();
        catalogLen = SQL_NTS;
    }
    if (!schema.empty()) {
        schemaBuffer = WStringToSQLWCHAR(schema);
        schemaPtr = schemaBuffer.data();
        schemaLen = SQL_NTS;
    }
    if (!table.empty()) {
        tableBuffer = WStringToSQLWCHAR(table);
        tablePtr = tableBuffer.data();
        tableLen = SQL_NTS;
    }
    if (!tableType.empty()) {
        tableTypeBuffer = WStringToSQLWCHAR(tableType);
        tableTypePtr = tableTypeBuffer.data();
        tableTypeLen = SQL_NTS;
    }
#else
    // On Windows, direct assignment works
    if (!catalog.empty()) {
        catalogPtr = const_cast<SQLWCHAR*>(catalog.c_str());
        catalogLen = SQL_NTS;
    }
    if (!schema.empty()) {
        schemaPtr = const_cast<SQLWCHAR*>(schema.c_str());
        schemaLen = SQL_NTS;
    }
    if (!table.empty()) {
        tablePtr = const_cast<SQLWCHAR*>(table.c_str());
        tableLen = SQL_NTS;
    }
    if (!tableType.empty()) {
        tableTypePtr = const_cast<SQLWCHAR*>(tableType.c_str());
        tableTypeLen = SQL_NTS;
    }
#endif

    SQLRETURN ret = SQLTables_ptr(StatementHandle->get(), catalogPtr, catalogLen, schemaPtr,
                                  schemaLen, tablePtr, tableLen, tableTypePtr, tableTypeLen);

    LOG("SQLTables: Catalog metadata query %s - SQLRETURN=%d",
        SQL_SUCCEEDED(ret) ? "succeeded" : "failed", ret);

    return ret;
}

// Executes the provided query. If the query is parametrized, it prepares the
// statement and binds the parameters. Otherwise, it executes the query
// directly. 'usePrepare' parameter can be used to disable the prepare step for
// queries that might already be prepared in a previous call.
SQLRETURN SQLExecute_wrap(const SqlHandlePtr statementHandle,
                          const std::wstring& query /* TODO: Use SQLTCHAR? */,
                          const py::list& params, std::vector<ParamInfo>& paramInfos,
                          py::list& isStmtPrepared, const bool usePrepare,
                          const py::dict& encodingSettings) {
    LOG("SQLExecute: Executing %s query - statement_handle=%p, "
        "param_count=%zu, query_length=%zu chars",
        (params.size() > 0 ? "parameterized" : "direct"), (void*)statementHandle->get(),
        params.size(), query.length());
    if (!SQLPrepare_ptr) {
        LOG("SQLExecute: Function pointer not initialized, loading driver");
        DriverLoader::getInstance().loadDriver();  // Load the driver
    }
    assert(SQLPrepare_ptr && SQLBindParameter_ptr && SQLExecute_ptr && SQLExecDirect_ptr);

    if (params.size() != paramInfos.size()) {
        // TODO: This should be a special internal exception, that python wont
        // relay to users as is
        ThrowStdException("Number of parameters and paramInfos do not match");
    }

    RETCODE rc;
    SQLHANDLE hStmt = statementHandle->get();
    if (!statementHandle || !statementHandle->get()) {
        LOG("SQLExecute: Statement handle is null or invalid");
    }

    // Configure forward-only cursor
    if (SQLSetStmtAttr_ptr && hStmt) {
        SQLSetStmtAttr_ptr(hStmt, SQL_ATTR_CURSOR_TYPE, (SQLPOINTER)SQL_CURSOR_FORWARD_ONLY, 0);
        SQLSetStmtAttr_ptr(hStmt, SQL_ATTR_CONCURRENCY, (SQLPOINTER)SQL_CONCUR_READ_ONLY, 0);
    }

    SQLWCHAR* queryPtr;
#if defined(__APPLE__) || defined(__linux__)
    std::vector<SQLWCHAR> queryBuffer = WStringToSQLWCHAR(query);
    queryPtr = queryBuffer.data();
#else
    queryPtr = const_cast<SQLWCHAR*>(query.c_str());
#endif
    if (params.size() == 0) {
        // Execute statement directly if the statement is not parametrized. This
        // is the fastest way to submit a SQL statement for one-time execution
        // according to DDBC documentation -
        // https://learn.microsoft.com/en-us/sql/odbc/reference/syntax/sqlexecdirect-function?view=sql-server-ver16
        rc = SQLExecDirect_ptr(hStmt, queryPtr, SQL_NTS);
        if (!SQL_SUCCEEDED(rc) && rc != SQL_NO_DATA) {
            LOG("SQLExecute: Direct execution failed (non-parameterized query) "
                "- SQLRETURN=%d",
                rc);
        }
        return rc;
    } else {
        // isStmtPrepared is a list instead of a bool coz bools in Python are
        // immutable. Hence, we can't pass around bools by reference & modify
        // them. Therefore, isStmtPrepared must be a list with exactly one bool
        // element
        assert(isStmtPrepared.size() == 1);
        if (usePrepare) {
            rc = SQLPrepare_ptr(hStmt, queryPtr, SQL_NTS);
            if (!SQL_SUCCEEDED(rc)) {
                LOG("SQLExecute: SQLPrepare failed - SQLRETURN=%d, "
                    "statement_handle=%p",
                    rc, (void*)hStmt);
                return rc;
            }
            isStmtPrepared[0] = py::cast(true);
        } else {
            // Make sure the statement has been prepared earlier if we're not
            // preparing now
            bool isStmtPreparedAsBool = isStmtPrepared[0].cast<bool>();
            if (!isStmtPreparedAsBool) {
                // TODO: Print the query
                ThrowStdException("Cannot execute unprepared statement");
            }
        }

        // This vector manages the heap memory allocated for parameter buffers.
        // It must be in scope until SQLExecute is done.
        // Extract char encoding from encodingSettings dictionary
        std::string charEncoding = "utf-8";  // default
        if (encodingSettings.contains("encoding")) {
            charEncoding = encodingSettings["encoding"].cast<std::string>();
        }

        std::vector<std::shared_ptr<void>> paramBuffers;
        rc = BindParameters(hStmt, params, paramInfos, paramBuffers, charEncoding);
        if (!SQL_SUCCEEDED(rc)) {
            return rc;
        }

        rc = SQLExecute_ptr(hStmt);
        if (rc == SQL_NEED_DATA) {
            LOG("SQLExecute: SQL_NEED_DATA received - Starting DAE "
                "(Data-At-Execution) loop for large parameter streaming");
            SQLPOINTER paramToken = nullptr;
            while ((rc = SQLParamData_ptr(hStmt, &paramToken)) == SQL_NEED_DATA) {
                // Finding the paramInfo that matches the returned token
                const ParamInfo* matchedInfo = nullptr;
                for (auto& info : paramInfos) {
                    if (reinterpret_cast<SQLPOINTER>(const_cast<ParamInfo*>(&info)) == paramToken) {
                        matchedInfo = &info;
                        break;
                    }
                }
                if (!matchedInfo) {
                    ThrowStdException("Unrecognized paramToken returned by SQLParamData");
                }
                const py::object& pyObj = matchedInfo->dataPtr;
                if (pyObj.is_none()) {
                    SQLPutData_ptr(hStmt, nullptr, 0);
                    continue;
                }
                if (py::isinstance<py::str>(pyObj)) {
                    if (matchedInfo->paramCType == SQL_C_WCHAR) {
                        std::wstring wstr = pyObj.cast<std::wstring>();
                        const SQLWCHAR* dataPtr = nullptr;
                        size_t totalChars = 0;
#if defined(__APPLE__) || defined(__linux__)
                        std::vector<SQLWCHAR> sqlwStr = WStringToSQLWCHAR(wstr);
                        totalChars = sqlwStr.size() - 1;
                        dataPtr = sqlwStr.data();
#else
                        dataPtr = wstr.c_str();
                        totalChars = wstr.size();
#endif
                        size_t offset = 0;
                        size_t chunkChars = DAE_CHUNK_SIZE / sizeof(SQLWCHAR);
                        while (offset < totalChars) {
                            size_t len = std::min(chunkChars, totalChars - offset);
                            size_t lenBytes = len * sizeof(SQLWCHAR);
                            if (lenBytes >
                                static_cast<size_t>(std::numeric_limits<SQLLEN>::max())) {
                                ThrowStdException("Chunk size exceeds maximum "
                                                  "allowed by SQLLEN");
                            }
                            rc = SQLPutData_ptr(hStmt, (SQLPOINTER)(dataPtr + offset),
                                                static_cast<SQLLEN>(lenBytes));
                            if (!SQL_SUCCEEDED(rc)) {
                                LOG("SQLExecute: SQLPutData failed for "
                                    "SQL_C_WCHAR chunk - offset=%zu",
                                    offset, totalChars, lenBytes, rc);
                                return rc;
                            }
                            offset += len;
                        }
                    } else if (matchedInfo->paramCType == SQL_C_CHAR) {
                        // Encode the string using the specified encoding
                        std::string encodedStr;
                        try {
                            if (py::isinstance<py::str>(pyObj)) {
                                py::object encoded = pyObj.attr("encode")(charEncoding, "strict");
                                encodedStr = encoded.cast<std::string>();
                                LOG("SQLExecute: DAE SQL_C_CHAR - Encoded with '%s', %zu bytes",
                                    charEncoding.c_str(), encodedStr.size());
                            } else {
                                encodedStr = pyObj.cast<std::string>();
                            }
                        } catch (const py::error_already_set& e) {
                            LOG_ERROR("SQLExecute: DAE SQL_C_CHAR - Failed to encode with '%s': %s",
                                      charEncoding.c_str(), e.what());
                            throw;
                        }

                        size_t totalBytes = encodedStr.size();
                        const char* dataPtr = encodedStr.data();
                        size_t offset = 0;
                        size_t chunkBytes = DAE_CHUNK_SIZE;
                        while (offset < totalBytes) {
                            size_t len = std::min(chunkBytes, totalBytes - offset);

                            rc = SQLPutData_ptr(hStmt, (SQLPOINTER)(dataPtr + offset),
                                                static_cast<SQLLEN>(len));
                            if (!SQL_SUCCEEDED(rc)) {
                                LOG("SQLExecute: SQLPutData failed for "
                                    "SQL_C_CHAR chunk - offset=%zu",
                                    offset, totalBytes, len, rc);
                                return rc;
                            }
                            offset += len;
                        }
                    } else {
                        ThrowStdException("Unsupported C type for str in DAE");
                    }
                } else if (py::isinstance<py::bytes>(pyObj) ||
                           py::isinstance<py::bytearray>(pyObj)) {
                    py::bytes b = pyObj.cast<py::bytes>();
                    std::string s = b;
                    const char* dataPtr = s.data();
                    size_t totalBytes = s.size();
                    const size_t chunkSize = DAE_CHUNK_SIZE;
                    for (size_t offset = 0; offset < totalBytes; offset += chunkSize) {
                        size_t len = std::min(chunkSize, totalBytes - offset);
                        rc = SQLPutData_ptr(hStmt, (SQLPOINTER)(dataPtr + offset),
                                            static_cast<SQLLEN>(len));
                        if (!SQL_SUCCEEDED(rc)) {
                            LOG("SQLExecute: SQLPutData failed for "
                                "binary/bytes chunk - offset=%zu",
                                offset, totalBytes, len, rc);
                            return rc;
                        }
                    }
                } else {
                    ThrowStdException("DAE only supported for str or bytes");
                }
            }
            if (!SQL_SUCCEEDED(rc)) {
                LOG("SQLExecute: SQLParamData final call %s - SQLRETURN=%d",
                    (rc == SQL_NO_DATA ? "completed with no data" : "failed"), rc);
                return rc;
            }
            LOG("SQLExecute: DAE streaming completed successfully, SQLExecute "
                "resumed");
        }
        if (!SQL_SUCCEEDED(rc) && rc != SQL_NO_DATA) {
            LOG("SQLExecute: Statement execution failed - SQLRETURN=%d, "
                "statement_handle=%p",
                rc, (void*)hStmt);
            return rc;
        }

        // Unbind the bound buffers for all parameters coz the buffers' memory
        // will be freed when this function exits (parambuffers goes out of
        // scope)
        rc = SQLFreeStmt_ptr(hStmt, SQL_RESET_PARAMS);
        return rc;
    }
}

SQLRETURN BindParameterArray(SQLHANDLE hStmt, const py::list& columnwise_params,
                             const std::vector<ParamInfo>& paramInfos, size_t paramSetSize,
                             std::vector<std::shared_ptr<void>>& paramBuffers,
                             const std::string& charEncoding = "utf-8") {
    LOG("BindParameterArray: Starting column-wise array binding - "
        "param_count=%zu, param_set_size=%zu",
        columnwise_params.size(), paramSetSize);

    std::vector<std::shared_ptr<void>> tempBuffers;

    try {
        for (int paramIndex = 0; paramIndex < columnwise_params.size(); ++paramIndex) {
            const py::list& columnValues = columnwise_params[paramIndex].cast<py::list>();
            const ParamInfo& info = paramInfos[paramIndex];
            LOG("BindParameterArray: Processing param_index=%d, C_type=%d, "
                "SQL_type=%d, column_size=%zu, decimal_digits=%d",
                paramIndex, info.paramCType, info.paramSQLType, info.columnSize,
                info.decimalDigits);
            if (columnValues.size() != paramSetSize) {
                LOG("BindParameterArray: Size mismatch - param_index=%d, "
                    "expected=%zu, actual=%zu",
                    paramIndex, paramSetSize, columnValues.size());
                ThrowStdException("Column " + std::to_string(paramIndex) + " has mismatched size.");
            }
            void* dataPtr = nullptr;
            SQLLEN* strLenOrIndArray = nullptr;
            SQLLEN bufferLength = 0;
            switch (info.paramCType) {
                case SQL_C_LONG: {
                    LOG("BindParameterArray: Binding SQL_C_LONG array - "
                        "param_index=%d, count=%zu",
                        paramIndex, paramSetSize);
                    int* dataArray = AllocateParamBufferArray<int>(tempBuffers, paramSetSize);
                    for (size_t i = 0; i < paramSetSize; ++i) {
                        if (columnValues[i].is_none()) {
                            if (!strLenOrIndArray)
                                strLenOrIndArray =
                                    AllocateParamBufferArray<SQLLEN>(tempBuffers, paramSetSize);
                            dataArray[i] = 0;
                            strLenOrIndArray[i] = SQL_NULL_DATA;
                        } else {
                            dataArray[i] = columnValues[i].cast<int>();
                            if (strLenOrIndArray)
                                strLenOrIndArray[i] = 0;
                        }
                    }
                    LOG("BindParameterArray: SQL_C_LONG bound - param_index=%d", paramIndex);
                    dataPtr = dataArray;
                    break;
                }
                case SQL_C_DOUBLE: {
                    LOG("BindParameterArray: Binding SQL_C_DOUBLE array - "
                        "param_index=%d, count=%zu",
                        paramIndex, paramSetSize);
                    double* dataArray = AllocateParamBufferArray<double>(tempBuffers, paramSetSize);
                    for (size_t i = 0; i < paramSetSize; ++i) {
                        if (columnValues[i].is_none()) {
                            if (!strLenOrIndArray)
                                strLenOrIndArray =
                                    AllocateParamBufferArray<SQLLEN>(tempBuffers, paramSetSize);
                            dataArray[i] = 0;
                            strLenOrIndArray[i] = SQL_NULL_DATA;
                        } else {
                            dataArray[i] = columnValues[i].cast<double>();
                            if (strLenOrIndArray)
                                strLenOrIndArray[i] = 0;
                        }
                    }
                    LOG("BindParameterArray: SQL_C_DOUBLE bound - "
                        "param_index=%d",
                        paramIndex);
                    dataPtr = dataArray;
                    break;
                }
                case SQL_C_WCHAR: {
                    LOG("BindParameterArray: Binding SQL_C_WCHAR array - "
                        "param_index=%d, count=%zu, column_size=%zu",
                        paramIndex, paramSetSize, info.columnSize);
                    SQLWCHAR* wcharArray = AllocateParamBufferArray<SQLWCHAR>(
                        tempBuffers, paramSetSize * (info.columnSize + 1));
                    strLenOrIndArray = AllocateParamBufferArray<SQLLEN>(tempBuffers, paramSetSize);
                    for (size_t i = 0; i < paramSetSize; ++i) {
                        if (columnValues[i].is_none()) {
                            strLenOrIndArray[i] = SQL_NULL_DATA;
                            std::memset(wcharArray + i * (info.columnSize + 1), 0,
                                        (info.columnSize + 1) * sizeof(SQLWCHAR));
                        } else {
                            std::wstring wstr = columnValues[i].cast<std::wstring>();
#if defined(__APPLE__) || defined(__linux__)
                            // Convert to UTF-16 first, then check the actual
                            // UTF-16 length
                            auto utf16Buf = WStringToSQLWCHAR(wstr);
                            size_t utf16_len = utf16Buf.size() > 0 ? utf16Buf.size() - 1 : 0;
                            // Check UTF-16 length (excluding null terminator)
                            // against column size
                            if (utf16Buf.size() > 0 && utf16_len > info.columnSize) {
                                std::string offending = WideToUTF8(wstr);
                                LOG("BindParameterArray: SQL_C_WCHAR string "
                                    "too long - param_index=%d, row=%zu, "
                                    "utf16_length=%zu, max=%zu",
                                    paramIndex, i, utf16_len, info.columnSize);
                                ThrowStdException("Input string UTF-16 length exceeds "
                                                  "allowed column size at parameter index " +
                                                  std::to_string(paramIndex) + ". UTF-16 length: " +
                                                  std::to_string(utf16_len) + ", Column size: " +
                                                  std::to_string(info.columnSize));
                            }
                            // If we reach here, the UTF-16 string fits - copy
                            // it completely
                            std::memcpy(wcharArray + i * (info.columnSize + 1), utf16Buf.data(),
                                        utf16Buf.size() * sizeof(SQLWCHAR));
#else
                            // On Windows, wchar_t is already UTF-16, so the
                            // original check is sufficient
                            if (wstr.length() > info.columnSize) {
                                std::string offending = WideToUTF8(wstr);
                                ThrowStdException("Input string exceeds allowed column size "
                                                  "at parameter index " +
                                                  std::to_string(paramIndex));
                            }
                            std::memcpy(wcharArray + i * (info.columnSize + 1), wstr.c_str(),
                                        (wstr.length() + 1) * sizeof(SQLWCHAR));
#endif
                            strLenOrIndArray[i] = SQL_NTS;
                        }
                    }
                    LOG("BindParameterArray: SQL_C_WCHAR bound - "
                        "param_index=%d",
                        paramIndex);
                    dataPtr = wcharArray;
                    bufferLength = (info.columnSize + 1) * sizeof(SQLWCHAR);
                    break;
                }
                case SQL_C_TINYINT:
                case SQL_C_UTINYINT: {
                    LOG("BindParameterArray: Binding SQL_C_TINYINT/UTINYINT "
                        "array - param_index=%d, count=%zu",
                        paramIndex, paramSetSize);
                    unsigned char* dataArray =
                        AllocateParamBufferArray<unsigned char>(tempBuffers, paramSetSize);
                    for (size_t i = 0; i < paramSetSize; ++i) {
                        if (columnValues[i].is_none()) {
                            if (!strLenOrIndArray)
                                strLenOrIndArray =
                                    AllocateParamBufferArray<SQLLEN>(tempBuffers, paramSetSize);
                            dataArray[i] = 0;
                            strLenOrIndArray[i] = SQL_NULL_DATA;
                        } else {
                            int intVal = columnValues[i].cast<int>();
                            if (intVal < 0 || intVal > 255) {
                                LOG("BindParameterArray: TINYINT value out of "
                                    "range - param_index=%d, row=%zu, value=%d",
                                    paramIndex, i, intVal);
                                ThrowStdException("UTINYINT value out of range at rowIndex " +
                                                  std::to_string(i));
                            }
                            dataArray[i] = static_cast<unsigned char>(intVal);
                            if (strLenOrIndArray)
                                strLenOrIndArray[i] = 0;
                        }
                    }
                    LOG("BindParameterArray: SQL_C_TINYINT bound - "
                        "param_index=%d",
                        paramIndex);
                    dataPtr = dataArray;
                    bufferLength = sizeof(unsigned char);
                    break;
                }
                case SQL_C_SHORT: {
                    LOG("BindParameterArray: Binding SQL_C_SHORT array - "
                        "param_index=%d, count=%zu",
                        paramIndex, paramSetSize);
                    short* dataArray = AllocateParamBufferArray<short>(tempBuffers, paramSetSize);
                    for (size_t i = 0; i < paramSetSize; ++i) {
                        if (columnValues[i].is_none()) {
                            if (!strLenOrIndArray)
                                strLenOrIndArray =
                                    AllocateParamBufferArray<SQLLEN>(tempBuffers, paramSetSize);
                            dataArray[i] = 0;
                            strLenOrIndArray[i] = SQL_NULL_DATA;
                        } else {
                            int intVal = columnValues[i].cast<int>();
                            if (intVal < std::numeric_limits<short>::min() ||
                                intVal > std::numeric_limits<short>::max()) {
                                LOG("BindParameterArray: SHORT value out of "
                                    "range - param_index=%d, row=%zu, value=%d",
                                    paramIndex, i, intVal);
                                ThrowStdException("SHORT value out of range at rowIndex " +
                                                  std::to_string(i));
                            }
                            dataArray[i] = static_cast<short>(intVal);
                            if (strLenOrIndArray)
                                strLenOrIndArray[i] = 0;
                        }
                    }
                    LOG("BindParameterArray: SQL_C_SHORT bound - "
                        "param_index=%d",
                        paramIndex);
                    dataPtr = dataArray;
                    bufferLength = sizeof(short);
                    break;
                }
                case SQL_C_CHAR:
                case SQL_C_BINARY: {
                    LOG("BindParameterArray: Binding SQL_C_CHAR/BINARY array - "
                        "param_index=%d, count=%zu, column_size=%zu, encoding='%s'",
                        paramIndex, paramSetSize, info.columnSize, charEncoding.c_str());
                    char* charArray = AllocateParamBufferArray<char>(
                        tempBuffers, paramSetSize * (info.columnSize + 1));
                    strLenOrIndArray = AllocateParamBufferArray<SQLLEN>(tempBuffers, paramSetSize);
                    for (size_t i = 0; i < paramSetSize; ++i) {
                        if (columnValues[i].is_none()) {
                            strLenOrIndArray[i] = SQL_NULL_DATA;
                            std::memset(charArray + i * (info.columnSize + 1), 0,
                                        info.columnSize + 1);
                        } else {
                            std::string encodedStr;

                            if (py::isinstance<py::str>(columnValues[i])) {
                                // Use Python's codec system to encode the string with specified
                                // encoding
                                try {
                                    py::object encoded =
                                        columnValues[i].attr("encode")(charEncoding, "strict");
                                    encodedStr = encoded.cast<std::string>();
                                    LOG("BindParameterArray: param[%d] row[%zu] SQL_C_CHAR - "
                                        "Encoded with '%s', "
                                        "size=%zu bytes",
                                        paramIndex, i, charEncoding.c_str(), encodedStr.size());
                                } catch (const py::error_already_set& e) {
                                    LOG_ERROR("BindParameterArray: param[%d] row[%zu] SQL_C_CHAR - "
                                              "Failed to encode "
                                              "with '%s': %s",
                                              paramIndex, i, charEncoding.c_str(), e.what());
                                    throw std::runtime_error(
                                        std::string("Failed to encode parameter ") +
                                        std::to_string(paramIndex) + " row " + std::to_string(i) +
                                        " with encoding '" + charEncoding + "': " + e.what());
                                }
                            } else {
                                // bytes/bytearray - use as-is (already encoded)
                                encodedStr = columnValues[i].cast<std::string>();
                            }

                            if (encodedStr.size() > info.columnSize) {
                                LOG("BindParameterArray: String/binary too "
                                    "long - param_index=%d, row=%zu, size=%zu, "
                                    "max=%zu",
                                    paramIndex, i, encodedStr.size(), info.columnSize);
                                ThrowStdException("Input exceeds column size at index " +
                                                  std::to_string(i));
                            }
                            std::memcpy(charArray + i * (info.columnSize + 1), encodedStr.c_str(),
                                        encodedStr.size());
                            strLenOrIndArray[i] = static_cast<SQLLEN>(encodedStr.size());
                        }
                    }
                    LOG("BindParameterArray: SQL_C_CHAR/BINARY bound - "
                        "param_index=%d",
                        paramIndex);
                    dataPtr = charArray;
                    bufferLength = info.columnSize + 1;
                    break;
                }
                case SQL_C_BIT: {
                    LOG("BindParameterArray: Binding SQL_C_BIT array - "
                        "param_index=%d, count=%zu",
                        paramIndex, paramSetSize);
                    char* boolArray = AllocateParamBufferArray<char>(tempBuffers, paramSetSize);
                    strLenOrIndArray = AllocateParamBufferArray<SQLLEN>(tempBuffers, paramSetSize);
                    for (size_t i = 0; i < paramSetSize; ++i) {
                        if (columnValues[i].is_none()) {
                            boolArray[i] = 0;
                            strLenOrIndArray[i] = SQL_NULL_DATA;
                        } else {
                            bool val = columnValues[i].cast<bool>();
                            boolArray[i] = val ? 1 : 0;
                            strLenOrIndArray[i] = 0;
                        }
                    }
                    LOG("BindParameterArray: SQL_C_BIT bound - param_index=%d", paramIndex);
                    dataPtr = boolArray;
                    bufferLength = sizeof(char);
                    break;
                }
                case SQL_C_STINYINT:
                case SQL_C_USHORT: {
                    LOG("BindParameterArray: Binding SQL_C_USHORT/STINYINT "
                        "array - param_index=%d, count=%zu",
                        paramIndex, paramSetSize);
                    unsigned short* dataArray =
                        AllocateParamBufferArray<unsigned short>(tempBuffers, paramSetSize);
                    strLenOrIndArray = AllocateParamBufferArray<SQLLEN>(tempBuffers, paramSetSize);
                    for (size_t i = 0; i < paramSetSize; ++i) {
                        if (columnValues[i].is_none()) {
                            strLenOrIndArray[i] = SQL_NULL_DATA;
                            dataArray[i] = 0;
                        } else {
                            dataArray[i] = columnValues[i].cast<unsigned short>();
                            strLenOrIndArray[i] = 0;
                        }
                    }
                    LOG("BindParameterArray: SQL_C_USHORT bound - "
                        "param_index=%d",
                        paramIndex);
                    dataPtr = dataArray;
                    bufferLength = sizeof(unsigned short);
                    break;
                }
                case SQL_C_SBIGINT:
                case SQL_C_SLONG:
                case SQL_C_UBIGINT:
                case SQL_C_ULONG: {
                    LOG("BindParameterArray: Binding SQL_C_BIGINT array - "
                        "param_index=%d, count=%zu",
                        paramIndex, paramSetSize);
                    int64_t* dataArray =
                        AllocateParamBufferArray<int64_t>(tempBuffers, paramSetSize);
                    strLenOrIndArray = AllocateParamBufferArray<SQLLEN>(tempBuffers, paramSetSize);
                    for (size_t i = 0; i < paramSetSize; ++i) {
                        if (columnValues[i].is_none()) {
                            strLenOrIndArray[i] = SQL_NULL_DATA;
                            dataArray[i] = 0;
                        } else {
                            dataArray[i] = columnValues[i].cast<int64_t>();
                            strLenOrIndArray[i] = 0;
                        }
                    }
                    LOG("BindParameterArray: SQL_C_BIGINT bound - "
                        "param_index=%d",
                        paramIndex);
                    dataPtr = dataArray;
                    bufferLength = sizeof(int64_t);
                    break;
                }
                case SQL_C_FLOAT: {
                    LOG("BindParameterArray: Binding SQL_C_FLOAT array - "
                        "param_index=%d, count=%zu",
                        paramIndex, paramSetSize);
                    float* dataArray = AllocateParamBufferArray<float>(tempBuffers, paramSetSize);
                    strLenOrIndArray = AllocateParamBufferArray<SQLLEN>(tempBuffers, paramSetSize);
                    for (size_t i = 0; i < paramSetSize; ++i) {
                        if (columnValues[i].is_none()) {
                            strLenOrIndArray[i] = SQL_NULL_DATA;
                            dataArray[i] = 0.0f;
                        } else {
                            dataArray[i] = columnValues[i].cast<float>();
                            strLenOrIndArray[i] = 0;
                        }
                    }
                    LOG("BindParameterArray: SQL_C_FLOAT bound - "
                        "param_index=%d",
                        paramIndex);
                    dataPtr = dataArray;
                    bufferLength = sizeof(float);
                    break;
                }
                case SQL_C_TYPE_DATE: {
                    LOG("BindParameterArray: Binding SQL_C_TYPE_DATE array - "
                        "param_index=%d, count=%zu",
                        paramIndex, paramSetSize);
                    SQL_DATE_STRUCT* dateArray =
                        AllocateParamBufferArray<SQL_DATE_STRUCT>(tempBuffers, paramSetSize);
                    strLenOrIndArray = AllocateParamBufferArray<SQLLEN>(tempBuffers, paramSetSize);
                    for (size_t i = 0; i < paramSetSize; ++i) {
                        if (columnValues[i].is_none()) {
                            strLenOrIndArray[i] = SQL_NULL_DATA;
                            std::memset(&dateArray[i], 0, sizeof(SQL_DATE_STRUCT));
                        } else {
                            py::object dateObj = columnValues[i];
                            dateArray[i].year = dateObj.attr("year").cast<SQLSMALLINT>();
                            dateArray[i].month = dateObj.attr("month").cast<SQLUSMALLINT>();
                            dateArray[i].day = dateObj.attr("day").cast<SQLUSMALLINT>();
                            strLenOrIndArray[i] = 0;
                        }
                    }
                    LOG("BindParameterArray: SQL_C_TYPE_DATE bound - "
                        "param_index=%d",
                        paramIndex);
                    dataPtr = dateArray;
                    bufferLength = sizeof(SQL_DATE_STRUCT);
                    break;
                }
                case SQL_C_TYPE_TIME: {
                    LOG("BindParameterArray: Binding SQL_C_TYPE_TIME array - "
                        "param_index=%d, count=%zu",
                        paramIndex, paramSetSize);
                    SQL_TIME_STRUCT* timeArray =
                        AllocateParamBufferArray<SQL_TIME_STRUCT>(tempBuffers, paramSetSize);
                    strLenOrIndArray = AllocateParamBufferArray<SQLLEN>(tempBuffers, paramSetSize);
                    for (size_t i = 0; i < paramSetSize; ++i) {
                        if (columnValues[i].is_none()) {
                            strLenOrIndArray[i] = SQL_NULL_DATA;
                            std::memset(&timeArray[i], 0, sizeof(SQL_TIME_STRUCT));
                        } else {
                            py::object timeObj = columnValues[i];
                            timeArray[i].hour = timeObj.attr("hour").cast<SQLUSMALLINT>();
                            timeArray[i].minute = timeObj.attr("minute").cast<SQLUSMALLINT>();
                            timeArray[i].second = timeObj.attr("second").cast<SQLUSMALLINT>();
                            strLenOrIndArray[i] = 0;
                        }
                    }
                    LOG("BindParameterArray: SQL_C_TYPE_TIME bound - "
                        "param_index=%d",
                        paramIndex);
                    dataPtr = timeArray;
                    bufferLength = sizeof(SQL_TIME_STRUCT);
                    break;
                }
                case SQL_C_TYPE_TIMESTAMP: {
                    LOG("BindParameterArray: Binding SQL_C_TYPE_TIMESTAMP "
                        "array - param_index=%d, count=%zu",
                        paramIndex, paramSetSize);
                    SQL_TIMESTAMP_STRUCT* tsArray =
                        AllocateParamBufferArray<SQL_TIMESTAMP_STRUCT>(tempBuffers, paramSetSize);
                    strLenOrIndArray = AllocateParamBufferArray<SQLLEN>(tempBuffers, paramSetSize);
                    for (size_t i = 0; i < paramSetSize; ++i) {
                        if (columnValues[i].is_none()) {
                            strLenOrIndArray[i] = SQL_NULL_DATA;
                            std::memset(&tsArray[i], 0, sizeof(SQL_TIMESTAMP_STRUCT));
                        } else {
                            py::object dtObj = columnValues[i];
                            tsArray[i].year = dtObj.attr("year").cast<SQLSMALLINT>();
                            tsArray[i].month = dtObj.attr("month").cast<SQLUSMALLINT>();
                            tsArray[i].day = dtObj.attr("day").cast<SQLUSMALLINT>();
                            tsArray[i].hour = dtObj.attr("hour").cast<SQLUSMALLINT>();
                            tsArray[i].minute = dtObj.attr("minute").cast<SQLUSMALLINT>();
                            tsArray[i].second = dtObj.attr("second").cast<SQLUSMALLINT>();
                            tsArray[i].fraction = static_cast<SQLUINTEGER>(
                                dtObj.attr("microsecond").cast<int>() * 1000);  // µs to ns
                            strLenOrIndArray[i] = 0;
                        }
                    }
                    LOG("BindParameterArray: SQL_C_TYPE_TIMESTAMP bound - "
                        "param_index=%d",
                        paramIndex);
                    dataPtr = tsArray;
                    bufferLength = sizeof(SQL_TIMESTAMP_STRUCT);
                    break;
                }
                case SQL_C_SS_TIMESTAMPOFFSET: {
                    LOG("BindParameterArray: Binding SQL_C_SS_TIMESTAMPOFFSET "
                        "array - param_index=%d, count=%zu",
                        paramIndex, paramSetSize);
                    DateTimeOffset* dtoArray =
                        AllocateParamBufferArray<DateTimeOffset>(tempBuffers, paramSetSize);
                    strLenOrIndArray = AllocateParamBufferArray<SQLLEN>(tempBuffers, paramSetSize);

                    py::object datetimeType = PythonObjectCache::get_datetime_class();

                    for (size_t i = 0; i < paramSetSize; ++i) {
                        const py::handle& param = columnValues[i];

                        if (param.is_none()) {
                            std::memset(&dtoArray[i], 0, sizeof(DateTimeOffset));
                            strLenOrIndArray[i] = SQL_NULL_DATA;
                        } else {
                            if (!py::isinstance(param, datetimeType)) {
                                ThrowStdException(
                                    MakeParamMismatchErrorStr(info.paramCType, paramIndex));
                            }

                            py::object tzinfo = param.attr("tzinfo");
                            if (tzinfo.is_none()) {
                                ThrowStdException("Datetime object must have tzinfo for "
                                                  "SQL_C_SS_TIMESTAMPOFFSET at paramIndex " +
                                                  std::to_string(paramIndex));
                            }

                            // Populate the C++ struct directly from the Python
                            // datetime object.
                            dtoArray[i].year =
                                static_cast<SQLSMALLINT>(param.attr("year").cast<int>());
                            dtoArray[i].month =
                                static_cast<SQLUSMALLINT>(param.attr("month").cast<int>());
                            dtoArray[i].day =
                                static_cast<SQLUSMALLINT>(param.attr("day").cast<int>());
                            dtoArray[i].hour =
                                static_cast<SQLUSMALLINT>(param.attr("hour").cast<int>());
                            dtoArray[i].minute =
                                static_cast<SQLUSMALLINT>(param.attr("minute").cast<int>());
                            dtoArray[i].second =
                                static_cast<SQLUSMALLINT>(param.attr("second").cast<int>());
                            // SQL server supports in ns, but python datetime
                            // supports in µs
                            dtoArray[i].fraction = static_cast<SQLUINTEGER>(
                                param.attr("microsecond").cast<int>() * 1000);

                            // Compute and preserve the original UTC offset.
                            py::object utcoffset = tzinfo.attr("utcoffset")(param);
                            int total_seconds =
                                static_cast<int>(utcoffset.attr("total_seconds")().cast<double>());
                            std::div_t div_result = std::div(total_seconds, 3600);
                            dtoArray[i].timezone_hour = static_cast<SQLSMALLINT>(div_result.quot);
                            dtoArray[i].timezone_minute =
                                static_cast<SQLSMALLINT>(div(div_result.rem, 60).quot);

                            strLenOrIndArray[i] = sizeof(DateTimeOffset);
                        }
                    }
                    LOG("BindParameterArray: SQL_C_SS_TIMESTAMPOFFSET bound - "
                        "param_index=%d",
                        paramIndex);
                    dataPtr = dtoArray;
                    bufferLength = sizeof(DateTimeOffset);
                    break;
                }
                case SQL_C_NUMERIC: {
                    LOG("BindParameterArray: Binding SQL_C_NUMERIC array - "
                        "param_index=%d, count=%zu",
                        paramIndex, paramSetSize);
                    SQL_NUMERIC_STRUCT* numericArray =
                        AllocateParamBufferArray<SQL_NUMERIC_STRUCT>(tempBuffers, paramSetSize);
                    strLenOrIndArray = AllocateParamBufferArray<SQLLEN>(tempBuffers, paramSetSize);
                    for (size_t i = 0; i < paramSetSize; ++i) {
                        const py::handle& element = columnValues[i];
                        if (element.is_none()) {
                            strLenOrIndArray[i] = SQL_NULL_DATA;
                            std::memset(&numericArray[i], 0, sizeof(SQL_NUMERIC_STRUCT));
                            continue;
                        }
                        if (!py::isinstance<NumericData>(element)) {
                            LOG("BindParameterArray: NUMERIC type mismatch - "
                                "param_index=%d, row=%zu",
                                paramIndex, i);
                            throw std::runtime_error(
                                MakeParamMismatchErrorStr(info.paramCType, paramIndex));
                        }
                        NumericData decimalParam = element.cast<NumericData>();
                        LOG("BindParameterArray: NUMERIC value - "
                            "param_index=%d, row=%zu, precision=%d, scale=%d, "
                            "sign=%d",
                            paramIndex, i, decimalParam.precision, decimalParam.scale,
                            decimalParam.sign);
                        SQL_NUMERIC_STRUCT& target = numericArray[i];
                        std::memset(&target, 0, sizeof(SQL_NUMERIC_STRUCT));
                        target.precision = decimalParam.precision;
                        target.scale = decimalParam.scale;
                        target.sign = decimalParam.sign;
                        size_t copyLen = std::min(decimalParam.val.size(), sizeof(target.val));
                        if (copyLen > 0) {
                            std::memcpy(target.val, decimalParam.val.data(), copyLen);
                        }
                        strLenOrIndArray[i] = sizeof(SQL_NUMERIC_STRUCT);
                    }
                    LOG("BindParameterArray: SQL_C_NUMERIC bound - "
                        "param_index=%d",
                        paramIndex);
                    dataPtr = numericArray;
                    bufferLength = sizeof(SQL_NUMERIC_STRUCT);
                    break;
                }
                case SQL_C_GUID: {
                    LOG("BindParameterArray: Binding SQL_C_GUID array - "
                        "param_index=%d, count=%zu",
                        paramIndex, paramSetSize);
                    SQLGUID* guidArray =
                        AllocateParamBufferArray<SQLGUID>(tempBuffers, paramSetSize);
                    strLenOrIndArray = AllocateParamBufferArray<SQLLEN>(tempBuffers, paramSetSize);

                    // Get cached UUID class from module-level helper
                    // This avoids static object destruction issues during
                    // Python finalization
                    py::object uuid_class = PythonObjectCache::get_uuid_class();
                    // Get cached UUID class

                    for (size_t i = 0; i < paramSetSize; ++i) {
                        const py::handle& element = columnValues[i];
                        std::array<unsigned char, 16> uuid_bytes;
                        if (element.is_none()) {
                            std::memset(&guidArray[i], 0, sizeof(SQLGUID));
                            strLenOrIndArray[i] = SQL_NULL_DATA;
                            continue;
                        } else if (py::isinstance<py::bytes>(element)) {
                            py::bytes b = element.cast<py::bytes>();
                            if (PyBytes_GET_SIZE(b.ptr()) != 16) {
                                LOG("BindParameterArray: GUID bytes wrong "
                                    "length - param_index=%d, row=%zu, "
                                    "length=%d",
                                    paramIndex, i, PyBytes_GET_SIZE(b.ptr()));
                                ThrowStdException("UUID binary data must be "
                                                  "exactly 16 bytes long.");
                            }
                            std::memcpy(uuid_bytes.data(), PyBytes_AS_STRING(b.ptr()), 16);
                        } else if (py::isinstance(element, uuid_class)) {
                            py::bytes b = element.attr("bytes_le").cast<py::bytes>();
                            std::memcpy(uuid_bytes.data(), PyBytes_AS_STRING(b.ptr()), 16);
                        } else {
                            LOG("BindParameterArray: GUID type mismatch - "
                                "param_index=%d, row=%zu",
                                paramIndex, i);
                            ThrowStdException(
                                MakeParamMismatchErrorStr(info.paramCType, paramIndex));
                        }
                        guidArray[i].Data1 = (static_cast<uint32_t>(uuid_bytes[3]) << 24) |
                                             (static_cast<uint32_t>(uuid_bytes[2]) << 16) |
                                             (static_cast<uint32_t>(uuid_bytes[1]) << 8) |
                                             (static_cast<uint32_t>(uuid_bytes[0]));
                        guidArray[i].Data2 = (static_cast<uint16_t>(uuid_bytes[5]) << 8) |
                                             (static_cast<uint16_t>(uuid_bytes[4]));
                        guidArray[i].Data3 = (static_cast<uint16_t>(uuid_bytes[7]) << 8) |
                                             (static_cast<uint16_t>(uuid_bytes[6]));
                        std::memcpy(guidArray[i].Data4, uuid_bytes.data() + 8, 8);
                        strLenOrIndArray[i] = sizeof(SQLGUID);
                    }
                    LOG("BindParameterArray: SQL_C_GUID bound - "
                        "param_index=%d, null=%zu, bytes=%zu, uuid_obj=%zu",
                        paramIndex);
                    dataPtr = guidArray;
                    bufferLength = sizeof(SQLGUID);
                    break;
                }
                default: {
                    LOG("BindParameterArray: Unsupported C type - "
                        "param_index=%d, C_type=%d",
                        paramIndex, info.paramCType);
                    ThrowStdException("BindParameterArray: Unsupported C type: " +
                                      std::to_string(info.paramCType));
                }
            }
            LOG("BindParameterArray: Calling SQLBindParameter - "
                "param_index=%d, buffer_length=%lld",
                paramIndex, static_cast<long long>(bufferLength));
            RETCODE rc =
                SQLBindParameter_ptr(hStmt, static_cast<SQLUSMALLINT>(paramIndex + 1),
                                     static_cast<SQLUSMALLINT>(info.inputOutputType),
                                     static_cast<SQLSMALLINT>(info.paramCType),
                                     static_cast<SQLSMALLINT>(info.paramSQLType), info.columnSize,
                                     info.decimalDigits, dataPtr, bufferLength, strLenOrIndArray);
            if (!SQL_SUCCEEDED(rc)) {
                LOG("BindParameterArray: SQLBindParameter failed - "
                    "param_index=%d, SQLRETURN=%d",
                    paramIndex, rc);
                return rc;
            }
        }
    } catch (...) {
        LOG("BindParameterArray: Exception during binding, cleaning up "
            "buffers");
        throw;
    }
    paramBuffers.insert(paramBuffers.end(), tempBuffers.begin(), tempBuffers.end());
    LOG("BindParameterArray: Successfully bound all parameters - "
        "total_params=%zu, buffer_count=%zu",
        columnwise_params.size(), paramBuffers.size());
    return SQL_SUCCESS;
}

SQLRETURN SQLExecuteMany_wrap(const SqlHandlePtr statementHandle, const std::wstring& query,
                              const py::list& columnwise_params,
                              const std::vector<ParamInfo>& paramInfos, size_t paramSetSize,
                              const py::dict& encodingSettings) {
    LOG("SQLExecuteMany: Starting batch execution - param_count=%zu, "
        "param_set_size=%zu",
        columnwise_params.size(), paramSetSize);
    SQLHANDLE hStmt = statementHandle->get();
    SQLWCHAR* queryPtr;

#if defined(__APPLE__) || defined(__linux__)
    std::vector<SQLWCHAR> queryBuffer = WStringToSQLWCHAR(query);
    queryPtr = queryBuffer.data();
    LOG("SQLExecuteMany: Query converted to SQLWCHAR - buffer_size=%zu", queryBuffer.size());
#else
    queryPtr = const_cast<SQLWCHAR*>(query.c_str());
    LOG("SQLExecuteMany: Using wide string query directly");
#endif
    RETCODE rc = SQLPrepare_ptr(hStmt, queryPtr, SQL_NTS);
    if (!SQL_SUCCEEDED(rc)) {
        LOG("SQLExecuteMany: SQLPrepare failed - rc=%d", rc);
        return rc;
    }
    LOG("SQLExecuteMany: Query prepared successfully");

    bool hasDAE = false;
    for (const auto& p : paramInfos) {
        if (p.isDAE) {
            hasDAE = true;
            break;
        }
    }
    LOG("SQLExecuteMany: Parameter analysis - hasDAE=%s", hasDAE ? "true" : "false");

    // Extract char encoding from encodingSettings dictionary
    std::string charEncoding = "utf-8";  // default
    if (encodingSettings.contains("encoding")) {
        charEncoding = encodingSettings["encoding"].cast<std::string>();
    }

    if (!hasDAE) {
        LOG("SQLExecuteMany: Using array binding (non-DAE) - calling "
            "BindParameterArray with encoding '%s'",
            charEncoding.c_str());
        std::vector<std::shared_ptr<void>> paramBuffers;
        rc = BindParameterArray(hStmt, columnwise_params, paramInfos, paramSetSize, paramBuffers,
                                charEncoding);
        if (!SQL_SUCCEEDED(rc)) {
            LOG("SQLExecuteMany: BindParameterArray failed - rc=%d", rc);
            return rc;
        }

        rc = SQLSetStmtAttr_ptr(hStmt, SQL_ATTR_PARAMSET_SIZE, (SQLPOINTER)paramSetSize, 0);
        if (!SQL_SUCCEEDED(rc)) {
            LOG("SQLExecuteMany: SQLSetStmtAttr(PARAMSET_SIZE) failed - rc=%d", rc);
            return rc;
        }
        LOG("SQLExecuteMany: PARAMSET_SIZE set to %zu", paramSetSize);

        rc = SQLExecute_ptr(hStmt);
        LOG("SQLExecuteMany: SQLExecute completed - rc=%d", rc);
        return rc;
    } else {
        LOG("SQLExecuteMany: Using DAE (data-at-execution) - row_count=%zu",
            columnwise_params.size());
        size_t rowCount = columnwise_params.size();
        for (size_t rowIndex = 0; rowIndex < rowCount; ++rowIndex) {
            LOG("SQLExecuteMany: Processing DAE row %zu of %zu", rowIndex + 1, rowCount);
            py::list rowParams = columnwise_params[rowIndex];

            std::vector<std::shared_ptr<void>> paramBuffers;
            rc = BindParameters(hStmt, rowParams, const_cast<std::vector<ParamInfo>&>(paramInfos),
                                paramBuffers, charEncoding);
            if (!SQL_SUCCEEDED(rc)) {
                LOG("SQLExecuteMany: BindParameters failed for row %zu - rc=%d", rowIndex, rc);
                return rc;
            }
            LOG("SQLExecuteMany: Parameters bound for row %zu", rowIndex);

            rc = SQLExecute_ptr(hStmt);
            LOG("SQLExecuteMany: SQLExecute for row %zu - initial_rc=%d", rowIndex, rc);
            size_t dae_chunk_count = 0;
            while (rc == SQL_NEED_DATA) {
                SQLPOINTER token;
                rc = SQLParamData_ptr(hStmt, &token);
                LOG("SQLExecuteMany: SQLParamData called - chunk=%zu, rc=%d, "
                    "token=%p",
                    dae_chunk_count, rc, token);
                if (!SQL_SUCCEEDED(rc) && rc != SQL_NEED_DATA) {
                    LOG("SQLExecuteMany: SQLParamData failed - chunk=%zu, "
                        "rc=%d",
                        dae_chunk_count, rc);
                    return rc;
                }

                py::object* py_obj_ptr = reinterpret_cast<py::object*>(token);
                if (!py_obj_ptr) {
                    LOG("SQLExecuteMany: NULL token pointer in DAE - chunk=%zu", dae_chunk_count);
                    return SQL_ERROR;
                }

                if (py::isinstance<py::str>(*py_obj_ptr)) {
                    std::string data = py_obj_ptr->cast<std::string>();
                    SQLLEN data_len = static_cast<SQLLEN>(data.size());
                    LOG("SQLExecuteMany: Sending string DAE data - chunk=%zu, "
                        "length=%lld",
                        dae_chunk_count, static_cast<long long>(data_len));
                    rc = SQLPutData_ptr(hStmt, (SQLPOINTER)data.c_str(), data_len);
                    if (!SQL_SUCCEEDED(rc) && rc != SQL_NEED_DATA) {
                        LOG("SQLExecuteMany: SQLPutData(string) failed - "
                            "chunk=%zu, rc=%d",
                            dae_chunk_count, rc);
                    }
                } else if (py::isinstance<py::bytes>(*py_obj_ptr) ||
                           py::isinstance<py::bytearray>(*py_obj_ptr)) {
                    std::string data = py_obj_ptr->cast<std::string>();
                    SQLLEN data_len = static_cast<SQLLEN>(data.size());
                    LOG("SQLExecuteMany: Sending bytes/bytearray DAE data - "
                        "chunk=%zu, length=%lld",
                        dae_chunk_count, static_cast<long long>(data_len));
                    rc = SQLPutData_ptr(hStmt, (SQLPOINTER)data.c_str(), data_len);
                    if (!SQL_SUCCEEDED(rc) && rc != SQL_NEED_DATA) {
                        LOG("SQLExecuteMany: SQLPutData(bytes) failed - "
                            "chunk=%zu, rc=%d",
                            dae_chunk_count, rc);
                    }
                } else {
                    LOG("SQLExecuteMany: Unsupported DAE data type - chunk=%zu", dae_chunk_count);
                    return SQL_ERROR;
                }
                dae_chunk_count++;
            }
            LOG("SQLExecuteMany: DAE completed for row %zu - total_chunks=%zu, "
                "final_rc=%d",
                rowIndex, dae_chunk_count, rc);

            if (!SQL_SUCCEEDED(rc)) {
                LOG("SQLExecuteMany: DAE row %zu failed - rc=%d", rowIndex, rc);
                return rc;
            }
        }
        LOG("SQLExecuteMany: All DAE rows processed successfully - "
            "total_rows=%zu",
            rowCount);
        return SQL_SUCCESS;
    }
}

// Wrap SQLNumResultCols
SQLSMALLINT SQLNumResultCols_wrap(SqlHandlePtr statementHandle) {
    LOG("SQLNumResultCols: Getting number of columns in result set for "
        "statement_handle=%p",
        (void*)statementHandle->get());
    if (!SQLNumResultCols_ptr) {
        LOG("SQLNumResultCols: Function pointer not initialized, loading "
            "driver");
        DriverLoader::getInstance().loadDriver();  // Load the driver
    }

    SQLSMALLINT columnCount;
    // TODO: Handle the return code
    SQLNumResultCols_ptr(statementHandle->get(), &columnCount);
    return columnCount;
}

// Wrap SQLDescribeCol
SQLRETURN SQLDescribeCol_wrap(SqlHandlePtr StatementHandle, py::list& ColumnMetadata) {
    LOG("SQLDescribeCol: Getting column descriptions for statement_handle=%p",
        (void*)StatementHandle->get());
    if (!SQLDescribeCol_ptr) {
        LOG("SQLDescribeCol: Function pointer not initialized, loading driver");
        DriverLoader::getInstance().loadDriver();  // Load the driver
    }

    SQLSMALLINT ColumnCount;
    SQLRETURN retcode = SQLNumResultCols_ptr(StatementHandle->get(), &ColumnCount);
    if (!SQL_SUCCEEDED(retcode)) {
        LOG("SQLDescribeCol: Failed to get number of columns - SQLRETURN=%d", retcode);
        return retcode;
    }

    for (SQLUSMALLINT i = 1; i <= ColumnCount; ++i) {
        SQLWCHAR ColumnName[256];
        SQLSMALLINT NameLength;
        SQLSMALLINT DataType;
        SQLULEN ColumnSize;
        SQLSMALLINT DecimalDigits;
        SQLSMALLINT Nullable;

        retcode = SQLDescribeCol_ptr(StatementHandle->get(), i, ColumnName,
                                     sizeof(ColumnName) / sizeof(SQLWCHAR), &NameLength, &DataType,
                                     &ColumnSize, &DecimalDigits, &Nullable);

        if (SQL_SUCCEEDED(retcode)) {
            // Append a named py::dict to ColumnMetadata
            // TODO: Should we define a struct for this task instead of dict?
#if defined(__APPLE__) || defined(__linux__)
            ColumnMetadata.append(py::dict("ColumnName"_a = SQLWCHARToWString(ColumnName, SQL_NTS),
#else
            ColumnMetadata.append(py::dict("ColumnName"_a = std::wstring(ColumnName),
#endif
                                           "DataType"_a = DataType, "ColumnSize"_a = ColumnSize,
                                           "DecimalDigits"_a = DecimalDigits,
                                           "Nullable"_a = Nullable));
        } else {
            return retcode;
        }
    }
    return SQL_SUCCESS;
}

SQLRETURN SQLSpecialColumns_wrap(SqlHandlePtr StatementHandle, SQLSMALLINT identifierType,
                                 const py::object& catalogObj, const py::object& schemaObj,
                                 const std::wstring& table, SQLSMALLINT scope,
                                 SQLSMALLINT nullable) {
    if (!SQLSpecialColumns_ptr) {
        ThrowStdException("SQLSpecialColumns function not loaded");
    }

    // Convert py::object to std::wstring, treating None as empty string
    std::wstring catalog = catalogObj.is_none() ? L"" : catalogObj.cast<std::wstring>();
    std::wstring schema = schemaObj.is_none() ? L"" : schemaObj.cast<std::wstring>();

#if defined(__APPLE__) || defined(__linux__)
    // Unix implementation
    std::vector<SQLWCHAR> catalogBuf = WStringToSQLWCHAR(catalog);
    std::vector<SQLWCHAR> schemaBuf = WStringToSQLWCHAR(schema);
    std::vector<SQLWCHAR> tableBuf = WStringToSQLWCHAR(table);

    return SQLSpecialColumns_ptr(
        StatementHandle->get(), identifierType, catalog.empty() ? nullptr : catalogBuf.data(),
        catalog.empty() ? 0 : SQL_NTS, schema.empty() ? nullptr : schemaBuf.data(),
        schema.empty() ? 0 : SQL_NTS, table.empty() ? nullptr : tableBuf.data(),
        table.empty() ? 0 : SQL_NTS, scope, nullable);
#else
    // Windows implementation
    return SQLSpecialColumns_ptr(
        StatementHandle->get(), identifierType,
        catalog.empty() ? nullptr : (SQLWCHAR*)catalog.c_str(), catalog.empty() ? 0 : SQL_NTS,
        schema.empty() ? nullptr : (SQLWCHAR*)schema.c_str(), schema.empty() ? 0 : SQL_NTS,
        table.empty() ? nullptr : (SQLWCHAR*)table.c_str(), table.empty() ? 0 : SQL_NTS, scope,
        nullable);
#endif
}

// Wrap SQLFetch to retrieve rows
SQLRETURN SQLFetch_wrap(SqlHandlePtr StatementHandle) {
    LOG("SQLFetch: Fetching next row for statement_handle=%p", (void*)StatementHandle->get());
    if (!SQLFetch_ptr) {
        LOG("SQLFetch: Function pointer not initialized, loading driver");
        DriverLoader::getInstance().loadDriver();  // Load the driver
    }

    return SQLFetch_ptr(StatementHandle->get());
}

// Non-static so it can be called from inline functions in header
py::object FetchLobColumnData(SQLHSTMT hStmt, SQLUSMALLINT colIndex, SQLSMALLINT cType,
                              bool isWideChar, bool isBinary, const std::string& charEncoding) {
    std::vector<char> buffer;
    SQLRETURN ret = SQL_SUCCESS_WITH_INFO;
    int loopCount = 0;

    while (true) {
        ++loopCount;
        std::vector<char> chunk(DAE_CHUNK_SIZE, 0);
        SQLLEN actualRead = 0;
        ret = SQLGetData_ptr(hStmt, colIndex, cType, chunk.data(), DAE_CHUNK_SIZE, &actualRead);

        if (ret == SQL_ERROR || !SQL_SUCCEEDED(ret) && ret != SQL_SUCCESS_WITH_INFO) {
            std::ostringstream oss;
            oss << "Error fetching LOB for column " << colIndex << ", cType=" << cType
                << ", loop=" << loopCount << ", SQLGetData return=" << ret;
            LOG("FetchLobColumnData: %s", oss.str().c_str());
            ThrowStdException(oss.str());
        }
        if (actualRead == SQL_NULL_DATA) {
            LOG("FetchLobColumnData: Column %d is NULL at loop %d", colIndex, loopCount);
            return py::none();
        }

        size_t bytesRead = 0;
        if (actualRead >= 0) {
            bytesRead = static_cast<size_t>(actualRead);
            if (bytesRead > DAE_CHUNK_SIZE) {
                bytesRead = DAE_CHUNK_SIZE;
            }
        } else {
            // fallback: use full buffer size if actualRead is unknown
            bytesRead = DAE_CHUNK_SIZE;
        }

        // For character data, trim trailing null terminators
        if (!isBinary && bytesRead > 0) {
            if (!isWideChar) {
                // Narrow characters
                while (bytesRead > 0 && chunk[bytesRead - 1] == '\0') {
                    --bytesRead;
                }
                if (bytesRead < DAE_CHUNK_SIZE) {
                    LOG("FetchLobColumnData: Trimmed null terminator from "
                        "narrow char data - loop=%d",
                        loopCount);
                }
            } else {
                // Wide characters
                size_t wcharSize = sizeof(SQLWCHAR);
                if (bytesRead >= wcharSize && (bytesRead % wcharSize == 0)) {
                    size_t wcharCount = bytesRead / wcharSize;
                    std::vector<SQLWCHAR> alignedBuf(wcharCount);
                    std::memcpy(alignedBuf.data(), chunk.data(), bytesRead);
                    while (wcharCount > 0 && alignedBuf[wcharCount - 1] == 0) {
                        --wcharCount;
                        bytesRead -= wcharSize;
                    }
                    if (bytesRead < DAE_CHUNK_SIZE) {
                        LOG("FetchLobColumnData: Trimmed null terminator from "
                            "wide char data - loop=%d",
                            loopCount);
                    }
                }
            }
        }
        if (bytesRead > 0) {
            buffer.insert(buffer.end(), chunk.begin(), chunk.begin() + bytesRead);
            LOG("FetchLobColumnData: Appended %zu bytes at loop %d", bytesRead, loopCount);
        }
        if (ret == SQL_SUCCESS) {
            LOG("FetchLobColumnData: SQL_SUCCESS - no more data at loop %d", loopCount);
            break;
        }
    }
    LOG("FetchLobColumnData: Total bytes collected=%zu for column %d", buffer.size(), colIndex);

    if (buffer.empty()) {
        if (isBinary) {
            return py::bytes("");
        }
        return py::str("");
    }
    if (isWideChar) {
#if defined(_WIN32)
        size_t wcharCount = buffer.size() / sizeof(wchar_t);
        std::vector<wchar_t> alignedBuf(wcharCount);
        std::memcpy(alignedBuf.data(), buffer.data(), buffer.size());
        std::wstring wstr(alignedBuf.data(), wcharCount);
        std::string utf8str = WideToUTF8(wstr);
        return py::str(utf8str);
#else
        // Linux/macOS handling
        size_t wcharCount = buffer.size() / sizeof(SQLWCHAR);
        std::vector<SQLWCHAR> alignedBuf(wcharCount);
        std::memcpy(alignedBuf.data(), buffer.data(), buffer.size());
        std::wstring wstr = SQLWCHARToWString(alignedBuf.data(), wcharCount);
        std::string utf8str = WideToUTF8(wstr);
        return py::str(utf8str);
#endif
    }
    if (isBinary) {
        LOG("FetchLobColumnData: Returning binary data - %zu bytes for column "
            "%d",
            buffer.size(), colIndex);
        return py::bytes(buffer.data(), buffer.size());
    }

    // For SQL_C_CHAR data, decode using the specified encoding
    py::bytes raw_bytes(buffer.data(), buffer.size());
    try {
        py::object decoded = raw_bytes.attr("decode")(charEncoding, "strict");
        LOG("FetchLobColumnData: Decoded narrow string with '%s' - %zu bytes -> %zu chars for "
            "column %d",
            charEncoding.c_str(), buffer.size(), py::len(decoded), colIndex);
        return decoded;
    } catch (const py::error_already_set& e) {
        LOG_ERROR("FetchLobColumnData: Failed to decode with '%s' for column %d: %s",
                  charEncoding.c_str(), colIndex, e.what());
        // Return raw bytes as fallback
        return raw_bytes;
    }
}

// Helper function to retrieve column data
SQLRETURN SQLGetData_wrap(SqlHandlePtr StatementHandle, SQLUSMALLINT colCount, py::list& row,
                          const std::string& charEncoding = "utf-8",
                          const std::string& wcharEncoding = "utf-16le") {
    // Note: wcharEncoding parameter is reserved for future use
    // Currently WCHAR data always uses UTF-16LE for Windows compatibility
    (void)wcharEncoding;  // Suppress unused parameter warning

    LOG("SQLGetData: Getting data from %d columns for statement_handle=%p", colCount,
        (void*)StatementHandle->get());
    if (!SQLGetData_ptr) {
        LOG("SQLGetData: Function pointer not initialized, loading driver");
        DriverLoader::getInstance().loadDriver();  // Load the driver
    }

    SQLRETURN ret = SQL_SUCCESS;
    SQLHSTMT hStmt = StatementHandle->get();

    // Cache decimal separator to avoid repeated system calls
    std::string decimalSeparator = GetDecimalSeparator();

    for (SQLSMALLINT i = 1; i <= colCount; ++i) {
        SQLWCHAR columnName[256];
        SQLSMALLINT columnNameLen;
        SQLSMALLINT dataType;
        SQLULEN columnSize;
        SQLSMALLINT decimalDigits;
        SQLSMALLINT nullable;

        ret = SQLDescribeCol_ptr(hStmt, i, columnName, sizeof(columnName) / sizeof(SQLWCHAR),
                                 &columnNameLen, &dataType, &columnSize, &decimalDigits, &nullable);
        if (!SQL_SUCCEEDED(ret)) {
            LOG("SQLGetData: Error retrieving metadata for column %d - "
                "SQLDescribeCol SQLRETURN=%d",
                i, ret);
            row.append(py::none());
            continue;
        }

        switch (dataType) {
            case SQL_CHAR:
            case SQL_VARCHAR:
            case SQL_LONGVARCHAR: {
                if (columnSize == SQL_NO_TOTAL || columnSize == 0 ||
                    columnSize > SQL_MAX_LOB_SIZE) {
                    LOG("SQLGetData: Streaming LOB for column %d (SQL_C_CHAR) "
                        "- columnSize=%lu",
                        i, (unsigned long)columnSize);
                    row.append(
                        FetchLobColumnData(hStmt, i, SQL_C_CHAR, false, false, charEncoding));
                } else {
                    uint64_t fetchBufferSize = columnSize + 1 /* null-termination */;
                    std::vector<SQLCHAR> dataBuffer(fetchBufferSize);
                    SQLLEN dataLen;
                    ret = SQLGetData_ptr(hStmt, i, SQL_C_CHAR, dataBuffer.data(), dataBuffer.size(),
                                         &dataLen);
                    if (SQL_SUCCEEDED(ret)) {
                        // columnSize is in chars, dataLen is in bytes
                        if (dataLen > 0) {
                            uint64_t numCharsInData = dataLen / sizeof(SQLCHAR);
                            if (numCharsInData < dataBuffer.size()) {
                                // SQLGetData will null-terminate the data
                                // Use Python's codec system to decode bytes with specified encoding
                                py::bytes raw_bytes(reinterpret_cast<char*>(dataBuffer.data()),
                                                    static_cast<size_t>(dataLen));
                                try {
                                    py::object decoded =
                                        raw_bytes.attr("decode")(charEncoding, "strict");
                                    row.append(decoded);
                                    LOG("SQLGetData: CHAR column %d decoded with '%s', %zu bytes "
                                        "-> %zu chars",
                                        i, charEncoding.c_str(), (size_t)dataLen, py::len(decoded));
                                } catch (const py::error_already_set& e) {
                                    LOG_ERROR(
                                        "SQLGetData: Failed to decode CHAR column %d with '%s': %s",
                                        i, charEncoding.c_str(), e.what());
                                    // Return raw bytes as fallback
                                    row.append(raw_bytes);
                                }
                            } else {
                                // Buffer too small, fallback to streaming
                                LOG("SQLGetData: CHAR column %d data truncated "
                                    "(buffer_size=%zu), using streaming LOB",
                                    i, dataBuffer.size());
                                row.append(FetchLobColumnData(hStmt, i, SQL_C_CHAR, false, false,
                                                              charEncoding));
                            }
                        } else if (dataLen == SQL_NULL_DATA) {
                            LOG("SQLGetData: Column %d is NULL (CHAR)", i);
                            row.append(py::none());
                        } else if (dataLen == 0) {
                            row.append(py::str(""));
                        } else if (dataLen == SQL_NO_TOTAL) {
                            LOG("SQLGetData: Cannot determine data length "
                                "(SQL_NO_TOTAL) for column %d (SQL_CHAR), "
                                "returning NULL",
                                i);
                            row.append(py::none());
                        } else if (dataLen < 0) {
                            LOG("SQLGetData: Unexpected negative data length "
                                "for column %d - dataType=%d, dataLen=%ld",
                                i, dataType, (long)dataLen);
                            ThrowStdException("SQLGetData returned an unexpected negative "
                                              "data length");
                        }
                    } else {
                        LOG("SQLGetData: Error retrieving data for column %d "
                            "(SQL_CHAR) - SQLRETURN=%d, returning NULL",
                            i, ret);
                        row.append(py::none());
                    }
                }
                break;
            }
            case SQL_SS_XML: {
                LOG("SQLGetData: Streaming XML for column %d", i);
                row.append(FetchLobColumnData(hStmt, i, SQL_C_WCHAR, true, false, "utf-16le"));
                break;
            }
            case SQL_WCHAR:
            case SQL_WVARCHAR:
            case SQL_WLONGVARCHAR: {
                if (columnSize == SQL_NO_TOTAL || columnSize > 4000) {
                    LOG("SQLGetData: Streaming LOB for column %d (SQL_C_WCHAR) "
                        "- columnSize=%lu",
                        i, (unsigned long)columnSize);
                    row.append(FetchLobColumnData(hStmt, i, SQL_C_WCHAR, true, false, "utf-16le"));
                } else {
                    uint64_t fetchBufferSize =
                        (columnSize + 1) * sizeof(SQLWCHAR);  // +1 for null terminator
                    std::vector<SQLWCHAR> dataBuffer(columnSize + 1);
                    SQLLEN dataLen;
                    ret = SQLGetData_ptr(hStmt, i, SQL_C_WCHAR, dataBuffer.data(), fetchBufferSize,
                                         &dataLen);
                    if (SQL_SUCCEEDED(ret)) {
                        if (dataLen > 0) {
                            uint64_t numCharsInData = dataLen / sizeof(SQLWCHAR);
                            if (numCharsInData < dataBuffer.size()) {
#if defined(__APPLE__) || defined(__linux__)
                                std::wstring wstr =
                                    SQLWCHARToWString(dataBuffer.data(), numCharsInData);
                                std::string utf8str = WideToUTF8(wstr);
                                row.append(py::str(utf8str));
#else
                                std::wstring wstr(reinterpret_cast<wchar_t*>(dataBuffer.data()));
                                row.append(py::cast(wstr));
#endif
                                LOG("SQLGetData: Appended NVARCHAR string "
                                    "length=%lu for column %d",
                                    (unsigned long)numCharsInData, i);
                            } else {
                                // Buffer too small, fallback to streaming
                                LOG("SQLGetData: NVARCHAR column %d data "
                                    "truncated, using streaming LOB",
                                    i);
                                row.append(FetchLobColumnData(hStmt, i, SQL_C_WCHAR, true, false,
                                                              "utf-16le"));
                            }
                        } else if (dataLen == SQL_NULL_DATA) {
                            LOG("SQLGetData: Column %d is NULL (NVARCHAR)", i);
                            row.append(py::none());
                        } else if (dataLen == 0) {
                            row.append(py::str(""));
                        } else if (dataLen == SQL_NO_TOTAL) {
                            LOG("SQLGetData: Cannot determine NVARCHAR data "
                                "length (SQL_NO_TOTAL) for column %d, "
                                "returning NULL",
                                i);
                            row.append(py::none());
                        } else if (dataLen < 0) {
                            LOG("SQLGetData: Unexpected negative data length "
                                "for column %d (NVARCHAR) - dataLen=%ld",
                                i, (long)dataLen);
                            ThrowStdException("SQLGetData returned an unexpected negative "
                                              "data length");
                        }
                    } else {
                        LOG("SQLGetData: Error retrieving data for column %d "
                            "(NVARCHAR) - SQLRETURN=%d",
                            i, ret);
                        row.append(py::none());
                    }
                }
                break;
            }
            case SQL_INTEGER: {
                SQLINTEGER intValue;
                ret = SQLGetData_ptr(hStmt, i, SQL_C_LONG, &intValue, 0, NULL);
                if (SQL_SUCCEEDED(ret)) {
                    row.append(static_cast<int>(intValue));
                } else {
                    row.append(py::none());
                }
                break;
            }
            case SQL_SMALLINT: {
                SQLSMALLINT smallIntValue;
                ret = SQLGetData_ptr(hStmt, i, SQL_C_SHORT, &smallIntValue, 0, NULL);
                if (SQL_SUCCEEDED(ret)) {
                    row.append(static_cast<int>(smallIntValue));
                } else {
                    LOG("SQLGetData: Error retrieving SQL_SMALLINT for column "
                        "%d - SQLRETURN=%d",
                        i, ret);
                    row.append(py::none());
                }
                break;
            }
            case SQL_REAL: {
                SQLREAL realValue;
                ret = SQLGetData_ptr(hStmt, i, SQL_C_FLOAT, &realValue, 0, NULL);
                if (SQL_SUCCEEDED(ret)) {
                    row.append(realValue);
                } else {
                    LOG("SQLGetData: Error retrieving SQL_REAL for column %d - "
                        "SQLRETURN=%d",
                        i, ret);
                    row.append(py::none());
                }
                break;
            }
            case SQL_DECIMAL:
            case SQL_NUMERIC: {
                SQLCHAR numericStr[MAX_DIGITS_IN_NUMERIC] = {0};
                SQLLEN indicator = 0;

                ret = SQLGetData_ptr(hStmt, i, SQL_C_CHAR, numericStr, sizeof(numericStr),
                                     &indicator);

                if (SQL_SUCCEEDED(ret)) {
                    try {
                        // Validate 'indicator' to avoid buffer overflow and
                        // fallback to a safe null-terminated read when length
                        // is unknown or out-of-range.
                        const char* cnum = reinterpret_cast<const char*>(numericStr);
                        size_t bufSize = sizeof(numericStr);
                        size_t safeLen = 0;

                        if (indicator > 0 && indicator <= static_cast<SQLLEN>(bufSize)) {
                            // indicator appears valid and within the buffer
                            // size
                            safeLen = static_cast<size_t>(indicator);
                        } else {
                            // indicator is unknown, zero, negative, or too
                            // large; determine length by searching for a
                            // terminating null (safe bounded scan)
                            for (size_t j = 0; j < bufSize; ++j) {
                                if (cnum[j] == '\0') {
                                    safeLen = j;
                                    break;
                                }
                            }
                            // if no null found, use the full buffer size as a
                            // conservative fallback
                            if (safeLen == 0 && bufSize > 0 && cnum[0] != '\0') {
                                safeLen = bufSize;
                            }
                        }
                        // Always use standard decimal point for Python Decimal
                        // parsing The decimal separator only affects display
                        // formatting, not parsing
                        py::object decimalObj =
                            PythonObjectCache::get_decimal_class()(py::str(cnum, safeLen));
                        row.append(decimalObj);
                    } catch (const py::error_already_set& e) {
                        // If conversion fails, append None
                        LOG("SQLGetData: Error converting to decimal for "
                            "column %d - %s",
                            i, e.what());
                        row.append(py::none());
                    }
                } else {
                    LOG("SQLGetData: Error retrieving SQL_NUMERIC/DECIMAL for "
                        "column %d - SQLRETURN=%d",
                        i, ret);
                    row.append(py::none());
                }
                break;
            }

            case SQL_DOUBLE:
            case SQL_FLOAT: {
                SQLDOUBLE doubleValue;
                ret = SQLGetData_ptr(hStmt, i, SQL_C_DOUBLE, &doubleValue, 0, NULL);
                if (SQL_SUCCEEDED(ret)) {
                    row.append(doubleValue);
                } else {
                    LOG("SQLGetData: Error retrieving SQL_DOUBLE/FLOAT for "
                        "column %d - SQLRETURN=%d",
                        i, ret);
                    row.append(py::none());
                }
                break;
            }
            case SQL_BIGINT: {
                SQLBIGINT bigintValue;
                ret = SQLGetData_ptr(hStmt, i, SQL_C_SBIGINT, &bigintValue, 0, NULL);
                if (SQL_SUCCEEDED(ret)) {
                    row.append(static_cast<long long>(bigintValue));
                } else {
                    LOG("SQLGetData: Error retrieving SQL_BIGINT for column %d "
                        "- SQLRETURN=%d",
                        i, ret);
                    row.append(py::none());
                }
                break;
            }
            case SQL_TYPE_DATE: {
                SQL_DATE_STRUCT dateValue;
                ret =
                    SQLGetData_ptr(hStmt, i, SQL_C_TYPE_DATE, &dateValue, sizeof(dateValue), NULL);
                if (SQL_SUCCEEDED(ret)) {
                    row.append(PythonObjectCache::get_date_class()(dateValue.year, dateValue.month,
                                                                   dateValue.day));
                } else {
                    row.append(py::none());
                }
                break;
            }
            case SQL_TIME:
            case SQL_TYPE_TIME:
            case SQL_SS_TIME2: {
                SQL_TIME_STRUCT timeValue;
                ret =
                    SQLGetData_ptr(hStmt, i, SQL_C_TYPE_TIME, &timeValue, sizeof(timeValue), NULL);
                if (SQL_SUCCEEDED(ret)) {
                    row.append(PythonObjectCache::get_time_class()(timeValue.hour, timeValue.minute,
                                                                   timeValue.second));
                } else {
                    LOG("SQLGetData: Error retrieving SQL_TYPE_TIME for column "
                        "%d - SQLRETURN=%d",
                        i, ret);
                    row.append(py::none());
                }
                break;
            }
            case SQL_TIMESTAMP:
            case SQL_TYPE_TIMESTAMP:
            case SQL_DATETIME: {
                SQL_TIMESTAMP_STRUCT timestampValue;
                ret = SQLGetData_ptr(hStmt, i, SQL_C_TYPE_TIMESTAMP, &timestampValue,
                                     sizeof(timestampValue), NULL);
                if (SQL_SUCCEEDED(ret)) {
                    row.append(PythonObjectCache::get_datetime_class()(
                        timestampValue.year, timestampValue.month, timestampValue.day,
                        timestampValue.hour, timestampValue.minute, timestampValue.second,
                        timestampValue.fraction / 1000  // Convert back ns to µs
                        ));
                } else {
                    LOG("SQLGetData: Error retrieving SQL_TYPE_TIMESTAMP for "
                        "column %d - SQLRETURN=%d",
                        i, ret);
                    row.append(py::none());
                }
                break;
            }
            case SQL_SS_TIMESTAMPOFFSET: {
                DateTimeOffset dtoValue;
                SQLLEN indicator;
                ret = SQLGetData_ptr(hStmt, i, SQL_C_SS_TIMESTAMPOFFSET, &dtoValue,
                                     sizeof(dtoValue), &indicator);
                if (SQL_SUCCEEDED(ret) && indicator != SQL_NULL_DATA) {
                    LOG("SQLGetData: Retrieved DATETIMEOFFSET for column %d - "
                        "%d-%d-%d %d:%d:%d, fraction_ns=%u, tz_hour=%d, "
                        "tz_minute=%d",
                        i, dtoValue.year, dtoValue.month, dtoValue.day, dtoValue.hour,
                        dtoValue.minute, dtoValue.second, dtoValue.fraction, dtoValue.timezone_hour,
                        dtoValue.timezone_minute);

                    int totalMinutes = dtoValue.timezone_hour * 60 + dtoValue.timezone_minute;
                    // Validating offset
                    if (totalMinutes < -24 * 60 || totalMinutes > 24 * 60) {
                        std::ostringstream oss;
                        oss << "Invalid timezone offset from "
                               "SQL_SS_TIMESTAMPOFFSET_STRUCT: "
                            << totalMinutes << " minutes for column " << i;
                        ThrowStdException(oss.str());
                    }
                    // Convert fraction from ns to µs
                    int microseconds = dtoValue.fraction / 1000;
                    py::object datetime_module = py::module_::import("datetime");
                    py::object tzinfo = datetime_module.attr("timezone")(
                        datetime_module.attr("timedelta")(py::arg("minutes") = totalMinutes));
                    py::object py_dt = PythonObjectCache::get_datetime_class()(
                        dtoValue.year, dtoValue.month, dtoValue.day, dtoValue.hour, dtoValue.minute,
                        dtoValue.second, microseconds, tzinfo);
                    row.append(py_dt);
                } else {
                    LOG("SQLGetData: Error fetching DATETIMEOFFSET for column "
                        "%d - SQLRETURN=%d, indicator=%ld",
                        i, ret, (long)indicator);
                    row.append(py::none());
                }
                break;
            }
            case SQL_BINARY:
            case SQL_VARBINARY:
            case SQL_LONGVARBINARY: {
                // Use streaming for large VARBINARY (columnSize unknown or >
                // 8000)
                if (columnSize == SQL_NO_TOTAL || columnSize == 0 || columnSize > 8000) {
                    LOG("SQLGetData: Streaming LOB for column %d "
                        "(SQL_C_BINARY) - columnSize=%lu",
                        i, (unsigned long)columnSize);
                    row.append(FetchLobColumnData(hStmt, i, SQL_C_BINARY, false, true, ""));
                } else {
                    // Small VARBINARY, fetch directly
                    std::vector<SQLCHAR> dataBuffer(columnSize);
                    SQLLEN dataLen;
                    ret = SQLGetData_ptr(hStmt, i, SQL_C_BINARY, dataBuffer.data(), columnSize,
                                         &dataLen);

                    if (SQL_SUCCEEDED(ret)) {
                        if (dataLen > 0) {
                            if (static_cast<size_t>(dataLen) <= columnSize) {
                                row.append(py::bytes(
                                    reinterpret_cast<const char*>(dataBuffer.data()), dataLen));
                            } else {
                                row.append(
                                    FetchLobColumnData(hStmt, i, SQL_C_BINARY, false, true, ""));
                            }
                        } else if (dataLen == SQL_NULL_DATA) {
                            row.append(py::none());
                        } else if (dataLen == 0) {
                            row.append(py::bytes(""));
                        } else {
                            std::ostringstream oss;
                            oss << "Unexpected negative length (" << dataLen
                                << ") returned by SQLGetData. ColumnID=" << i
                                << ", dataType=" << dataType << ", bufferSize=" << columnSize;
                            LOG("SQLGetData: %s", oss.str().c_str());
                            ThrowStdException(oss.str());
                        }
                    } else {
                        LOG("SQLGetData: Error retrieving VARBINARY data for "
                            "column %d - SQLRETURN=%d",
                            i, ret);
                        row.append(py::none());
                    }
                }
                break;
            }
            case SQL_TINYINT: {
                SQLCHAR tinyIntValue;
                ret = SQLGetData_ptr(hStmt, i, SQL_C_TINYINT, &tinyIntValue, 0, NULL);
                if (SQL_SUCCEEDED(ret)) {
                    row.append(static_cast<int>(tinyIntValue));
                } else {
                    LOG("SQLGetData: Error retrieving SQL_TINYINT for column "
                        "%d - SQLRETURN=%d",
                        i, ret);
                    row.append(py::none());
                }
                break;
            }
            case SQL_BIT: {
                SQLCHAR bitValue;
                ret = SQLGetData_ptr(hStmt, i, SQL_C_BIT, &bitValue, 0, NULL);
                if (SQL_SUCCEEDED(ret)) {
                    row.append(static_cast<bool>(bitValue));
                } else {
                    LOG("SQLGetData: Error retrieving SQL_BIT for column %d - "
                        "SQLRETURN=%d",
                        i, ret);
                    row.append(py::none());
                }
                break;
            }
#if (ODBCVER >= 0x0350)
            case SQL_GUID: {
                SQLGUID guidValue;
                SQLLEN indicator;
                ret =
                    SQLGetData_ptr(hStmt, i, SQL_C_GUID, &guidValue, sizeof(guidValue), &indicator);

                if (SQL_SUCCEEDED(ret) && indicator != SQL_NULL_DATA) {
                    std::vector<char> guid_bytes(16);
                    guid_bytes[0] = ((char*)&guidValue.Data1)[3];
                    guid_bytes[1] = ((char*)&guidValue.Data1)[2];
                    guid_bytes[2] = ((char*)&guidValue.Data1)[1];
                    guid_bytes[3] = ((char*)&guidValue.Data1)[0];
                    guid_bytes[4] = ((char*)&guidValue.Data2)[1];
                    guid_bytes[5] = ((char*)&guidValue.Data2)[0];
                    guid_bytes[6] = ((char*)&guidValue.Data3)[1];
                    guid_bytes[7] = ((char*)&guidValue.Data3)[0];
                    std::memcpy(&guid_bytes[8], guidValue.Data4, sizeof(guidValue.Data4));

                    py::bytes py_guid_bytes(guid_bytes.data(), guid_bytes.size());
                    py::object uuid_obj =
                        PythonObjectCache::get_uuid_class()(py::arg("bytes") = py_guid_bytes);
                    row.append(uuid_obj);
                } else if (indicator == SQL_NULL_DATA) {
                    row.append(py::none());
                } else {
                    LOG("SQLGetData: Error retrieving SQL_GUID for column %d - "
                        "SQLRETURN=%d, indicator=%ld",
                        i, ret, (long)indicator);
                    row.append(py::none());
                }
                break;
            }
#endif
            default:
                std::ostringstream errorString;
                errorString << "Unsupported data type for column - " << columnName << ", Type - "
                            << dataType << ", column ID - " << i;
                LOG("SQLGetData: %s", errorString.str().c_str());
                ThrowStdException(errorString.str());
                break;
        }
    }
    return ret;
}

SQLRETURN SQLFetchScroll_wrap(SqlHandlePtr StatementHandle, SQLSMALLINT FetchOrientation,
                              SQLLEN FetchOffset, py::list& row_data) {
    LOG("SQLFetchScroll_wrap: Fetching with scroll orientation=%d, offset=%ld", FetchOrientation,
        (long)FetchOffset);
    if (!SQLFetchScroll_ptr) {
        LOG("SQLFetchScroll_wrap: Function pointer not initialized. Loading "
            "the driver.");
        DriverLoader::getInstance().loadDriver();  // Load the driver
    }

    // Unbind any columns from previous fetch operations to avoid memory
    // corruption
    SQLFreeStmt_ptr(StatementHandle->get(), SQL_UNBIND);

    // Perform scroll operation
    SQLRETURN ret = SQLFetchScroll_ptr(StatementHandle->get(), FetchOrientation, FetchOffset);

    // If successful and caller wants data, retrieve it
    if (SQL_SUCCEEDED(ret) && row_data.size() == 0) {
        // Get column count
        SQLSMALLINT colCount = SQLNumResultCols_wrap(StatementHandle);

        // Get the data in a consistent way with other fetch methods
        ret = SQLGetData_wrap(StatementHandle, colCount, row_data);
    }

    return ret;
}

// For column in the result set, binds a buffer to retrieve column data
// TODO: Move to anonymous namespace, since it is not used outside this file
SQLRETURN SQLBindColums(SQLHSTMT hStmt, ColumnBuffers& buffers, py::list& columnNames,
                        SQLUSMALLINT numCols, int fetchSize) {
    SQLRETURN ret = SQL_SUCCESS;
    // Bind columns based on their data types
    for (SQLUSMALLINT col = 1; col <= numCols; col++) {
        auto columnMeta = columnNames[col - 1].cast<py::dict>();
        SQLSMALLINT dataType = columnMeta["DataType"].cast<SQLSMALLINT>();
        SQLULEN columnSize = columnMeta["ColumnSize"].cast<SQLULEN>();

        switch (dataType) {
            case SQL_CHAR:
            case SQL_VARCHAR:
            case SQL_LONGVARCHAR: {
                // TODO: handle variable length data correctly. This logic wont
                // suffice
                HandleZeroColumnSizeAtFetch(columnSize);
                uint64_t fetchBufferSize = columnSize + 1 /*null-terminator*/;
                // TODO: For LONGVARCHAR/BINARY types, columnSize is returned as
                // 2GB-1 by SQLDescribeCol. So fetchBufferSize = 2GB.
                // fetchSize=1 if columnSize>1GB. So we'll allocate a vector of
                // size 2GB. If a query fetches multiple (say N) LONG...
                // columns, we will have allocated multiple (N) 2GB sized
                // vectors. This will make driver very slow. And if the N is
                // high enough, we could hit the OS limit for heap memory that
                // we can allocate, & hence get a std::bad_alloc. The process
                // could also be killed by OS for consuming too much memory.
                // Hence this will be revisited in beta to not allocate 2GB+
                // memory, & use streaming instead
                buffers.charBuffers[col - 1].resize(fetchSize * fetchBufferSize);
                ret = SQLBindCol_ptr(hStmt, col, SQL_C_CHAR, buffers.charBuffers[col - 1].data(),
                                     fetchBufferSize * sizeof(SQLCHAR),
                                     buffers.indicators[col - 1].data());
                break;
            }
            case SQL_WCHAR:
            case SQL_WVARCHAR:
            case SQL_WLONGVARCHAR: {
                // TODO: handle variable length data correctly. This logic wont
                // suffice
                HandleZeroColumnSizeAtFetch(columnSize);
                uint64_t fetchBufferSize = columnSize + 1 /*null-terminator*/;
                buffers.wcharBuffers[col - 1].resize(fetchSize * fetchBufferSize);
                ret = SQLBindCol_ptr(hStmt, col, SQL_C_WCHAR, buffers.wcharBuffers[col - 1].data(),
                                     fetchBufferSize * sizeof(SQLWCHAR),
                                     buffers.indicators[col - 1].data());
                break;
            }
            case SQL_INTEGER:
                buffers.intBuffers[col - 1].resize(fetchSize);
                ret = SQLBindCol_ptr(hStmt, col, SQL_C_SLONG, buffers.intBuffers[col - 1].data(),
                                     sizeof(SQLINTEGER), buffers.indicators[col - 1].data());
                break;
            case SQL_SMALLINT:
                buffers.smallIntBuffers[col - 1].resize(fetchSize);
                ret = SQLBindCol_ptr(hStmt, col, SQL_C_SSHORT,
                                     buffers.smallIntBuffers[col - 1].data(), sizeof(SQLSMALLINT),
                                     buffers.indicators[col - 1].data());
                break;
            case SQL_TINYINT:
                buffers.charBuffers[col - 1].resize(fetchSize);
                ret = SQLBindCol_ptr(hStmt, col, SQL_C_TINYINT, buffers.charBuffers[col - 1].data(),
                                     sizeof(SQLCHAR), buffers.indicators[col - 1].data());
                break;
            case SQL_BIT:
                buffers.charBuffers[col - 1].resize(fetchSize);
                ret = SQLBindCol_ptr(hStmt, col, SQL_C_BIT, buffers.charBuffers[col - 1].data(),
                                     sizeof(SQLCHAR), buffers.indicators[col - 1].data());
                break;
            case SQL_REAL:
                buffers.realBuffers[col - 1].resize(fetchSize);
                ret = SQLBindCol_ptr(hStmt, col, SQL_C_FLOAT, buffers.realBuffers[col - 1].data(),
                                     sizeof(SQLREAL), buffers.indicators[col - 1].data());
                break;
            case SQL_DECIMAL:
            case SQL_NUMERIC:
                buffers.charBuffers[col - 1].resize(fetchSize * MAX_DIGITS_IN_NUMERIC);
                ret = SQLBindCol_ptr(hStmt, col, SQL_C_CHAR, buffers.charBuffers[col - 1].data(),
                                     MAX_DIGITS_IN_NUMERIC * sizeof(SQLCHAR),
                                     buffers.indicators[col - 1].data());
                break;
            case SQL_DOUBLE:
            case SQL_FLOAT:
                buffers.doubleBuffers[col - 1].resize(fetchSize);
                ret =
                    SQLBindCol_ptr(hStmt, col, SQL_C_DOUBLE, buffers.doubleBuffers[col - 1].data(),
                                   sizeof(SQLDOUBLE), buffers.indicators[col - 1].data());
                break;
            case SQL_TIMESTAMP:
            case SQL_TYPE_TIMESTAMP:
            case SQL_DATETIME:
                buffers.timestampBuffers[col - 1].resize(fetchSize);
                ret = SQLBindCol_ptr(
                    hStmt, col, SQL_C_TYPE_TIMESTAMP, buffers.timestampBuffers[col - 1].data(),
                    sizeof(SQL_TIMESTAMP_STRUCT), buffers.indicators[col - 1].data());
                break;
            case SQL_BIGINT:
                buffers.bigIntBuffers[col - 1].resize(fetchSize);
                ret =
                    SQLBindCol_ptr(hStmt, col, SQL_C_SBIGINT, buffers.bigIntBuffers[col - 1].data(),
                                   sizeof(SQLBIGINT), buffers.indicators[col - 1].data());
                break;
            case SQL_TYPE_DATE:
                buffers.dateBuffers[col - 1].resize(fetchSize);
                ret =
                    SQLBindCol_ptr(hStmt, col, SQL_C_TYPE_DATE, buffers.dateBuffers[col - 1].data(),
                                   sizeof(SQL_DATE_STRUCT), buffers.indicators[col - 1].data());
                break;
            case SQL_TIME:
            case SQL_TYPE_TIME:
            case SQL_SS_TIME2:
                buffers.timeBuffers[col - 1].resize(fetchSize);
                ret =
                    SQLBindCol_ptr(hStmt, col, SQL_C_TYPE_TIME, buffers.timeBuffers[col - 1].data(),
                                   sizeof(SQL_TIME_STRUCT), buffers.indicators[col - 1].data());
                break;
            case SQL_GUID:
                buffers.guidBuffers[col - 1].resize(fetchSize);
                ret = SQLBindCol_ptr(hStmt, col, SQL_C_GUID, buffers.guidBuffers[col - 1].data(),
                                     sizeof(SQLGUID), buffers.indicators[col - 1].data());
                break;
            case SQL_BINARY:
            case SQL_VARBINARY:
            case SQL_LONGVARBINARY:
                // TODO: handle variable length data correctly. This logic wont
                // suffice
                HandleZeroColumnSizeAtFetch(columnSize);
                buffers.charBuffers[col - 1].resize(fetchSize * columnSize);
                ret = SQLBindCol_ptr(hStmt, col, SQL_C_BINARY, buffers.charBuffers[col - 1].data(),
                                     columnSize, buffers.indicators[col - 1].data());
                break;
            case SQL_SS_TIMESTAMPOFFSET:
                buffers.datetimeoffsetBuffers[col - 1].resize(fetchSize);
                ret = SQLBindCol_ptr(hStmt, col, SQL_C_SS_TIMESTAMPOFFSET,
                                     buffers.datetimeoffsetBuffers[col - 1].data(),
                                     sizeof(DateTimeOffset) * fetchSize,
                                     buffers.indicators[col - 1].data());
                break;
            default:
                std::wstring columnName = columnMeta["ColumnName"].cast<std::wstring>();
                std::ostringstream errorString;
                errorString << "Unsupported data type for column - " << columnName.c_str()
                            << ", Type - " << dataType << ", column ID - " << col;
                LOG("SQLBindColums: %s", errorString.str().c_str());
                ThrowStdException(errorString.str());
                break;
        }
        if (!SQL_SUCCEEDED(ret)) {
            std::wstring columnName = columnMeta["ColumnName"].cast<std::wstring>();
            std::ostringstream errorString;
            errorString << "Failed to bind column - " << columnName.c_str() << ", Type - "
                        << dataType << ", column ID - " << col;
            LOG("SQLBindColums: %s", errorString.str().c_str());
            ThrowStdException(errorString.str());
            return ret;
        }
    }
    return ret;
}

// Fetch rows in batches
// TODO: Move to anonymous namespace, since it is not used outside this file
SQLRETURN FetchBatchData(SQLHSTMT hStmt, ColumnBuffers& buffers, py::list& columnNames,
                         py::list& rows, SQLUSMALLINT numCols, SQLULEN& numRowsFetched,
                         const std::vector<SQLUSMALLINT>& lobColumns) {
    LOG("FetchBatchData: Fetching data in batches");
    SQLRETURN ret = SQLFetchScroll_ptr(hStmt, SQL_FETCH_NEXT, 0);
    if (ret == SQL_NO_DATA) {
        LOG("FetchBatchData: No data to fetch");
        return ret;
    }
    if (!SQL_SUCCEEDED(ret)) {
        LOG("FetchBatchData: Error while fetching rows in batches - "
            "SQLRETURN=%d",
            ret);
        return ret;
    }
    // Pre-cache column metadata to avoid repeated dictionary lookups
    struct ColumnInfo {
        SQLSMALLINT dataType;
        SQLULEN columnSize;
        SQLULEN processedColumnSize;
        uint64_t fetchBufferSize;
        bool isLob;
    };
    std::vector<ColumnInfo> columnInfos(numCols);
    for (SQLUSMALLINT col = 0; col < numCols; col++) {
        const auto& columnMeta = columnNames[col].cast<py::dict>();
        columnInfos[col].dataType = columnMeta["DataType"].cast<SQLSMALLINT>();
        columnInfos[col].columnSize = columnMeta["ColumnSize"].cast<SQLULEN>();
        columnInfos[col].isLob =
            std::find(lobColumns.begin(), lobColumns.end(), col + 1) != lobColumns.end();
        columnInfos[col].processedColumnSize = columnInfos[col].columnSize;
        HandleZeroColumnSizeAtFetch(columnInfos[col].processedColumnSize);
        columnInfos[col].fetchBufferSize =
            columnInfos[col].processedColumnSize + 1;  // +1 for null terminator
    }

    std::string decimalSeparator = GetDecimalSeparator();  // Cache decimal separator

    // Performance: Build function pointer dispatch table (once per batch)
    // This eliminates the switch statement from the hot loop - 10,000 rows × 10
    // cols reduces from 100,000 switch evaluations to just 10 switch
    // evaluations
    std::vector<ColumnProcessor> columnProcessors(numCols);
    std::vector<ColumnInfoExt> columnInfosExt(numCols);

    for (SQLUSMALLINT col = 0; col < numCols; col++) {
        // Populate extended column info for processors that need it
        columnInfosExt[col].dataType = columnInfos[col].dataType;
        columnInfosExt[col].columnSize = columnInfos[col].columnSize;
        columnInfosExt[col].processedColumnSize = columnInfos[col].processedColumnSize;
        columnInfosExt[col].fetchBufferSize = columnInfos[col].fetchBufferSize;
        columnInfosExt[col].isLob = columnInfos[col].isLob;

        // Map data type to processor function (switch executed once per column,
        // not per cell)
        SQLSMALLINT dataType = columnInfos[col].dataType;
        switch (dataType) {
            case SQL_INTEGER:
                columnProcessors[col] = ColumnProcessors::ProcessInteger;
                break;
            case SQL_SMALLINT:
                columnProcessors[col] = ColumnProcessors::ProcessSmallInt;
                break;
            case SQL_BIGINT:
                columnProcessors[col] = ColumnProcessors::ProcessBigInt;
                break;
            case SQL_TINYINT:
                columnProcessors[col] = ColumnProcessors::ProcessTinyInt;
                break;
            case SQL_BIT:
                columnProcessors[col] = ColumnProcessors::ProcessBit;
                break;
            case SQL_REAL:
                columnProcessors[col] = ColumnProcessors::ProcessReal;
                break;
            case SQL_DOUBLE:
            case SQL_FLOAT:
                columnProcessors[col] = ColumnProcessors::ProcessDouble;
                break;
            case SQL_CHAR:
            case SQL_VARCHAR:
            case SQL_LONGVARCHAR:
                columnProcessors[col] = ColumnProcessors::ProcessChar;
                break;
            case SQL_WCHAR:
            case SQL_WVARCHAR:
            case SQL_WLONGVARCHAR:
                columnProcessors[col] = ColumnProcessors::ProcessWChar;
                break;
            case SQL_BINARY:
            case SQL_VARBINARY:
            case SQL_LONGVARBINARY:
                columnProcessors[col] = ColumnProcessors::ProcessBinary;
                break;
            default:
                // For complex types (Decimal, DateTime, Guid, etc.), set to
                // nullptr and handle via fallback switch in the hot loop
                columnProcessors[col] = nullptr;
                break;
        }
    }

    // Performance: Single-phase row creation pattern
    // Create each row, fill it completely, then append to results list
    // This prevents data corruption (no partially-filled rows) and simplifies
    // error handling
    PyObject* rowsList = rows.ptr();

    // RAII wrapper to ensure row cleanup on exception (CRITICAL: prevents
    // memory leak)
    struct RowGuard {
        PyObject* row;
        bool released;
        RowGuard() : row(nullptr), released(false) {}
        ~RowGuard() {
            if (row && !released)
                Py_DECREF(row);
        }
        void release() { released = true; }
    };

    for (SQLULEN i = 0; i < numRowsFetched; i++) {
        // Create row and immediately fill it (atomic operation per row)
        // This eliminates the two-phase pattern that could leave garbage rows
        // on exception
        RowGuard guard;
        guard.row = PyList_New(numCols);
        if (!guard.row) {
            throw std::runtime_error("Failed to allocate row list - memory allocation failure");
        }
        PyObject* row = guard.row;

        for (SQLUSMALLINT col = 1; col <= numCols; col++) {
            // Performance: Centralized NULL checking before calling processor
            // functions This eliminates redundant NULL checks inside each
            // processor and improves CPU branch prediction
            SQLLEN dataLen = buffers.indicators[col - 1][i];

            // Handle NULL and special indicator values first (applies to ALL
            // types)
            if (dataLen == SQL_NULL_DATA) {
                Py_INCREF(Py_None);
                PyList_SET_ITEM(row, col - 1, Py_None);
                continue;
            }
            if (dataLen == SQL_NO_TOTAL) {
                LOG("Cannot determine the length of the data. Returning NULL "
                    "value instead. Column ID - {}",
                    col);
                Py_INCREF(Py_None);
                PyList_SET_ITEM(row, col - 1, Py_None);
                continue;
            }

            // Performance: Use function pointer dispatch for simple types (fast
            // path) This eliminates the switch statement from hot loop -
            // reduces 100,000 switch evaluations (1000 rows × 10 cols × 10
            // types) to just 10 (setup only) Note: Processor functions no
            // longer need to check for NULL since we do it above
            if (columnProcessors[col - 1] != nullptr) {
                columnProcessors[col - 1](row, buffers, &columnInfosExt[col - 1], col, i, hStmt);
                continue;
            }

            // Fallback for complex types (Decimal, DateTime, Guid,
            // DateTimeOffset, etc.) that require pybind11 or special handling
            const ColumnInfoExt& colInfo = columnInfosExt[col - 1];
            SQLSMALLINT dataType = colInfo.dataType;

            // Additional validation for complex types
            if (dataLen == 0) {
                // Handle zero-length (non-NULL) data for complex types
                LOG("Column data length is 0 for complex datatype. Setting "
                    "None to the result row. Column ID - {}",
                    col);
                Py_INCREF(Py_None);
                PyList_SET_ITEM(row, col - 1, Py_None);
                continue;
            } else if (dataLen < 0) {
                // Negative value is unexpected, log column index, SQL type &
                // raise exception
                LOG("FetchBatchData: Unexpected negative data length - "
                    "column=%d, SQL_type=%d, dataLen=%ld",
                    col, dataType, (long)dataLen);
                ThrowStdException("Unexpected negative data length, check logs for details");
            }
            assert(dataLen > 0 && "Data length must be > 0");

            // Handle complex types that couldn't use function pointers
            switch (dataType) {
                case SQL_DECIMAL:
                case SQL_NUMERIC: {
                    try {
                        SQLLEN decimalDataLen = buffers.indicators[col - 1][i];
                        const char* rawData = reinterpret_cast<const char*>(
                            &buffers.charBuffers[col - 1][i * MAX_DIGITS_IN_NUMERIC]);

                        // Always use standard decimal point for Python Decimal
                        // parsing The decimal separator only affects display
                        // formatting, not parsing
                        PyObject* decimalObj =
                            PythonObjectCache::get_decimal_class()(py::str(rawData, decimalDataLen))
                                .release()
                                .ptr();
                        PyList_SET_ITEM(row, col - 1, decimalObj);
                    } catch (const py::error_already_set& e) {
                        // Handle the exception, e.g., log the error and set
                        // py::none()
                        LOG("Error converting to decimal: {}", e.what());
                        Py_INCREF(Py_None);
                        PyList_SET_ITEM(row, col - 1, Py_None);
                    }
                    break;
                }
                case SQL_TIMESTAMP:
                case SQL_TYPE_TIMESTAMP:
                case SQL_DATETIME: {
                    const SQL_TIMESTAMP_STRUCT& ts = buffers.timestampBuffers[col - 1][i];
                    PyObject* datetimeObj = PythonObjectCache::get_datetime_class()(
                                                ts.year, ts.month, ts.day, ts.hour, ts.minute,
                                                ts.second, ts.fraction / 1000)
                                                .release()
                                                .ptr();
                    PyList_SET_ITEM(row, col - 1, datetimeObj);
                    break;
                }
                case SQL_TYPE_DATE: {
                    PyObject* dateObj =
                        PythonObjectCache::get_date_class()(buffers.dateBuffers[col - 1][i].year,
                                                            buffers.dateBuffers[col - 1][i].month,
                                                            buffers.dateBuffers[col - 1][i].day)
                            .release()
                            .ptr();
                    PyList_SET_ITEM(row, col - 1, dateObj);
                    break;
                }
                case SQL_TIME:
                case SQL_TYPE_TIME:
                case SQL_SS_TIME2: {
                    PyObject* timeObj =
                        PythonObjectCache::get_time_class()(buffers.timeBuffers[col - 1][i].hour,
                                                            buffers.timeBuffers[col - 1][i].minute,
                                                            buffers.timeBuffers[col - 1][i].second)
                            .release()
                            .ptr();
                    PyList_SET_ITEM(row, col - 1, timeObj);
                    break;
                }
                case SQL_SS_TIMESTAMPOFFSET: {
                    SQLULEN rowIdx = i;
                    const DateTimeOffset& dtoValue = buffers.datetimeoffsetBuffers[col - 1][rowIdx];
                    SQLLEN indicator = buffers.indicators[col - 1][rowIdx];
                    if (indicator != SQL_NULL_DATA) {
                        int totalMinutes = dtoValue.timezone_hour * 60 + dtoValue.timezone_minute;
                        py::object datetime_module = py::module_::import("datetime");
                        py::object tzinfo = datetime_module.attr("timezone")(
                            datetime_module.attr("timedelta")(py::arg("minutes") = totalMinutes));
                        py::object py_dt = PythonObjectCache::get_datetime_class()(
                            dtoValue.year, dtoValue.month, dtoValue.day, dtoValue.hour,
                            dtoValue.minute, dtoValue.second,
                            dtoValue.fraction / 1000,  // ns → µs
                            tzinfo);
                        PyList_SET_ITEM(row, col - 1, py_dt.release().ptr());
                    } else {
                        Py_INCREF(Py_None);
                        PyList_SET_ITEM(row, col - 1, Py_None);
                    }
                    break;
                }
                case SQL_GUID: {
                    SQLLEN indicator = buffers.indicators[col - 1][i];
                    if (indicator == SQL_NULL_DATA) {
                        Py_INCREF(Py_None);
                        PyList_SET_ITEM(row, col - 1, Py_None);
                        break;
                    }
                    SQLGUID* guidValue = &buffers.guidBuffers[col - 1][i];
                    uint8_t reordered[16];
                    reordered[0] = ((char*)&guidValue->Data1)[3];
                    reordered[1] = ((char*)&guidValue->Data1)[2];
                    reordered[2] = ((char*)&guidValue->Data1)[1];
                    reordered[3] = ((char*)&guidValue->Data1)[0];
                    reordered[4] = ((char*)&guidValue->Data2)[1];
                    reordered[5] = ((char*)&guidValue->Data2)[0];
                    reordered[6] = ((char*)&guidValue->Data3)[1];
                    reordered[7] = ((char*)&guidValue->Data3)[0];
                    std::memcpy(reordered + 8, guidValue->Data4, 8);

                    py::bytes py_guid_bytes(reinterpret_cast<char*>(reordered), 16);
                    py::dict kwargs;
                    kwargs["bytes"] = py_guid_bytes;
                    py::object uuid_obj = PythonObjectCache::get_uuid_class()(**kwargs);
                    PyList_SET_ITEM(row, col - 1, uuid_obj.release().ptr());
                    break;
                }
                default: {
                    const auto& columnMeta = columnNames[col - 1].cast<py::dict>();
                    std::wstring columnName = columnMeta["ColumnName"].cast<std::wstring>();
                    std::ostringstream errorString;
                    errorString << "Unsupported data type for column - " << columnName.c_str()
                                << ", Type - " << dataType << ", column ID - " << col;
                    LOG("FetchBatchData: %s", errorString.str().c_str());
                    ThrowStdException(errorString.str());
                    break;
                }
            }
        }

        // Row is now fully populated - add it to results list atomically
        // This ensures no partially-filled rows exist in the list on exception
        if (PyList_Append(rowsList, row) < 0) {
            // RowGuard will clean up row automatically
            throw std::runtime_error("Failed to append row to results list - "
                                     "memory allocation failure");
        }
        // PyList_Append increments refcount, so we can release our reference
        // Mark guard as released so destructor doesn't double-free
        guard.release();
        Py_DECREF(row);
    }
    return ret;
}

// Given a list of columns that are a part of single row in the result set,
// calculates the max size of the row
// TODO: Move to anonymous namespace, since it is not used outside this file
size_t calculateRowSize(py::list& columnNames, SQLUSMALLINT numCols) {
    size_t rowSize = 0;
    for (SQLUSMALLINT col = 1; col <= numCols; col++) {
        auto columnMeta = columnNames[col - 1].cast<py::dict>();
        SQLSMALLINT dataType = columnMeta["DataType"].cast<SQLSMALLINT>();
        SQLULEN columnSize = columnMeta["ColumnSize"].cast<SQLULEN>();

        switch (dataType) {
            case SQL_CHAR:
            case SQL_VARCHAR:
            case SQL_LONGVARCHAR:
                rowSize += columnSize;
                break;
            case SQL_SS_XML:
            case SQL_WCHAR:
            case SQL_WVARCHAR:
            case SQL_WLONGVARCHAR:
                rowSize += columnSize * sizeof(SQLWCHAR);
                break;
            case SQL_INTEGER:
                rowSize += sizeof(SQLINTEGER);
                break;
            case SQL_SMALLINT:
                rowSize += sizeof(SQLSMALLINT);
                break;
            case SQL_REAL:
                rowSize += sizeof(SQLREAL);
                break;
            case SQL_FLOAT:
                rowSize += sizeof(SQLFLOAT);
                break;
            case SQL_DOUBLE:
                rowSize += sizeof(SQLDOUBLE);
                break;
            case SQL_DECIMAL:
            case SQL_NUMERIC:
                rowSize += MAX_DIGITS_IN_NUMERIC;
                break;
            case SQL_TIMESTAMP:
            case SQL_TYPE_TIMESTAMP:
            case SQL_DATETIME:
                rowSize += sizeof(SQL_TIMESTAMP_STRUCT);
                break;
            case SQL_BIGINT:
                rowSize += sizeof(SQLBIGINT);
                break;
            case SQL_TYPE_DATE:
                rowSize += sizeof(SQL_DATE_STRUCT);
                break;
            case SQL_TIME:
            case SQL_TYPE_TIME:
            case SQL_SS_TIME2:
                rowSize += sizeof(SQL_TIME_STRUCT);
                break;
            case SQL_GUID:
                rowSize += sizeof(SQLGUID);
                break;
            case SQL_TINYINT:
            case SQL_BIT:
                rowSize += sizeof(SQLCHAR);
                break;
            case SQL_BINARY:
            case SQL_VARBINARY:
            case SQL_LONGVARBINARY:
                rowSize += columnSize;
                break;
            case SQL_SS_TIMESTAMPOFFSET:
                rowSize += sizeof(DateTimeOffset);
                break;
            default:
                std::wstring columnName = columnMeta["ColumnName"].cast<std::wstring>();
                std::ostringstream errorString;
                errorString << "Unsupported data type for column - " << columnName.c_str()
                            << ", Type - " << dataType << ", column ID - " << col;
                LOG("calculateRowSize: %s", errorString.str().c_str());
                ThrowStdException(errorString.str());
                break;
        }
    }
    return rowSize;
}

// FetchMany_wrap - Fetches multiple rows of data from the result set.
//
// @param StatementHandle: Handle to the statement from which data is to be
// fetched.
// @param rows: A Python list that will be populated with the fetched rows of
// data.
// @param fetchSize: The number of rows to fetch. Default value is 1.
//
// @return SQLRETURN: SQL_SUCCESS if data is fetched successfully,
//                    SQL_NO_DATA if there are no more rows to fetch,
//                    throws a runtime error if there is an error fetching data.
//
// This function assumes that the statement handle (hStmt) is already allocated
// and a query has been executed. It fetches the specified number of rows from
// the result set and populates the provided Python list with the row data. If
// there are no more rows to fetch, it returns SQL_NO_DATA. If an error occurs
// during fetching, it throws a runtime error.
SQLRETURN FetchMany_wrap(SqlHandlePtr StatementHandle, py::list& rows, int fetchSize,
                         const std::string& charEncoding = "utf-8",
                         const std::string& wcharEncoding = "utf-16le") {
    SQLRETURN ret;
    SQLHSTMT hStmt = StatementHandle->get();
    // Retrieve column count
    SQLSMALLINT numCols = SQLNumResultCols_wrap(StatementHandle);

    // Retrieve column metadata
    py::list columnNames;
    ret = SQLDescribeCol_wrap(StatementHandle, columnNames);
    if (!SQL_SUCCEEDED(ret)) {
        LOG("FetchMany_wrap: Failed to get column descriptions - SQLRETURN=%d", ret);
        return ret;
    }

    std::vector<SQLUSMALLINT> lobColumns;
    for (SQLSMALLINT i = 0; i < numCols; i++) {
        auto colMeta = columnNames[i].cast<py::dict>();
        SQLSMALLINT dataType = colMeta["DataType"].cast<SQLSMALLINT>();
        SQLULEN columnSize = colMeta["ColumnSize"].cast<SQLULEN>();

        if ((dataType == SQL_WVARCHAR || dataType == SQL_WLONGVARCHAR || dataType == SQL_VARCHAR ||
             dataType == SQL_LONGVARCHAR || dataType == SQL_VARBINARY ||
             dataType == SQL_LONGVARBINARY || dataType == SQL_SS_XML) &&
            (columnSize == 0 || columnSize == SQL_NO_TOTAL || columnSize > SQL_MAX_LOB_SIZE)) {
            lobColumns.push_back(i + 1);  // 1-based
        }
    }
    
    // Initialized to 0 for LOB path counter; overwritten by ODBC in non-LOB path; 
    SQLULEN numRowsFetched = 0;
    // If we have LOBs → fall back to row-by-row fetch + SQLGetData_wrap
    if (!lobColumns.empty()) {
        LOG("FetchMany_wrap: LOB columns detected (%zu columns), using per-row "
            "SQLGetData path",
            lobColumns.size());
        while (numRowsFetched < (SQLULEN)fetchSize) {
            ret = SQLFetch_ptr(hStmt);
            if (ret == SQL_NO_DATA)
                break;
            if (!SQL_SUCCEEDED(ret))
                return ret;

            py::list row;
<<<<<<< HEAD
            SQLGetData_wrap(StatementHandle, numCols, row);  // <-- streams LOBs correctly
=======
            SQLGetData_wrap(StatementHandle, numCols, row, charEncoding,
                            wcharEncoding);  // <-- streams LOBs correctly
>>>>>>> 907b364b
            rows.append(row);
            numRowsFetched++;
        }
        return SQL_SUCCESS;
    }

    // Initialize column buffers
    ColumnBuffers buffers(numCols, fetchSize);

    // Bind columns
    ret = SQLBindColums(hStmt, buffers, columnNames, numCols, fetchSize);
    if (!SQL_SUCCEEDED(ret)) {
        LOG("FetchMany_wrap: Error when binding columns - SQLRETURN=%d", ret);
        return ret;
    }
    
    SQLSetStmtAttr_ptr(hStmt, SQL_ATTR_ROW_ARRAY_SIZE, (SQLPOINTER)(intptr_t)fetchSize, 0);
    SQLSetStmtAttr_ptr(hStmt, SQL_ATTR_ROWS_FETCHED_PTR, &numRowsFetched, 0);

    ret = FetchBatchData(hStmt, buffers, columnNames, rows, numCols, numRowsFetched, lobColumns);
    if (!SQL_SUCCEEDED(ret) && ret != SQL_NO_DATA) {
        LOG("FetchMany_wrap: Error when fetching data - SQLRETURN=%d", ret);
        return ret;
    }

    // Reset attributes before returning to avoid using stack pointers later
    SQLSetStmtAttr_ptr(hStmt, SQL_ATTR_ROW_ARRAY_SIZE, (SQLPOINTER)1, 0);
    SQLSetStmtAttr_ptr(hStmt, SQL_ATTR_ROWS_FETCHED_PTR, NULL, 0);
    return ret;
}

// FetchAll_wrap - Fetches all rows of data from the result set.
//
// @param StatementHandle: Handle to the statement from which data is to be
// fetched.
// @param rows: A Python list that will be populated with the fetched rows of
// data.
//
// @return SQLRETURN: SQL_SUCCESS if data is fetched successfully,
//                    SQL_NO_DATA if there are no more rows to fetch,
//                    throws a runtime error if there is an error fetching data.
//
// This function assumes that the statement handle (hStmt) is already allocated
// and a query has been executed. It fetches all rows from the result set and
// populates the provided Python list with the row data. If there are no more
// rows to fetch, it returns SQL_NO_DATA. If an error occurs during fetching, it
// throws a runtime error.
SQLRETURN FetchAll_wrap(SqlHandlePtr StatementHandle, py::list& rows,
                        const std::string& charEncoding = "utf-8",
                        const std::string& wcharEncoding = "utf-16le") {
    SQLRETURN ret;
    SQLHSTMT hStmt = StatementHandle->get();
    // Retrieve column count
    SQLSMALLINT numCols = SQLNumResultCols_wrap(StatementHandle);

    // Retrieve column metadata
    py::list columnNames;
    ret = SQLDescribeCol_wrap(StatementHandle, columnNames);
    if (!SQL_SUCCEEDED(ret)) {
        LOG("FetchAll_wrap: Failed to get column descriptions - SQLRETURN=%d", ret);
        return ret;
    }

    // Define a memory limit (1 GB)
    const size_t memoryLimit = 1ULL * 1024 * 1024 * 1024;
    size_t totalRowSize = calculateRowSize(columnNames, numCols);

    // Calculate fetch size based on the total row size and memory limit
    size_t numRowsInMemLimit;
    if (totalRowSize > 0) {
        numRowsInMemLimit = static_cast<size_t>(memoryLimit / totalRowSize);
    } else {
        // Handle case where totalRowSize is 0 to avoid division by zero.
        // This can happen for NVARCHAR(MAX) cols. SQLDescribeCol returns 0
        // for column size of such columns.
        // TODO: Find why NVARCHAR(MAX) returns columnsize 0
        // TODO: What if a row has 2 cols, an int & NVARCHAR(MAX)?
        //       totalRowSize will be 4+0 = 4. It wont take NVARCHAR(MAX)
        //       into account. So, we will end up fetching 1000 rows at a time.
        numRowsInMemLimit = 1;  // fetchsize will be 10
    }
    // TODO: Revisit this logic. Eventhough we're fetching fetchSize rows at a
    // time, fetchall will keep all rows in memory anyway. So what are we
    // gaining by fetching fetchSize rows at a time? Also, say the table has
    // only 10 rows, each row size if 100 bytes. Here, we'll have fetchSize =
    // 1000, so we'll allocate memory for 1000 rows inside SQLBindCol_wrap,
    // while actually only need to retrieve 10 rows
    int fetchSize;
    if (numRowsInMemLimit == 0) {
        // If the row size is larger than the memory limit, fetch one row at a
        // time
        fetchSize = 1;
    } else if (numRowsInMemLimit > 0 && numRowsInMemLimit <= 100) {
        // If between 1-100 rows fit in memoryLimit, fetch 10 rows at a time
        fetchSize = 10;
    } else if (numRowsInMemLimit > 100 && numRowsInMemLimit <= 1000) {
        // If between 100-1000 rows fit in memoryLimit, fetch 100 rows at a time
        fetchSize = 100;
    } else {
        fetchSize = 1000;
    }
    LOG("FetchAll_wrap: Fetching data in batch sizes of %d", fetchSize);

    std::vector<SQLUSMALLINT> lobColumns;
    for (SQLSMALLINT i = 0; i < numCols; i++) {
        auto colMeta = columnNames[i].cast<py::dict>();
        SQLSMALLINT dataType = colMeta["DataType"].cast<SQLSMALLINT>();
        SQLULEN columnSize = colMeta["ColumnSize"].cast<SQLULEN>();

        if ((dataType == SQL_WVARCHAR || dataType == SQL_WLONGVARCHAR || dataType == SQL_VARCHAR ||
             dataType == SQL_LONGVARCHAR || dataType == SQL_VARBINARY ||
             dataType == SQL_LONGVARBINARY || dataType == SQL_SS_XML) &&
            (columnSize == 0 || columnSize == SQL_NO_TOTAL || columnSize > SQL_MAX_LOB_SIZE)) {
            lobColumns.push_back(i + 1);  // 1-based
        }
    }

    // If we have LOBs → fall back to row-by-row fetch + SQLGetData_wrap
    if (!lobColumns.empty()) {
        LOG("FetchAll_wrap: LOB columns detected (%zu columns), using per-row "
            "SQLGetData path",
            lobColumns.size());
        while (true) {
            ret = SQLFetch_ptr(hStmt);
            if (ret == SQL_NO_DATA)
                break;
            if (!SQL_SUCCEEDED(ret))
                return ret;

            py::list row;
            SQLGetData_wrap(StatementHandle, numCols, row, charEncoding,
                            wcharEncoding);  // <-- streams LOBs correctly
            rows.append(row);
        }
        return SQL_SUCCESS;
    }

    ColumnBuffers buffers(numCols, fetchSize);

    // Bind columns
    ret = SQLBindColums(hStmt, buffers, columnNames, numCols, fetchSize);
    if (!SQL_SUCCEEDED(ret)) {
        LOG("FetchAll_wrap: Error when binding columns - SQLRETURN=%d", ret);
        return ret;
    }

    SQLULEN numRowsFetched;
    SQLSetStmtAttr_ptr(hStmt, SQL_ATTR_ROW_ARRAY_SIZE, (SQLPOINTER)(intptr_t)fetchSize, 0);
    SQLSetStmtAttr_ptr(hStmt, SQL_ATTR_ROWS_FETCHED_PTR, &numRowsFetched, 0);

    while (ret != SQL_NO_DATA) {
        ret =
            FetchBatchData(hStmt, buffers, columnNames, rows, numCols, numRowsFetched, lobColumns);
        if (!SQL_SUCCEEDED(ret) && ret != SQL_NO_DATA) {
            LOG("FetchAll_wrap: Error when fetching data - SQLRETURN=%d", ret);
            return ret;
        }
    }

    // Reset attributes before returning to avoid using stack pointers later
    SQLSetStmtAttr_ptr(hStmt, SQL_ATTR_ROW_ARRAY_SIZE, (SQLPOINTER)1, 0);
    SQLSetStmtAttr_ptr(hStmt, SQL_ATTR_ROWS_FETCHED_PTR, NULL, 0);

    return ret;
}

// FetchOne_wrap - Fetches a single row of data from the result set.
//
// @param StatementHandle: Handle to the statement from which data is to be
// fetched.
// @param row: A Python list that will be populated with the fetched row data.
//
// @return SQLRETURN: SQL_SUCCESS or SQL_SUCCESS_WITH_INFO if data is fetched
// successfully,
//                    SQL_NO_DATA if there are no more rows to fetch,
//                    throws a runtime error if there is an error fetching data.
//
// This function assumes that the statement handle (hStmt) is already allocated
// and a query has been executed. It fetches the next row of data from the
// result set and populates the provided Python list with the row data. If there
// are no more rows to fetch, it returns SQL_NO_DATA. If an error occurs during
// fetching, it throws a runtime error.
SQLRETURN FetchOne_wrap(SqlHandlePtr StatementHandle, py::list& row,
                        const std::string& charEncoding = "utf-8",
                        const std::string& wcharEncoding = "utf-16le") {
    SQLRETURN ret;
    SQLHSTMT hStmt = StatementHandle->get();

    // Assume hStmt is already allocated and a query has been executed
    ret = SQLFetch_ptr(hStmt);
    if (SQL_SUCCEEDED(ret)) {
        // Retrieve column count
        SQLSMALLINT colCount = SQLNumResultCols_wrap(StatementHandle);
        ret = SQLGetData_wrap(StatementHandle, colCount, row, charEncoding, wcharEncoding);
    } else if (ret != SQL_NO_DATA) {
        LOG("FetchOne_wrap: Error when fetching data - SQLRETURN=%d", ret);
    }
    return ret;
}

// Wrap SQLMoreResults
SQLRETURN SQLMoreResults_wrap(SqlHandlePtr StatementHandle) {
    LOG("SQLMoreResults_wrap: Check for more results");
    if (!SQLMoreResults_ptr) {
        LOG("SQLMoreResults_wrap: Function pointer not initialized. Loading "
            "the driver.");
        DriverLoader::getInstance().loadDriver();  // Load the driver
    }

    return SQLMoreResults_ptr(StatementHandle->get());
}

// Wrap SQLFreeHandle
SQLRETURN SQLFreeHandle_wrap(SQLSMALLINT HandleType, SqlHandlePtr Handle) {
    LOG("SQLFreeHandle_wrap: Free SQL handle type=%d", HandleType);
    if (!SQLAllocHandle_ptr) {
        LOG("SQLFreeHandle_wrap: Function pointer not initialized. Loading the "
            "driver.");
        DriverLoader::getInstance().loadDriver();  // Load the driver
    }

    SQLRETURN ret = SQLFreeHandle_ptr(HandleType, Handle->get());
    if (!SQL_SUCCEEDED(ret)) {
        LOG("SQLFreeHandle_wrap: SQLFreeHandle failed with error code - %d", ret);
        return ret;
    }
    return ret;
}

// Wrap SQLRowCount
SQLLEN SQLRowCount_wrap(SqlHandlePtr StatementHandle) {
    LOG("SQLRowCount_wrap: Get number of rows affected by last execute");
    if (!SQLRowCount_ptr) {
        LOG("SQLRowCount_wrap: Function pointer not initialized. Loading the "
            "driver.");
        DriverLoader::getInstance().loadDriver();  // Load the driver
    }

    SQLLEN rowCount;
    SQLRETURN ret = SQLRowCount_ptr(StatementHandle->get(), &rowCount);
    if (!SQL_SUCCEEDED(ret)) {
        LOG("SQLRowCount_wrap: SQLRowCount failed with error code - %d", ret);
        return ret;
    }
    LOG("SQLRowCount_wrap: SQLRowCount returned %ld", (long)rowCount);
    return rowCount;
}

static std::once_flag pooling_init_flag;
void enable_pooling(int maxSize, int idleTimeout) {
    std::call_once(pooling_init_flag,
                   [&]() { ConnectionPoolManager::getInstance().configure(maxSize, idleTimeout); });
}

// Thread-safe decimal separator setting
ThreadSafeDecimalSeparator g_decimalSeparator;

void DDBCSetDecimalSeparator(const std::string& separator) {
    SetDecimalSeparator(separator);
}

// Architecture-specific defines
#ifndef ARCHITECTURE
#define ARCHITECTURE "win64"  // Default to win64 if not defined during compilation
#endif

// Functions/data to be exposed to Python as a part of ddbc_bindings module
PYBIND11_MODULE(ddbc_bindings, m) {
    m.doc() = "msodbcsql driver api bindings for Python";

    PythonObjectCache::initialize();

    // Add architecture information as module attribute
    m.attr("__architecture__") = ARCHITECTURE;

    // Expose architecture-specific constants
    m.attr("ARCHITECTURE") = ARCHITECTURE;

    // Expose the C++ functions to Python
    m.def("ThrowStdException", &ThrowStdException);
    m.def("GetDriverPathCpp", &GetDriverPathCpp, "Get the path to the ODBC driver");

    // Define parameter info class
    py::class_<ParamInfo>(m, "ParamInfo")
        .def(py::init<>())
        .def_readwrite("inputOutputType", &ParamInfo::inputOutputType)
        .def_readwrite("paramCType", &ParamInfo::paramCType)
        .def_readwrite("paramSQLType", &ParamInfo::paramSQLType)
        .def_readwrite("columnSize", &ParamInfo::columnSize)
        .def_readwrite("decimalDigits", &ParamInfo::decimalDigits)
        .def_readwrite("strLenOrInd", &ParamInfo::strLenOrInd)
        .def_readwrite("dataPtr", &ParamInfo::dataPtr)
        .def_readwrite("isDAE", &ParamInfo::isDAE);

    // Define numeric data class
    py::class_<NumericData>(m, "NumericData")
        .def(py::init<>())
        .def(py::init<SQLCHAR, SQLSCHAR, SQLCHAR, const std::string&>())
        .def_readwrite("precision", &NumericData::precision)
        .def_readwrite("scale", &NumericData::scale)
        .def_readwrite("sign", &NumericData::sign)
        .def_readwrite("val", &NumericData::val);

    // Define error info class
    py::class_<ErrorInfo>(m, "ErrorInfo")
        .def_readwrite("sqlState", &ErrorInfo::sqlState)
        .def_readwrite("ddbcErrorMsg", &ErrorInfo::ddbcErrorMsg);

    py::class_<SqlHandle, SqlHandlePtr>(m, "SqlHandle")
        .def("free", &SqlHandle::free, "Free the handle");

    py::class_<ConnectionHandle>(m, "Connection")
        .def(py::init<const std::string&, bool, const py::dict&>(), py::arg("conn_str"),
             py::arg("use_pool"), py::arg("attrs_before") = py::dict())
        .def("close", &ConnectionHandle::close, "Close the connection")
        .def("commit", &ConnectionHandle::commit, "Commit the current transaction")
        .def("rollback", &ConnectionHandle::rollback, "Rollback the current transaction")
        .def("set_autocommit", &ConnectionHandle::setAutocommit)
        .def("get_autocommit", &ConnectionHandle::getAutocommit)
        .def("set_attr", &ConnectionHandle::setAttr, py::arg("attribute"), py::arg("value"),
             "Set connection attribute")
        .def("alloc_statement_handle", &ConnectionHandle::allocStatementHandle)
        .def("get_info", &ConnectionHandle::getInfo, py::arg("info_type"));
    m.def("enable_pooling", &enable_pooling, "Enable global connection pooling");
    m.def("close_pooling", []() { ConnectionPoolManager::getInstance().closePools(); });
    m.def("DDBCSQLExecDirect", &SQLExecDirect_wrap, "Execute a SQL query directly");
    m.def("DDBCSQLExecute", &SQLExecute_wrap, "Prepare and execute T-SQL statements",
          py::arg("statementHandle"), py::arg("query"), py::arg("params"), py::arg("paramInfos"),
          py::arg("isStmtPrepared"), py::arg("usePrepare"), py::arg("encodingSettings"));
    m.def("SQLExecuteMany", &SQLExecuteMany_wrap, "Execute statement with multiple parameter sets",
          py::arg("statementHandle"), py::arg("query"), py::arg("columnwise_params"),
          py::arg("paramInfos"), py::arg("paramSetSize"), py::arg("encodingSettings"));
    m.def("DDBCSQLRowCount", &SQLRowCount_wrap,
          "Get the number of rows affected by the last statement");
    m.def("DDBCSQLFetch", &SQLFetch_wrap, "Fetch the next row from the result set");
    m.def("DDBCSQLNumResultCols", &SQLNumResultCols_wrap,
          "Get the number of columns in the result set");
    m.def("DDBCSQLDescribeCol", &SQLDescribeCol_wrap,
          "Get information about a column in the result set");
    m.def("DDBCSQLGetData", &SQLGetData_wrap, "Retrieve data from the result set");
    m.def("DDBCSQLMoreResults", &SQLMoreResults_wrap, "Check for more results in the result set");
    m.def("DDBCSQLFetchOne", &FetchOne_wrap, "Fetch one row from the result set",
          py::arg("StatementHandle"), py::arg("row"), py::arg("charEncoding") = "utf-8",
          py::arg("wcharEncoding") = "utf-16le");
    m.def("DDBCSQLFetchMany", &FetchMany_wrap, py::arg("StatementHandle"), py::arg("rows"),
          py::arg("fetchSize"), py::arg("charEncoding") = "utf-8",
          py::arg("wcharEncoding") = "utf-16le", "Fetch many rows from the result set");
    m.def("DDBCSQLFetchAll", &FetchAll_wrap, "Fetch all rows from the result set",
          py::arg("StatementHandle"), py::arg("rows"), py::arg("charEncoding") = "utf-8",
          py::arg("wcharEncoding") = "utf-16le");
    m.def("DDBCSQLFreeHandle", &SQLFreeHandle_wrap, "Free a handle");
    m.def("DDBCSQLCheckError", &SQLCheckError_Wrap, "Check for driver errors");
    m.def("DDBCSQLGetAllDiagRecords", &SQLGetAllDiagRecords,
          "Get all diagnostic records for a handle", py::arg("handle"));
    m.def("DDBCSQLTables", &SQLTables_wrap, "Get table information using ODBC SQLTables",
          py::arg("StatementHandle"), py::arg("catalog") = std::wstring(),
          py::arg("schema") = std::wstring(), py::arg("table") = std::wstring(),
          py::arg("tableType") = std::wstring());
    m.def("DDBCSQLFetchScroll", &SQLFetchScroll_wrap,
          "Scroll to a specific position in the result set and optionally "
          "fetch data");
    m.def("DDBCSetDecimalSeparator", &DDBCSetDecimalSeparator,
          "Set the decimal separator character");
    m.def(
        "DDBCSQLSetStmtAttr",
        [](SqlHandlePtr stmt, SQLINTEGER attr, py::object value) {
            SQLPOINTER ptr_value;
            if (py::isinstance<py::int_>(value)) {
                // For integer attributes like SQL_ATTR_QUERY_TIMEOUT
                ptr_value =
                    reinterpret_cast<SQLPOINTER>(static_cast<SQLULEN>(value.cast<int64_t>()));
            } else {
                // For pointer attributes
                ptr_value = value.cast<SQLPOINTER>();
            }
            return SQLSetStmtAttr_ptr(stmt->get(), attr, ptr_value, 0);
        },
        "Set statement attributes");
    m.def("DDBCSQLGetTypeInfo", &SQLGetTypeInfo_Wrapper,
          "Returns information about the data types that are supported by the "
          "data source",
          py::arg("StatementHandle"), py::arg("DataType"));
    m.def("DDBCSQLProcedures", [](SqlHandlePtr StatementHandle, const py::object& catalog,
                                  const py::object& schema, const py::object& procedure) {
        return SQLProcedures_wrap(StatementHandle, catalog, schema, procedure);
    });

    m.def("DDBCSQLForeignKeys",
          [](SqlHandlePtr StatementHandle, const py::object& pkCatalog, const py::object& pkSchema,
             const py::object& pkTable, const py::object& fkCatalog, const py::object& fkSchema,
             const py::object& fkTable) {
              return SQLForeignKeys_wrap(StatementHandle, pkCatalog, pkSchema, pkTable, fkCatalog,
                                         fkSchema, fkTable);
          });
    m.def("DDBCSQLPrimaryKeys", [](SqlHandlePtr StatementHandle, const py::object& catalog,
                                   const py::object& schema, const std::wstring& table) {
        return SQLPrimaryKeys_wrap(StatementHandle, catalog, schema, table);
    });
    m.def("DDBCSQLSpecialColumns",
          [](SqlHandlePtr StatementHandle, SQLSMALLINT identifierType, const py::object& catalog,
             const py::object& schema, const std::wstring& table, SQLSMALLINT scope,
             SQLSMALLINT nullable) {
              return SQLSpecialColumns_wrap(StatementHandle, identifierType, catalog, schema, table,
                                            scope, nullable);
          });
    m.def("DDBCSQLStatistics",
          [](SqlHandlePtr StatementHandle, const py::object& catalog, const py::object& schema,
             const std::wstring& table, SQLUSMALLINT unique, SQLUSMALLINT reserved) {
              return SQLStatistics_wrap(StatementHandle, catalog, schema, table, unique, reserved);
          });
    m.def("DDBCSQLColumns",
          [](SqlHandlePtr StatementHandle, const py::object& catalog, const py::object& schema,
             const py::object& table, const py::object& column) {
              return SQLColumns_wrap(StatementHandle, catalog, schema, table, column);
          });

    // Add a version attribute
    m.attr("__version__") = "1.0.0";

    // Expose logger bridge function to Python
    m.def("update_log_level", &mssql_python::logging::LoggerBridge::updateLevel,
          "Update the cached log level in C++ bridge");

    // Initialize the logger bridge
    try {
        mssql_python::logging::LoggerBridge::initialize();
    } catch (const std::exception& e) {
        // Log initialization failure but don't throw
        // Use std::cerr instead of fprintf for type-safe output
        std::cerr << "Logger bridge initialization failed: " << e.what() << std::endl;
    }

    try {
        // Try loading the ODBC driver when the module is imported
        LOG("Module initialization: Loading ODBC driver");
        DriverLoader::getInstance().loadDriver();  // Load the driver
    } catch (const std::exception& e) {
        // Log the error but don't throw - let the error happen when functions
        // are called
        LOG("Module initialization: Failed to load ODBC driver - %s", e.what());
    }
}<|MERGE_RESOLUTION|>--- conflicted
+++ resolved
@@ -4028,12 +4028,8 @@
                 return ret;
 
             py::list row;
-<<<<<<< HEAD
-            SQLGetData_wrap(StatementHandle, numCols, row);  // <-- streams LOBs correctly
-=======
             SQLGetData_wrap(StatementHandle, numCols, row, charEncoding,
                             wcharEncoding);  // <-- streams LOBs correctly
->>>>>>> 907b364b
             rows.append(row);
             numRowsFetched++;
         }
