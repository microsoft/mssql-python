// Copyright (c) Microsoft Corporation.
// Licensed under the MIT license.

// INFO|TODO - Note that is file is Windows specific right now. Making it arch agnostic will be
//             taken up in beta release
#include "ddbc_bindings.h"
#include "connection/connection.h"
#include "connection/connection_pool.h"

#include <cstdint>
#include <iomanip>  // std::setw, std::setfill
#include <iostream>
#include <utility>  // std::forward
#include <filesystem>
//-------------------------------------------------------------------------------------------------
// Macro definitions
//-------------------------------------------------------------------------------------------------

// This constant is not exposed via sql.h, hence define it here
#define SQL_SS_TIME2 (-154)
#define SQL_SS_TIMESTAMPOFFSET (-155)
#define SQL_C_SS_TIMESTAMPOFFSET (0x4001)
#define MAX_DIGITS_IN_NUMERIC 64
<<<<<<< HEAD
#define SQL_MAX_NUMERIC_LEN 16
=======
#define SQL_SS_XML (-152)
>>>>>>> 8a508b6b

#define STRINGIFY_FOR_CASE(x) \
    case x:                   \
        return #x

// Architecture-specific defines
#ifndef ARCHITECTURE
#define ARCHITECTURE "win64"  // Default to win64 if not defined during compilation
#endif
#define DAE_CHUNK_SIZE 8192
#define SQL_MAX_LOB_SIZE 8000
//-------------------------------------------------------------------------------------------------
// Class definitions
//-------------------------------------------------------------------------------------------------

// Struct to hold parameter information for binding. Used by SQLBindParameter.
// This struct is shared between C++ & Python code.
struct ParamInfo {
    SQLSMALLINT inputOutputType;
    SQLSMALLINT paramCType;
    SQLSMALLINT paramSQLType;
    SQLULEN columnSize;
    SQLSMALLINT decimalDigits;
    SQLLEN strLenOrInd = 0;  // Required for DAE
    bool isDAE = false;      // Indicates if we need to stream
    py::object dataPtr; 
};

// Mirrors the SQL_NUMERIC_STRUCT. But redefined to replace val char array
// with std::string, because pybind doesn't allow binding char array.
// This struct is shared between C++ & Python code.
struct NumericData {
    SQLCHAR precision;
    SQLSCHAR scale;
    SQLCHAR sign;  // 1=pos, 0=neg
    std::string val; // 123.45 -> 12345

    NumericData() : precision(0), scale(0), sign(0), val(SQL_MAX_NUMERIC_LEN, '\0') {}

    NumericData(SQLCHAR precision, SQLSCHAR scale, SQLCHAR sign, const std::string& valueBytes)
        : precision(precision), scale(scale), sign(sign), val(SQL_MAX_NUMERIC_LEN, '\0') {
        if (valueBytes.size() > SQL_MAX_NUMERIC_LEN) {
            throw std::runtime_error("NumericData valueBytes size exceeds SQL_MAX_NUMERIC_LEN (16)");
        }
        // Copy binary data to buffer, remaining bytes stay zero-padded
        std::memcpy(&val[0], valueBytes.data(), valueBytes.size());
    }
};

// Struct to hold the DateTimeOffset structure
struct DateTimeOffset
{
    SQLSMALLINT    year;
    SQLUSMALLINT   month;
    SQLUSMALLINT   day;
    SQLUSMALLINT   hour;
    SQLUSMALLINT   minute;
    SQLUSMALLINT   second;
    SQLUINTEGER    fraction;        // Nanoseconds
    SQLSMALLINT    timezone_hour;   // Offset hours from UTC
    SQLSMALLINT    timezone_minute; // Offset minutes from UTC
};

// Struct to hold data buffers and indicators for each column
struct ColumnBuffers {
    std::vector<std::vector<SQLCHAR>> charBuffers;
    std::vector<std::vector<SQLWCHAR>> wcharBuffers;
    std::vector<std::vector<SQLINTEGER>> intBuffers;
    std::vector<std::vector<SQLSMALLINT>> smallIntBuffers;
    std::vector<std::vector<SQLREAL>> realBuffers;
    std::vector<std::vector<SQLDOUBLE>> doubleBuffers;
    std::vector<std::vector<SQL_TIMESTAMP_STRUCT>> timestampBuffers;
    std::vector<std::vector<SQLBIGINT>> bigIntBuffers;
    std::vector<std::vector<SQL_DATE_STRUCT>> dateBuffers;
    std::vector<std::vector<SQL_TIME_STRUCT>> timeBuffers;
    std::vector<std::vector<SQLGUID>> guidBuffers;
    std::vector<std::vector<SQLLEN>> indicators;
    std::vector<std::vector<DateTimeOffset>> datetimeoffsetBuffers;

    ColumnBuffers(SQLSMALLINT numCols, int fetchSize)
        : charBuffers(numCols),
          wcharBuffers(numCols),
          intBuffers(numCols),
          smallIntBuffers(numCols),
          realBuffers(numCols),
          doubleBuffers(numCols),
          timestampBuffers(numCols),
          bigIntBuffers(numCols),
          dateBuffers(numCols),
          timeBuffers(numCols),
          guidBuffers(numCols),
          datetimeoffsetBuffers(numCols),
          indicators(numCols, std::vector<SQLLEN>(fetchSize)) {}
};

//-------------------------------------------------------------------------------------------------
// Function pointer initialization
//-------------------------------------------------------------------------------------------------

// Handle APIs
SQLAllocHandleFunc SQLAllocHandle_ptr = nullptr;
SQLSetEnvAttrFunc SQLSetEnvAttr_ptr = nullptr;
SQLSetConnectAttrFunc SQLSetConnectAttr_ptr = nullptr;
SQLSetStmtAttrFunc SQLSetStmtAttr_ptr = nullptr;
SQLGetConnectAttrFunc SQLGetConnectAttr_ptr = nullptr;

// Connection and Execution APIs
SQLDriverConnectFunc SQLDriverConnect_ptr = nullptr;
SQLExecDirectFunc SQLExecDirect_ptr = nullptr;
SQLPrepareFunc SQLPrepare_ptr = nullptr;
SQLBindParameterFunc SQLBindParameter_ptr = nullptr;
SQLExecuteFunc SQLExecute_ptr = nullptr;
SQLRowCountFunc SQLRowCount_ptr = nullptr;
SQLGetStmtAttrFunc SQLGetStmtAttr_ptr = nullptr;
SQLSetDescFieldFunc SQLSetDescField_ptr = nullptr;

// Data retrieval APIs
SQLFetchFunc SQLFetch_ptr = nullptr;
SQLFetchScrollFunc SQLFetchScroll_ptr = nullptr;
SQLGetDataFunc SQLGetData_ptr = nullptr;
SQLNumResultColsFunc SQLNumResultCols_ptr = nullptr;
SQLBindColFunc SQLBindCol_ptr = nullptr;
SQLDescribeColFunc SQLDescribeCol_ptr = nullptr;
SQLMoreResultsFunc SQLMoreResults_ptr = nullptr;
SQLColAttributeFunc SQLColAttribute_ptr = nullptr;
SQLGetTypeInfoFunc SQLGetTypeInfo_ptr = nullptr;
SQLProceduresFunc SQLProcedures_ptr = nullptr;
SQLForeignKeysFunc SQLForeignKeys_ptr = nullptr;
SQLPrimaryKeysFunc SQLPrimaryKeys_ptr = nullptr;
SQLSpecialColumnsFunc SQLSpecialColumns_ptr = nullptr;
SQLStatisticsFunc SQLStatistics_ptr = nullptr;
SQLColumnsFunc SQLColumns_ptr = nullptr;
SQLGetInfoFunc SQLGetInfo_ptr = nullptr;

// Transaction APIs
SQLEndTranFunc SQLEndTran_ptr = nullptr;

// Disconnect/free APIs
SQLFreeHandleFunc SQLFreeHandle_ptr = nullptr;
SQLDisconnectFunc SQLDisconnect_ptr = nullptr;
SQLFreeStmtFunc SQLFreeStmt_ptr = nullptr;

// Diagnostic APIs
SQLGetDiagRecFunc SQLGetDiagRec_ptr = nullptr;

// DAE APIs
SQLParamDataFunc SQLParamData_ptr = nullptr;
SQLPutDataFunc SQLPutData_ptr = nullptr;
SQLTablesFunc SQLTables_ptr = nullptr;

SQLDescribeParamFunc SQLDescribeParam_ptr = nullptr;

namespace {

const char* GetSqlCTypeAsString(const SQLSMALLINT cType) {
    switch (cType) {
        STRINGIFY_FOR_CASE(SQL_C_CHAR);
        STRINGIFY_FOR_CASE(SQL_C_WCHAR);
        STRINGIFY_FOR_CASE(SQL_C_SSHORT);
        STRINGIFY_FOR_CASE(SQL_C_USHORT);
        STRINGIFY_FOR_CASE(SQL_C_SHORT);
        STRINGIFY_FOR_CASE(SQL_C_SLONG);
        STRINGIFY_FOR_CASE(SQL_C_ULONG);
        STRINGIFY_FOR_CASE(SQL_C_LONG);
        STRINGIFY_FOR_CASE(SQL_C_STINYINT);
        STRINGIFY_FOR_CASE(SQL_C_UTINYINT);
        STRINGIFY_FOR_CASE(SQL_C_TINYINT);
        STRINGIFY_FOR_CASE(SQL_C_SBIGINT);
        STRINGIFY_FOR_CASE(SQL_C_UBIGINT);
        STRINGIFY_FOR_CASE(SQL_C_FLOAT);
        STRINGIFY_FOR_CASE(SQL_C_DOUBLE);
        STRINGIFY_FOR_CASE(SQL_C_BIT);
        STRINGIFY_FOR_CASE(SQL_C_BINARY);
        STRINGIFY_FOR_CASE(SQL_C_TYPE_DATE);
        STRINGIFY_FOR_CASE(SQL_C_TYPE_TIME);
        STRINGIFY_FOR_CASE(SQL_C_TYPE_TIMESTAMP);
        STRINGIFY_FOR_CASE(SQL_C_NUMERIC);
        STRINGIFY_FOR_CASE(SQL_C_GUID);
        STRINGIFY_FOR_CASE(SQL_C_DEFAULT);
        default:
            return "Unknown";
    }
}

std::string MakeParamMismatchErrorStr(const SQLSMALLINT cType, const int paramIndex) {
    std::string errorString =
        "Parameter's object type does not match parameter's C type. paramIndex - " +
        std::to_string(paramIndex) + ", C type - " + GetSqlCTypeAsString(cType);
    return errorString;
}

// This function allocates a buffer of ParamType, stores it as a void* in paramBuffers for
// book-keeping and then returns a ParamType* to the allocated memory.
// ctorArgs are the arguments to ParamType's constructor used while creating/allocating ParamType
template <typename ParamType, typename... CtorArgs>
ParamType* AllocateParamBuffer(std::vector<std::shared_ptr<void>>& paramBuffers,
                               CtorArgs&&... ctorArgs) {
    paramBuffers.emplace_back(new ParamType(std::forward<CtorArgs>(ctorArgs)...),
                              std::default_delete<ParamType>());
    return static_cast<ParamType*>(paramBuffers.back().get());
}

template <typename ParamType>
ParamType* AllocateParamBufferArray(std::vector<std::shared_ptr<void>>& paramBuffers,
                                    size_t count) {
    std::shared_ptr<ParamType> buffer(new ParamType[count], std::default_delete<ParamType[]>());
    ParamType* raw = buffer.get();
    paramBuffers.push_back(buffer);
    return raw;
}

std::string DescribeChar(unsigned char ch) {
    if (ch >= 32 && ch <= 126) {
        return std::string("'") + static_cast<char>(ch) + "'";
    } else {
        char buffer[16];
        snprintf(buffer, sizeof(buffer), "U+%04X", ch);
        return std::string(buffer);
    }
}

// Given a list of parameters and their ParamInfo, calls SQLBindParameter on each of them with
// appropriate arguments
SQLRETURN BindParameters(SQLHANDLE hStmt, const py::list& params,
                         std::vector<ParamInfo>& paramInfos,
                         std::vector<std::shared_ptr<void>>& paramBuffers) {
    LOG("Starting parameter binding. Number of parameters: {}", params.size());
    for (int paramIndex = 0; paramIndex < params.size(); paramIndex++) {
        const auto& param = params[paramIndex];
        ParamInfo& paramInfo = paramInfos[paramIndex];
        LOG("Binding parameter {} - C Type: {}, SQL Type: {}", paramIndex, paramInfo.paramCType, paramInfo.paramSQLType);
        void* dataPtr = nullptr;
        SQLLEN bufferLength = 0;
        SQLLEN* strLenOrIndPtr = nullptr;

        // TODO: Add more data types like money, guid, interval, TVPs etc.
        switch (paramInfo.paramCType) {
            case SQL_C_CHAR: {
                if (!py::isinstance<py::str>(param) && !py::isinstance<py::bytearray>(param) &&
                    !py::isinstance<py::bytes>(param)) {
                    ThrowStdException(MakeParamMismatchErrorStr(paramInfo.paramCType, paramIndex));
                }
                if (paramInfo.isDAE) {
                    LOG("Parameter[{}] is marked for DAE streaming", paramIndex);
                    dataPtr = const_cast<void*>(reinterpret_cast<const void*>(&paramInfos[paramIndex]));
                    strLenOrIndPtr = AllocateParamBuffer<SQLLEN>(paramBuffers);
                    *strLenOrIndPtr = SQL_LEN_DATA_AT_EXEC(0);
                    bufferLength = 0;
                } else {
                    std::string* strParam =
                        AllocateParamBuffer<std::string>(paramBuffers, param.cast<std::string>());
                    dataPtr = const_cast<void*>(static_cast<const void*>(strParam->c_str()));
                    bufferLength = strParam->size() + 1;
                    strLenOrIndPtr = AllocateParamBuffer<SQLLEN>(paramBuffers);
                    *strLenOrIndPtr = SQL_NTS;
                }
                break;
            }
            case SQL_C_BINARY: {
                if (!py::isinstance<py::str>(param) && !py::isinstance<py::bytearray>(param) &&
                    !py::isinstance<py::bytes>(param)) {
                    ThrowStdException(MakeParamMismatchErrorStr(paramInfo.paramCType, paramIndex));
                }
                if (paramInfo.isDAE) {
                    // Deferred execution for VARBINARY(MAX)
                    LOG("Parameter[{}] is marked for DAE streaming (VARBINARY(MAX))", paramIndex);
                    dataPtr = const_cast<void*>(reinterpret_cast<const void*>(&paramInfos[paramIndex]));
                    strLenOrIndPtr = AllocateParamBuffer<SQLLEN>(paramBuffers);
                    *strLenOrIndPtr = SQL_LEN_DATA_AT_EXEC(0);
                    bufferLength = 0;
                } else {
                    // small binary
                    std::string binData;
                    if (py::isinstance<py::bytes>(param)) {
                        binData = param.cast<std::string>();
                    } else {
                        // bytearray
                        binData = std::string(reinterpret_cast<const char*>(PyByteArray_AsString(param.ptr())),
                                            PyByteArray_Size(param.ptr()));
                    }
                    std::string* binBuffer = AllocateParamBuffer<std::string>(paramBuffers, binData);
                    dataPtr = const_cast<void*>(static_cast<const void*>(binBuffer->data()));
                    bufferLength = static_cast<SQLLEN>(binBuffer->size());
                    strLenOrIndPtr = AllocateParamBuffer<SQLLEN>(paramBuffers);
                    *strLenOrIndPtr = bufferLength;
                }
                break;
            }
            case SQL_C_WCHAR: {
                if (!py::isinstance<py::str>(param) && !py::isinstance<py::bytearray>(param) &&
                    !py::isinstance<py::bytes>(param)) {
                    ThrowStdException(MakeParamMismatchErrorStr(paramInfo.paramCType, paramIndex));
                }
                if (paramInfo.isDAE) {
                    // deferred execution
                    LOG("Parameter[{}] is marked for DAE streaming", paramIndex);
                    dataPtr = const_cast<void*>(reinterpret_cast<const void*>(&paramInfos[paramIndex]));
                    strLenOrIndPtr = AllocateParamBuffer<SQLLEN>(paramBuffers);
                    *strLenOrIndPtr = SQL_LEN_DATA_AT_EXEC(0);
                    bufferLength = 0;
                } else {
                    // Normal small-string case
                    std::wstring* strParam =
                        AllocateParamBuffer<std::wstring>(paramBuffers, param.cast<std::wstring>());
                    LOG("SQL_C_WCHAR Parameter[{}]: Length={}, isDAE={}", paramIndex, strParam->size(), paramInfo.isDAE);
                    std::vector<SQLWCHAR>* sqlwcharBuffer =
                        AllocateParamBuffer<std::vector<SQLWCHAR>>(paramBuffers, WStringToSQLWCHAR(*strParam));
                    dataPtr = sqlwcharBuffer->data();
                    bufferLength = sqlwcharBuffer->size() * sizeof(SQLWCHAR);
                    strLenOrIndPtr = AllocateParamBuffer<SQLLEN>(paramBuffers);
                    *strLenOrIndPtr = SQL_NTS;

                }
                break;
            }
            case SQL_C_BIT: {
                if (!py::isinstance<py::bool_>(param)) {
                    ThrowStdException(MakeParamMismatchErrorStr(paramInfo.paramCType, paramIndex));
                }
                dataPtr =
                    static_cast<void*>(AllocateParamBuffer<bool>(paramBuffers, param.cast<bool>()));
                break;
            }
            case SQL_C_DEFAULT: {
                if (!py::isinstance<py::none>(param)) {
                    ThrowStdException(MakeParamMismatchErrorStr(paramInfo.paramCType, paramIndex));
                }
                SQLSMALLINT sqlType       = paramInfo.paramSQLType;
                SQLULEN     columnSize    = paramInfo.columnSize;
                SQLSMALLINT decimalDigits = paramInfo.decimalDigits;
                if (sqlType == SQL_UNKNOWN_TYPE) {
                    SQLSMALLINT describedType;
                    SQLULEN     describedSize;
                    SQLSMALLINT describedDigits;
                    SQLSMALLINT nullable;
                    RETCODE rc = SQLDescribeParam_ptr(
                        hStmt,
                        static_cast<SQLUSMALLINT>(paramIndex + 1),
                        &describedType,
                        &describedSize,
                        &describedDigits,
                        &nullable
                    );
                    if (!SQL_SUCCEEDED(rc)) {
                        LOG("SQLDescribeParam failed for parameter {} with error code {}", paramIndex, rc);
                        return rc;
                    }
                    sqlType       = describedType;
                    columnSize    = describedSize;
                    decimalDigits = describedDigits;
                }
                dataPtr = nullptr;
                strLenOrIndPtr = AllocateParamBuffer<SQLLEN>(paramBuffers);
                *strLenOrIndPtr = SQL_NULL_DATA;
                bufferLength = 0;
                paramInfo.paramSQLType   = sqlType;
                paramInfo.columnSize     = columnSize;
                paramInfo.decimalDigits  = decimalDigits;
                break;
            }
            case SQL_C_STINYINT:
            case SQL_C_TINYINT:
            case SQL_C_SSHORT:
            case SQL_C_SHORT: {
                if (!py::isinstance<py::int_>(param)) {
                    ThrowStdException(MakeParamMismatchErrorStr(paramInfo.paramCType, paramIndex));
                }
                int value = param.cast<int>();
                // Range validation for signed 16-bit integer
                if (value < std::numeric_limits<short>::min() || value > std::numeric_limits<short>::max()) {
                    ThrowStdException("Signed short integer parameter out of range at paramIndex " + std::to_string(paramIndex));
                }
                dataPtr =
                    static_cast<void*>(AllocateParamBuffer<int>(paramBuffers, param.cast<int>()));
                break;
            }
            case SQL_C_UTINYINT:
            case SQL_C_USHORT: {
                if (!py::isinstance<py::int_>(param)) {
                    ThrowStdException(MakeParamMismatchErrorStr(paramInfo.paramCType, paramIndex));
                }
                unsigned int value = param.cast<unsigned int>();
                if (value > std::numeric_limits<unsigned short>::max()) {
                    ThrowStdException("Unsigned short integer parameter out of range at paramIndex " + std::to_string(paramIndex));
                }
                dataPtr = static_cast<void*>(
                    AllocateParamBuffer<unsigned int>(paramBuffers, param.cast<unsigned int>()));
                break;
            }
            case SQL_C_SBIGINT:
            case SQL_C_SLONG:
            case SQL_C_LONG: {
                if (!py::isinstance<py::int_>(param)) {
                    ThrowStdException(MakeParamMismatchErrorStr(paramInfo.paramCType, paramIndex));
                }
                int64_t value = param.cast<int64_t>();
                // Range validation for signed 64-bit integer
                if (value < std::numeric_limits<int64_t>::min() || value > std::numeric_limits<int64_t>::max()) {
                    ThrowStdException("Signed 64-bit integer parameter out of range at paramIndex " + std::to_string(paramIndex));
                }
                dataPtr = static_cast<void*>(
                    AllocateParamBuffer<int64_t>(paramBuffers, param.cast<int64_t>()));
                break;
            }
            case SQL_C_UBIGINT:
            case SQL_C_ULONG: {
                if (!py::isinstance<py::int_>(param)) {
                    ThrowStdException(MakeParamMismatchErrorStr(paramInfo.paramCType, paramIndex));
                }
                uint64_t value = param.cast<uint64_t>();
                // Range validation for unsigned 64-bit integer
                if (value > std::numeric_limits<uint64_t>::max()) {
                    ThrowStdException("Unsigned 64-bit integer parameter out of range at paramIndex " + std::to_string(paramIndex));
                }
                dataPtr = static_cast<void*>(
                    AllocateParamBuffer<uint64_t>(paramBuffers, param.cast<uint64_t>()));
                break;
            }
            case SQL_C_FLOAT: {
                if (!py::isinstance<py::float_>(param)) {
                    ThrowStdException(MakeParamMismatchErrorStr(paramInfo.paramCType, paramIndex));
                }
                dataPtr = static_cast<void*>(
                    AllocateParamBuffer<float>(paramBuffers, param.cast<float>()));
                break;
            }
            case SQL_C_DOUBLE: {
                if (!py::isinstance<py::float_>(param)) {
                    ThrowStdException(MakeParamMismatchErrorStr(paramInfo.paramCType, paramIndex));
                }
                dataPtr = static_cast<void*>(
                    AllocateParamBuffer<double>(paramBuffers, param.cast<double>()));
                break;
            }
            case SQL_C_TYPE_DATE: {
                py::object dateType = py::module_::import("datetime").attr("date");
                if (!py::isinstance(param, dateType)) {
                    ThrowStdException(MakeParamMismatchErrorStr(paramInfo.paramCType, paramIndex));
                }
                int year = param.attr("year").cast<int>();
                if (year < 1753 || year > 9999) {
                    ThrowStdException("Date out of range for SQL Server (1753-9999) at paramIndex " + std::to_string(paramIndex));
                }
                // TODO: can be moved to python by registering SQL_DATE_STRUCT in pybind
                SQL_DATE_STRUCT* sqlDatePtr = AllocateParamBuffer<SQL_DATE_STRUCT>(paramBuffers);
                sqlDatePtr->year = static_cast<SQLSMALLINT>(param.attr("year").cast<int>());
                sqlDatePtr->month = static_cast<SQLUSMALLINT>(param.attr("month").cast<int>());
                sqlDatePtr->day = static_cast<SQLUSMALLINT>(param.attr("day").cast<int>());
                dataPtr = static_cast<void*>(sqlDatePtr);
                break;
            }
            case SQL_C_TYPE_TIME: {
                py::object timeType = py::module_::import("datetime").attr("time");
                if (!py::isinstance(param, timeType)) {
                    ThrowStdException(MakeParamMismatchErrorStr(paramInfo.paramCType, paramIndex));
                }
                // TODO: can be moved to python by registering SQL_TIME_STRUCT in pybind
                SQL_TIME_STRUCT* sqlTimePtr = AllocateParamBuffer<SQL_TIME_STRUCT>(paramBuffers);
                sqlTimePtr->hour = static_cast<SQLUSMALLINT>(param.attr("hour").cast<int>());
                sqlTimePtr->minute = static_cast<SQLUSMALLINT>(param.attr("minute").cast<int>());
                sqlTimePtr->second = static_cast<SQLUSMALLINT>(param.attr("second").cast<int>());
                dataPtr = static_cast<void*>(sqlTimePtr);
                break;
            }
            case SQL_C_SS_TIMESTAMPOFFSET: {
                py::object datetimeType = py::module_::import("datetime").attr("datetime");
                if (!py::isinstance(param, datetimeType)) {
                    ThrowStdException(MakeParamMismatchErrorStr(paramInfo.paramCType, paramIndex));
                }
                // Checking if the object has a timezone
                py::object tzinfo = param.attr("tzinfo");
                if (tzinfo.is_none()) {
                    ThrowStdException("Datetime object must have tzinfo for SQL_C_SS_TIMESTAMPOFFSET at paramIndex " + std::to_string(paramIndex));
                }

                DateTimeOffset* dtoPtr = AllocateParamBuffer<DateTimeOffset>(paramBuffers);

                dtoPtr->year = static_cast<SQLSMALLINT>(param.attr("year").cast<int>());
                dtoPtr->month = static_cast<SQLUSMALLINT>(param.attr("month").cast<int>());
                dtoPtr->day = static_cast<SQLUSMALLINT>(param.attr("day").cast<int>());
                dtoPtr->hour = static_cast<SQLUSMALLINT>(param.attr("hour").cast<int>());
                dtoPtr->minute = static_cast<SQLUSMALLINT>(param.attr("minute").cast<int>());
                dtoPtr->second = static_cast<SQLUSMALLINT>(param.attr("second").cast<int>());
                // SQL server supports in ns, but python datetime supports in µs
                dtoPtr->fraction = static_cast<SQLUINTEGER>(param.attr("microsecond").cast<int>() * 1000);

                py::object utcoffset = tzinfo.attr("utcoffset")(param);
                if (utcoffset.is_none()) {
                    ThrowStdException("Datetime object's tzinfo.utcoffset() returned None at paramIndex " + std::to_string(paramIndex));
                }

                int total_seconds = static_cast<int>(utcoffset.attr("total_seconds")().cast<double>());
                const int MAX_OFFSET = 14 * 3600;
                const int MIN_OFFSET = -14 * 3600;

                if (total_seconds > MAX_OFFSET || total_seconds < MIN_OFFSET) {
                    ThrowStdException("Datetimeoffset tz offset out of SQL Server range (-14h to +14h) at paramIndex " + std::to_string(paramIndex));
                }
                std::div_t div_result = std::div(total_seconds, 3600);
                dtoPtr->timezone_hour = static_cast<SQLSMALLINT>(div_result.quot);
                dtoPtr->timezone_minute = static_cast<SQLSMALLINT>(div(div_result.rem, 60).quot);
                
                dataPtr = static_cast<void*>(dtoPtr);
                bufferLength = sizeof(DateTimeOffset);
                strLenOrIndPtr = AllocateParamBuffer<SQLLEN>(paramBuffers);
                *strLenOrIndPtr = bufferLength;
                break;
            }
            case SQL_C_TYPE_TIMESTAMP: {
                py::object datetimeType = py::module_::import("datetime").attr("datetime");
                if (!py::isinstance(param, datetimeType)) {
                    ThrowStdException(MakeParamMismatchErrorStr(paramInfo.paramCType, paramIndex));
                }
                SQL_TIMESTAMP_STRUCT* sqlTimestampPtr =
                    AllocateParamBuffer<SQL_TIMESTAMP_STRUCT>(paramBuffers);
                sqlTimestampPtr->year = static_cast<SQLSMALLINT>(param.attr("year").cast<int>());
                sqlTimestampPtr->month = static_cast<SQLUSMALLINT>(param.attr("month").cast<int>());
                sqlTimestampPtr->day = static_cast<SQLUSMALLINT>(param.attr("day").cast<int>());
                sqlTimestampPtr->hour = static_cast<SQLUSMALLINT>(param.attr("hour").cast<int>());
                sqlTimestampPtr->minute = static_cast<SQLUSMALLINT>(param.attr("minute").cast<int>());
                sqlTimestampPtr->second = static_cast<SQLUSMALLINT>(param.attr("second").cast<int>());
                // SQL server supports in ns, but python datetime supports in µs
                sqlTimestampPtr->fraction = static_cast<SQLUINTEGER>(
                    param.attr("microsecond").cast<int>() * 1000);  // Convert µs to ns
                dataPtr = static_cast<void*>(sqlTimestampPtr);
                break;
            }
            case SQL_C_NUMERIC: {
                if (!py::isinstance<NumericData>(param)) {
                    ThrowStdException(MakeParamMismatchErrorStr(paramInfo.paramCType, paramIndex));
                }
                NumericData decimalParam = param.cast<NumericData>();
                LOG("Received numeric parameter: precision - {}, scale- {}, sign - {}, value - {}",
                    decimalParam.precision, decimalParam.scale, decimalParam.sign,
                    decimalParam.val);
                SQL_NUMERIC_STRUCT* decimalPtr =
                    AllocateParamBuffer<SQL_NUMERIC_STRUCT>(paramBuffers);
                decimalPtr->precision = decimalParam.precision;
                decimalPtr->scale = decimalParam.scale;
                decimalPtr->sign = decimalParam.sign;
                // Convert the integer decimalParam.val to char array
                std::memset(static_cast<void*>(decimalPtr->val), 0, sizeof(decimalPtr->val));
                size_t copyLen = std::min(decimalParam.val.size(), sizeof(decimalPtr->val));
                if (copyLen > 0) {
                    std::memcpy(decimalPtr->val, decimalParam.val.data(), copyLen);
                }
                dataPtr = static_cast<void*>(decimalPtr);
                break;
            }
            case SQL_C_GUID: {
                if (!py::isinstance<py::bytes>(param)) {
                    ThrowStdException(MakeParamMismatchErrorStr(paramInfo.paramCType, paramIndex));
                }
                py::bytes uuid_bytes = param.cast<py::bytes>();
                const unsigned char* uuid_data = reinterpret_cast<const unsigned char*>(PyBytes_AS_STRING(uuid_bytes.ptr()));
                if (PyBytes_GET_SIZE(uuid_bytes.ptr()) != 16) {
                    LOG("Invalid UUID parameter at index {}: expected 16 bytes, got {} bytes, type {}", paramIndex, PyBytes_GET_SIZE(uuid_bytes.ptr()), paramInfo.paramCType);
                    ThrowStdException("UUID binary data must be exactly 16 bytes long.");
                }
                SQLGUID* guid_data_ptr = AllocateParamBuffer<SQLGUID>(paramBuffers);
                guid_data_ptr->Data1 =
                    (static_cast<uint32_t>(uuid_data[3]) << 24) |
                    (static_cast<uint32_t>(uuid_data[2]) << 16) |
                    (static_cast<uint32_t>(uuid_data[1]) << 8)  |
                    (static_cast<uint32_t>(uuid_data[0]));
                guid_data_ptr->Data2 =
                    (static_cast<uint16_t>(uuid_data[5]) << 8) |
                    (static_cast<uint16_t>(uuid_data[4]));
                guid_data_ptr->Data3 =
                    (static_cast<uint16_t>(uuid_data[7]) << 8) |
                    (static_cast<uint16_t>(uuid_data[6]));
                std::memcpy(guid_data_ptr->Data4, &uuid_data[8], 8);
                dataPtr = static_cast<void*>(guid_data_ptr);
                bufferLength = sizeof(SQLGUID);
                strLenOrIndPtr = AllocateParamBuffer<SQLLEN>(paramBuffers);
                *strLenOrIndPtr = sizeof(SQLGUID);
                break;
            }
            default: {
                std::ostringstream errorString;
                errorString << "Unsupported parameter type - " << paramInfo.paramCType
                            << " for parameter - " << paramIndex;
                ThrowStdException(errorString.str());
            }
        }
        assert(SQLBindParameter_ptr && SQLGetStmtAttr_ptr && SQLSetDescField_ptr);
        RETCODE rc = SQLBindParameter_ptr(
            hStmt,
            static_cast<SQLUSMALLINT>(paramIndex + 1),  /* 1-based indexing */
            static_cast<SQLUSMALLINT>(paramInfo.inputOutputType),
            static_cast<SQLSMALLINT>(paramInfo.paramCType),
            static_cast<SQLSMALLINT>(paramInfo.paramSQLType), paramInfo.columnSize,
            paramInfo.decimalDigits, dataPtr, bufferLength, strLenOrIndPtr);
        if (!SQL_SUCCEEDED(rc)) {
            LOG("Error when binding parameter - {}", paramIndex);
            return rc;
        }
	// Special handling for Numeric type -
	// https://learn.microsoft.com/en-us/sql/odbc/reference/appendixes/retrieve-numeric-data-sql-numeric-struct-kb222831?view=sql-server-ver16#sql_c_numeric-overview
        if (paramInfo.paramCType == SQL_C_NUMERIC) {
            SQLHDESC hDesc = nullptr;
            rc = SQLGetStmtAttr_ptr(hStmt, SQL_ATTR_APP_PARAM_DESC, &hDesc, 0, NULL);
            if(!SQL_SUCCEEDED(rc)) {
                LOG("Error when getting statement attribute - {}", paramIndex);
                return rc;
            }
            rc = SQLSetDescField_ptr(hDesc, 1, SQL_DESC_TYPE, (SQLPOINTER) SQL_C_NUMERIC, 0);
            if(!SQL_SUCCEEDED(rc)) {
                LOG("Error when setting descriptor field SQL_DESC_TYPE - {}", paramIndex);
                return rc;
            }
            SQL_NUMERIC_STRUCT* numericPtr = reinterpret_cast<SQL_NUMERIC_STRUCT*>(dataPtr);
            rc = SQLSetDescField_ptr(hDesc, 1, SQL_DESC_PRECISION,
			             (SQLPOINTER) numericPtr->precision, 0);
            if(!SQL_SUCCEEDED(rc)) {
                LOG("Error when setting descriptor field SQL_DESC_PRECISION - {}", paramIndex);
                return rc;
            }

            rc = SQLSetDescField_ptr(hDesc, 1, SQL_DESC_SCALE,
			             (SQLPOINTER) numericPtr->scale, 0);
            if(!SQL_SUCCEEDED(rc)) {
                LOG("Error when setting descriptor field SQL_DESC_SCALE - {}", paramIndex);
                return rc;
            }

            rc = SQLSetDescField_ptr(hDesc, 1, SQL_DESC_DATA_PTR, (SQLPOINTER) numericPtr, 0);
            if(!SQL_SUCCEEDED(rc)) {
                LOG("Error when setting descriptor field SQL_DESC_DATA_PTR - {}", paramIndex);
                return rc;
            }
        }
    }
    LOG("Finished parameter binding. Number of parameters: {}", params.size());
    return SQL_SUCCESS;
}

// This is temporary hack to avoid crash when SQLDescribeCol returns 0 as columnSize
// for NVARCHAR(MAX) & similar types. Variable length data needs more nuanced handling.
// TODO: Fix this in beta
// This function sets the buffer allocated to fetch NVARCHAR(MAX) & similar types to
// 4096 chars. So we'll retrieve data upto 4096. Anything greater then that will throw
// error
void HandleZeroColumnSizeAtFetch(SQLULEN& columnSize) {
    if (columnSize == 0) {
        columnSize = 4096;
    }
}

}  // namespace

// Helper function to check if Python is shutting down or finalizing
// This centralizes the shutdown detection logic to avoid code duplication
static bool is_python_finalizing() {
    try {
        if (Py_IsInitialized() == 0) {
            return true; // Python is already shut down
        }
        
        py::gil_scoped_acquire gil;
        py::object sys_module = py::module_::import("sys");
        if (!sys_module.is_none()) {
            // Check if the attribute exists before accessing it (for Python version compatibility)
            if (py::hasattr(sys_module, "_is_finalizing")) {
                py::object finalizing_func = sys_module.attr("_is_finalizing");
                if (!finalizing_func.is_none() && finalizing_func().cast<bool>()) {
                    return true; // Python is finalizing
                }
            }
        }
        return false;
    } catch (...) {
        std::cerr << "Error occurred while checking Python finalization state." << std::endl;
        // Be conservative - don't assume shutdown on any exception
        // Only return true if we're absolutely certain Python is shutting down
        return false;
    }
}

// TODO: Revisit GIL considerations if we're using python's logger
template <typename... Args>
void LOG(const std::string& formatString, Args&&... args) {
    // Check if Python is shutting down to avoid crash during cleanup
    if (is_python_finalizing()) {
        return; // Python is shutting down or finalizing, don't log
    }
    
    try {
        py::gil_scoped_acquire gil;  // <---- this ensures safe Python API usage

        py::object logger = py::module_::import("mssql_python.logging_config").attr("get_logger")();
        if (py::isinstance<py::none>(logger)) return;

        try {
            std::string ddbcFormatString = "[DDBC Bindings log] " + formatString;
            if constexpr (sizeof...(args) == 0) {
                logger.attr("debug")(py::str(ddbcFormatString));
            } else {
                py::str message = py::str(ddbcFormatString).format(std::forward<Args>(args)...);
                logger.attr("debug")(message);
            }
        } catch (const std::exception& e) {
            std::cerr << "Logging error: " << e.what() << std::endl;
        }
    } catch (const py::error_already_set& e) {
        // Python is shutting down or in an inconsistent state, silently ignore
        (void)e; // Suppress unused variable warning
        return;
    } catch (const std::exception& e) {
        // Any other error, ignore to prevent crash during cleanup
        (void)e; // Suppress unused variable warning
        return;
    }
}

// TODO: Add more nuanced exception classes
void ThrowStdException(const std::string& message) { throw std::runtime_error(message); }
std::string GetLastErrorMessage();

// TODO: Move this to Python
std::string GetModuleDirectory() {
    py::object module = py::module::import("mssql_python");
    py::object module_path = module.attr("__file__");
    std::string module_file = module_path.cast<std::string>();
    
#ifdef _WIN32
    // Windows-specific path handling
    char path[MAX_PATH];
    errno_t err = strncpy_s(path, MAX_PATH, module_file.c_str(), module_file.length());
    if (err != 0) {
        LOG("strncpy_s failed with error code: {}", err);
        return {};
    }
    PathRemoveFileSpecA(path);
    return std::string(path);
#else
    // macOS/Unix path handling without using std::filesystem
    std::string::size_type pos = module_file.find_last_of('/');
    if (pos != std::string::npos) {
        std::string dir = module_file.substr(0, pos);
        return dir;
    }
    LOG("DEBUG: Could not extract directory from path: {}", module_file);
    return module_file;
#endif
}

// Platform-agnostic function to load the driver dynamic library
DriverHandle LoadDriverLibrary(const std::string& driverPath) {
    LOG("Loading driver from path: {}", driverPath);
    
#ifdef _WIN32
    // Windows: Convert string to wide string for LoadLibraryW
    std::wstring widePath(driverPath.begin(), driverPath.end());
    HMODULE handle = LoadLibraryW(widePath.c_str());
    if (!handle) {
        LOG("Failed to load library: {}. Error: {}", driverPath, GetLastErrorMessage());
        ThrowStdException("Failed to load library: " + driverPath);
    }
    return handle;
#else
    // macOS/Unix: Use dlopen
    void* handle = dlopen(driverPath.c_str(), RTLD_LAZY);
    if (!handle) {
        LOG("dlopen failed.");
    }
    return handle;
#endif
}

// Platform-agnostic function to get last error message
std::string GetLastErrorMessage() {
#ifdef _WIN32
    // Windows: Use FormatMessageA
    DWORD error = GetLastError();
    char* messageBuffer = nullptr;
    size_t size = FormatMessageA(
        FORMAT_MESSAGE_ALLOCATE_BUFFER | FORMAT_MESSAGE_FROM_SYSTEM | FORMAT_MESSAGE_IGNORE_INSERTS,
        NULL,
        error,
        MAKELANGID(LANG_NEUTRAL, SUBLANG_DEFAULT),
        (LPSTR)&messageBuffer,
        0,
        NULL
    );
    std::string errorMessage = messageBuffer ? std::string(messageBuffer, size) : "Unknown error";
    LocalFree(messageBuffer);
    return "Error code: " + std::to_string(error) + " - " + errorMessage;
#else
    // macOS/Unix: Use dlerror
    const char* error = dlerror();
    return error ? std::string(error) : "Unknown error";
#endif
}


/*
 * Resolve ODBC driver path in C++ to avoid circular import issues on Alpine.
 *
 * Background:
 * On Alpine Linux, calling into Python during module initialization (via pybind11)
 * causes a circular import due to musl's stricter dynamic loader behavior.
 *
 * Specifically, importing Python helpers from C++ triggered a re-import of the 
 * partially-initialized native module, which works on glibc (Ubuntu/macOS) but 
 * fails on musl-based systems like Alpine.
 *
 * By moving driver path resolution entirely into C++, we avoid any Python-layer 
 * dependencies during critical initialization, ensuring compatibility across 
 * all supported platforms.
 */
std::string GetDriverPathCpp(const std::string& moduleDir) {
    namespace fs = std::filesystem;
    fs::path basePath(moduleDir);

    std::string platform;
    std::string arch;

    // Detect architecture
    #if defined(__aarch64__) || defined(_M_ARM64)
        arch = "arm64";
    #elif defined(__x86_64__) || defined(_M_X64) || defined(_M_AMD64)
        arch = "x86_64";  // maps to "x64" on Windows
    #else
        throw std::runtime_error("Unsupported architecture");
    #endif

    // Detect platform and set path
    #ifdef __linux__
        if (fs::exists("/etc/alpine-release")) {
            platform = "alpine";
        } else if (fs::exists("/etc/redhat-release") || fs::exists("/etc/centos-release")) {
            platform = "rhel";
        } else if (fs::exists("/etc/SuSE-release") || fs::exists("/etc/SUSE-brand")) {
            platform = "suse";
        } else {
            platform = "debian_ubuntu"; // Default to debian_ubuntu for other distros
        }

        fs::path driverPath = basePath / "libs" / "linux" / platform / arch / "lib" / "libmsodbcsql-18.5.so.1.1";
        return driverPath.string();

    #elif defined(__APPLE__)
        platform = "macos";
        fs::path driverPath = basePath / "libs" / platform / arch / "lib" / "libmsodbcsql.18.dylib";
        return driverPath.string();

    #elif defined(_WIN32)
        platform = "windows";
        // Normalize x86_64 to x64 for Windows naming
        if (arch == "x86_64") arch = "x64";
        fs::path driverPath = basePath / "libs" / platform / arch / "msodbcsql18.dll";
        return driverPath.string();

    #else
        throw std::runtime_error("Unsupported platform");
    #endif
}

DriverHandle LoadDriverOrThrowException() {
    namespace fs = std::filesystem;

    std::string moduleDir = GetModuleDirectory();
    LOG("Module directory: {}", moduleDir);

    std::string archStr = ARCHITECTURE;
    LOG("Architecture: {}", archStr);

    // Use only C++ function for driver path resolution
    // Not using Python function since it causes circular import issues on Alpine Linux
    // and other platforms with strict module loading rules.
    std::string driverPathStr = GetDriverPathCpp(moduleDir);
    
    fs::path driverPath(driverPathStr);
    
    LOG("Driver path determined: {}", driverPath.string());

    #ifdef _WIN32
        // On Windows, optionally load mssql-auth.dll if it exists
        std::string archDir =
            (archStr == "win64" || archStr == "amd64" || archStr == "x64") ? "x64" :
            (archStr == "arm64") ? "arm64" :
            "x86";
        
        fs::path dllDir = fs::path(moduleDir) / "libs" / "windows" / archDir;
        fs::path authDllPath = dllDir / "mssql-auth.dll";
        if (fs::exists(authDllPath)) {
            HMODULE hAuth = LoadLibraryW(std::wstring(authDllPath.native().begin(), authDllPath.native().end()).c_str());
            if (hAuth) {
                LOG("mssql-auth.dll loaded: {}", authDllPath.string());
            } else {
                LOG("Failed to load mssql-auth.dll: {}", GetLastErrorMessage());
                ThrowStdException("Failed to load mssql-auth.dll. Please ensure it is present in the expected directory.");
            }
        } else {
            LOG("Note: mssql-auth.dll not found. This is OK if Entra ID is not in use.");
            ThrowStdException("mssql-auth.dll not found. If you are using Entra ID, please ensure it is present.");
        }
    #endif

    if (!fs::exists(driverPath)) {
        ThrowStdException("ODBC driver not found at: " + driverPath.string());
    }

    DriverHandle handle = LoadDriverLibrary(driverPath.string());
    if (!handle) {
        LOG("Failed to load driver: {}", GetLastErrorMessage());
        ThrowStdException("Failed to load the driver. Please read the documentation (https://github.com/microsoft/mssql-python#installation) to install the required dependencies.");
    }
    LOG("Driver library successfully loaded.");

    // Load function pointers using helper
    SQLAllocHandle_ptr = GetFunctionPointer<SQLAllocHandleFunc>(handle, "SQLAllocHandle");
    SQLSetEnvAttr_ptr = GetFunctionPointer<SQLSetEnvAttrFunc>(handle, "SQLSetEnvAttr");
    SQLSetConnectAttr_ptr = GetFunctionPointer<SQLSetConnectAttrFunc>(handle, "SQLSetConnectAttrW");
    SQLSetStmtAttr_ptr = GetFunctionPointer<SQLSetStmtAttrFunc>(handle, "SQLSetStmtAttrW");
    SQLGetConnectAttr_ptr = GetFunctionPointer<SQLGetConnectAttrFunc>(handle, "SQLGetConnectAttrW");

    SQLDriverConnect_ptr = GetFunctionPointer<SQLDriverConnectFunc>(handle, "SQLDriverConnectW");
    SQLExecDirect_ptr = GetFunctionPointer<SQLExecDirectFunc>(handle, "SQLExecDirectW");
    SQLPrepare_ptr = GetFunctionPointer<SQLPrepareFunc>(handle, "SQLPrepareW");
    SQLBindParameter_ptr = GetFunctionPointer<SQLBindParameterFunc>(handle, "SQLBindParameter");
    SQLExecute_ptr = GetFunctionPointer<SQLExecuteFunc>(handle, "SQLExecute");
    SQLRowCount_ptr = GetFunctionPointer<SQLRowCountFunc>(handle, "SQLRowCount");
    SQLGetStmtAttr_ptr = GetFunctionPointer<SQLGetStmtAttrFunc>(handle, "SQLGetStmtAttrW");
    SQLSetDescField_ptr = GetFunctionPointer<SQLSetDescFieldFunc>(handle, "SQLSetDescFieldW");

    SQLFetch_ptr = GetFunctionPointer<SQLFetchFunc>(handle, "SQLFetch");
    SQLFetchScroll_ptr = GetFunctionPointer<SQLFetchScrollFunc>(handle, "SQLFetchScroll");
    SQLGetData_ptr = GetFunctionPointer<SQLGetDataFunc>(handle, "SQLGetData");
    SQLNumResultCols_ptr = GetFunctionPointer<SQLNumResultColsFunc>(handle, "SQLNumResultCols");
    SQLBindCol_ptr = GetFunctionPointer<SQLBindColFunc>(handle, "SQLBindCol");
    SQLDescribeCol_ptr = GetFunctionPointer<SQLDescribeColFunc>(handle, "SQLDescribeColW");
    SQLMoreResults_ptr = GetFunctionPointer<SQLMoreResultsFunc>(handle, "SQLMoreResults");
    SQLColAttribute_ptr = GetFunctionPointer<SQLColAttributeFunc>(handle, "SQLColAttributeW");
    SQLGetTypeInfo_ptr = GetFunctionPointer<SQLGetTypeInfoFunc>(handle, "SQLGetTypeInfoW");
    SQLProcedures_ptr = GetFunctionPointer<SQLProceduresFunc>(handle, "SQLProceduresW");
    SQLForeignKeys_ptr = GetFunctionPointer<SQLForeignKeysFunc>(handle, "SQLForeignKeysW");
    SQLPrimaryKeys_ptr = GetFunctionPointer<SQLPrimaryKeysFunc>(handle, "SQLPrimaryKeysW");
    SQLSpecialColumns_ptr = GetFunctionPointer<SQLSpecialColumnsFunc>(handle, "SQLSpecialColumnsW");
    SQLStatistics_ptr = GetFunctionPointer<SQLStatisticsFunc>(handle, "SQLStatisticsW");
    SQLColumns_ptr = GetFunctionPointer<SQLColumnsFunc>(handle, "SQLColumnsW");
    SQLGetInfo_ptr = GetFunctionPointer<SQLGetInfoFunc>(handle, "SQLGetInfoW");

    SQLEndTran_ptr = GetFunctionPointer<SQLEndTranFunc>(handle, "SQLEndTran");
    SQLDisconnect_ptr = GetFunctionPointer<SQLDisconnectFunc>(handle, "SQLDisconnect");
    SQLFreeHandle_ptr = GetFunctionPointer<SQLFreeHandleFunc>(handle, "SQLFreeHandle");
    SQLFreeStmt_ptr = GetFunctionPointer<SQLFreeStmtFunc>(handle, "SQLFreeStmt");

    SQLGetDiagRec_ptr = GetFunctionPointer<SQLGetDiagRecFunc>(handle, "SQLGetDiagRecW");

    SQLParamData_ptr = GetFunctionPointer<SQLParamDataFunc>(handle, "SQLParamData");
    SQLPutData_ptr = GetFunctionPointer<SQLPutDataFunc>(handle, "SQLPutData");
    SQLTables_ptr = GetFunctionPointer<SQLTablesFunc>(handle, "SQLTablesW");

    SQLDescribeParam_ptr = GetFunctionPointer<SQLDescribeParamFunc>(handle, "SQLDescribeParam");

    bool success =
        SQLAllocHandle_ptr && SQLSetEnvAttr_ptr && SQLSetConnectAttr_ptr &&
        SQLSetStmtAttr_ptr && SQLGetConnectAttr_ptr && SQLDriverConnect_ptr &&
        SQLExecDirect_ptr && SQLPrepare_ptr && SQLBindParameter_ptr &&
        SQLExecute_ptr && SQLRowCount_ptr && SQLGetStmtAttr_ptr &&
        SQLSetDescField_ptr && SQLFetch_ptr && SQLFetchScroll_ptr &&
        SQLGetData_ptr && SQLNumResultCols_ptr && SQLBindCol_ptr &&
        SQLDescribeCol_ptr && SQLMoreResults_ptr && SQLColAttribute_ptr &&
        SQLEndTran_ptr && SQLDisconnect_ptr && SQLFreeHandle_ptr &&
        SQLFreeStmt_ptr && SQLGetDiagRec_ptr && SQLGetInfo_ptr && SQLParamData_ptr &&
        SQLPutData_ptr && SQLTables_ptr &&
        SQLDescribeParam_ptr &&
        SQLGetTypeInfo_ptr && SQLProcedures_ptr && SQLForeignKeys_ptr &&
        SQLPrimaryKeys_ptr && SQLSpecialColumns_ptr && SQLStatistics_ptr &&
        SQLColumns_ptr;

    if (!success) {
        ThrowStdException("Failed to load required function pointers from driver.");
    }
    LOG("All driver function pointers successfully loaded.");
    return handle;
}

// DriverLoader definition 
DriverLoader::DriverLoader() : m_driverLoaded(false) {}

DriverLoader& DriverLoader::getInstance() {
    static DriverLoader instance;
    return instance;
}

void DriverLoader::loadDriver() {
    std::call_once(m_onceFlag, [this]() {
        LoadDriverOrThrowException();
        m_driverLoaded = true;
    });
}

// SqlHandle definition
SqlHandle::SqlHandle(SQLSMALLINT type, SQLHANDLE rawHandle)
    : _type(type), _handle(rawHandle) {}

SqlHandle::~SqlHandle() {
    if (_handle) {
        free();
    }
}

SQLHANDLE SqlHandle::get() const {
    return _handle;
}

SQLSMALLINT SqlHandle::type() const {
    return _type;
}

/*
 * IMPORTANT: Never log in destructors - it causes segfaults.
 * During program exit, C++ destructors may run AFTER Python shuts down.
 * LOG() tries to acquire Python GIL and call Python functions, which crashes
 * if Python is already gone. Keep destructors simple - just free resources.
 * If you need destruction logs, use explicit close() methods instead.
 */
void SqlHandle::free() {
    if (_handle && SQLFreeHandle_ptr) {
        // Check if Python is shutting down using centralized helper function
        bool pythonShuttingDown = is_python_finalizing();
        
        // CRITICAL FIX: During Python shutdown, don't free STMT handles as their parent DBC may already be freed
        // This prevents segfault when handles are freed in wrong order during interpreter shutdown
        // Type 3 = SQL_HANDLE_STMT, Type 2 = SQL_HANDLE_DBC, Type 1 = SQL_HANDLE_ENV
        if (pythonShuttingDown && _type == 3) {
            _handle = nullptr; // Mark as freed to prevent double-free attempts
            return;
        }
        
        // Always clean up ODBC resources, regardless of Python state
        SQLFreeHandle_ptr(_type, _handle);
        _handle = nullptr;
        
        // Only log if Python is not shutting down (to avoid segfault)
        if (!pythonShuttingDown) {
            // Don't log during destruction - even in normal cases it can be problematic
            // If logging is needed, use explicit close() methods instead
        }
    }
}

SQLRETURN SQLGetTypeInfo_Wrapper(SqlHandlePtr StatementHandle, SQLSMALLINT DataType) {
    if (!SQLGetTypeInfo_ptr) {
        ThrowStdException("SQLGetTypeInfo function not loaded");
    }

    return SQLGetTypeInfo_ptr(StatementHandle->get(), DataType);
}

SQLRETURN SQLProcedures_wrap(SqlHandlePtr StatementHandle, 
                            const py::object& catalogObj,
                            const py::object& schemaObj,
                            const py::object& procedureObj) {
    if (!SQLProcedures_ptr) {
        ThrowStdException("SQLProcedures function not loaded");
    }

    std::wstring catalog = py::isinstance<py::none>(catalogObj) ? L"" : catalogObj.cast<std::wstring>();
    std::wstring schema = py::isinstance<py::none>(schemaObj) ? L"" : schemaObj.cast<std::wstring>();
    std::wstring procedure = py::isinstance<py::none>(procedureObj) ? L"" : procedureObj.cast<std::wstring>();

#if defined(__APPLE__) || defined(__linux__)
    // Unix implementation
    std::vector<SQLWCHAR> catalogBuf = WStringToSQLWCHAR(catalog);
    std::vector<SQLWCHAR> schemaBuf = WStringToSQLWCHAR(schema);
    std::vector<SQLWCHAR> procedureBuf = WStringToSQLWCHAR(procedure);
    
    return SQLProcedures_ptr(
        StatementHandle->get(),
        catalog.empty() ? nullptr : catalogBuf.data(), 
        catalog.empty() ? 0 : SQL_NTS,
        schema.empty() ? nullptr : schemaBuf.data(), 
        schema.empty() ? 0 : SQL_NTS,
        procedure.empty() ? nullptr : procedureBuf.data(), 
        procedure.empty() ? 0 : SQL_NTS);
#else
    // Windows implementation
    return SQLProcedures_ptr(
        StatementHandle->get(),
        catalog.empty() ? nullptr : (SQLWCHAR*)catalog.c_str(), 
        catalog.empty() ? 0 : SQL_NTS,
        schema.empty() ? nullptr : (SQLWCHAR*)schema.c_str(), 
        schema.empty() ? 0 : SQL_NTS,
        procedure.empty() ? nullptr : (SQLWCHAR*)procedure.c_str(), 
        procedure.empty() ? 0 : SQL_NTS);
#endif
}

SQLRETURN SQLForeignKeys_wrap(SqlHandlePtr StatementHandle, 
                             const py::object& pkCatalogObj,
                             const py::object& pkSchemaObj,
                             const py::object& pkTableObj,
                             const py::object& fkCatalogObj,
                             const py::object& fkSchemaObj,
                             const py::object& fkTableObj) {
    if (!SQLForeignKeys_ptr) {
        ThrowStdException("SQLForeignKeys function not loaded");
    }

    std::wstring pkCatalog = py::isinstance<py::none>(pkCatalogObj) ? L"" : pkCatalogObj.cast<std::wstring>();
    std::wstring pkSchema = py::isinstance<py::none>(pkSchemaObj) ? L"" : pkSchemaObj.cast<std::wstring>();
    std::wstring pkTable = py::isinstance<py::none>(pkTableObj) ? L"" : pkTableObj.cast<std::wstring>();
    std::wstring fkCatalog = py::isinstance<py::none>(fkCatalogObj) ? L"" : fkCatalogObj.cast<std::wstring>();
    std::wstring fkSchema = py::isinstance<py::none>(fkSchemaObj) ? L"" : fkSchemaObj.cast<std::wstring>();
    std::wstring fkTable = py::isinstance<py::none>(fkTableObj) ? L"" : fkTableObj.cast<std::wstring>();

#if defined(__APPLE__) || defined(__linux__)
    // Unix implementation
    std::vector<SQLWCHAR> pkCatalogBuf = WStringToSQLWCHAR(pkCatalog);
    std::vector<SQLWCHAR> pkSchemaBuf = WStringToSQLWCHAR(pkSchema);
    std::vector<SQLWCHAR> pkTableBuf = WStringToSQLWCHAR(pkTable);
    std::vector<SQLWCHAR> fkCatalogBuf = WStringToSQLWCHAR(fkCatalog);
    std::vector<SQLWCHAR> fkSchemaBuf = WStringToSQLWCHAR(fkSchema);
    std::vector<SQLWCHAR> fkTableBuf = WStringToSQLWCHAR(fkTable);
    
    return SQLForeignKeys_ptr(
        StatementHandle->get(),
        pkCatalog.empty() ? nullptr : pkCatalogBuf.data(), 
        pkCatalog.empty() ? 0 : SQL_NTS,
        pkSchema.empty() ? nullptr : pkSchemaBuf.data(), 
        pkSchema.empty() ? 0 : SQL_NTS,
        pkTable.empty() ? nullptr : pkTableBuf.data(), 
        pkTable.empty() ? 0 : SQL_NTS,
        fkCatalog.empty() ? nullptr : fkCatalogBuf.data(), 
        fkCatalog.empty() ? 0 : SQL_NTS,
        fkSchema.empty() ? nullptr : fkSchemaBuf.data(), 
        fkSchema.empty() ? 0 : SQL_NTS,
        fkTable.empty() ? nullptr : fkTableBuf.data(), 
        fkTable.empty() ? 0 : SQL_NTS);
#else
    // Windows implementation
    return SQLForeignKeys_ptr(
        StatementHandle->get(),
        pkCatalog.empty() ? nullptr : (SQLWCHAR*)pkCatalog.c_str(), 
        pkCatalog.empty() ? 0 : SQL_NTS,
        pkSchema.empty() ? nullptr : (SQLWCHAR*)pkSchema.c_str(), 
        pkSchema.empty() ? 0 : SQL_NTS,
        pkTable.empty() ? nullptr : (SQLWCHAR*)pkTable.c_str(), 
        pkTable.empty() ? 0 : SQL_NTS,
        fkCatalog.empty() ? nullptr : (SQLWCHAR*)fkCatalog.c_str(), 
        fkCatalog.empty() ? 0 : SQL_NTS,
        fkSchema.empty() ? nullptr : (SQLWCHAR*)fkSchema.c_str(), 
        fkSchema.empty() ? 0 : SQL_NTS,
        fkTable.empty() ? nullptr : (SQLWCHAR*)fkTable.c_str(), 
        fkTable.empty() ? 0 : SQL_NTS);
#endif
}

SQLRETURN SQLPrimaryKeys_wrap(SqlHandlePtr StatementHandle, 
                             const py::object& catalogObj,
                             const py::object& schemaObj,
                             const std::wstring& table) {
    if (!SQLPrimaryKeys_ptr) {
        ThrowStdException("SQLPrimaryKeys function not loaded");
    }

    // Convert py::object to std::wstring, treating None as empty string
    std::wstring catalog = catalogObj.is_none() ? L"" : catalogObj.cast<std::wstring>();
    std::wstring schema = schemaObj.is_none() ? L"" : schemaObj.cast<std::wstring>();

#if defined(__APPLE__) || defined(__linux__)
    // Unix implementation
    std::vector<SQLWCHAR> catalogBuf = WStringToSQLWCHAR(catalog);
    std::vector<SQLWCHAR> schemaBuf = WStringToSQLWCHAR(schema);
    std::vector<SQLWCHAR> tableBuf = WStringToSQLWCHAR(table);
    
    return SQLPrimaryKeys_ptr(
        StatementHandle->get(),
        catalog.empty() ? nullptr : catalogBuf.data(), 
        catalog.empty() ? 0 : SQL_NTS,
        schema.empty() ? nullptr : schemaBuf.data(), 
        schema.empty() ? 0 : SQL_NTS,
        table.empty() ? nullptr : tableBuf.data(), 
        table.empty() ? 0 : SQL_NTS);
#else
    // Windows implementation
    return SQLPrimaryKeys_ptr(
        StatementHandle->get(),
        catalog.empty() ? nullptr : (SQLWCHAR*)catalog.c_str(), 
        catalog.empty() ? 0 : SQL_NTS,
        schema.empty() ? nullptr : (SQLWCHAR*)schema.c_str(), 
        schema.empty() ? 0 : SQL_NTS,
        table.empty() ? nullptr : (SQLWCHAR*)table.c_str(), 
        table.empty() ? 0 : SQL_NTS);
#endif
}

SQLRETURN SQLStatistics_wrap(SqlHandlePtr StatementHandle, 
                          const py::object& catalogObj,
                          const py::object& schemaObj,
                          const std::wstring& table,
                          SQLUSMALLINT unique,
                          SQLUSMALLINT reserved) {
    if (!SQLStatistics_ptr) {
        ThrowStdException("SQLStatistics function not loaded");
    }

     // Convert py::object to std::wstring, treating None as empty string
    std::wstring catalog = catalogObj.is_none() ? L"" : catalogObj.cast<std::wstring>();
    std::wstring schema = schemaObj.is_none() ? L"" : schemaObj.cast<std::wstring>();

#if defined(__APPLE__) || defined(__linux__)
    // Unix implementation
    std::vector<SQLWCHAR> catalogBuf = WStringToSQLWCHAR(catalog);
    std::vector<SQLWCHAR> schemaBuf = WStringToSQLWCHAR(schema);
    std::vector<SQLWCHAR> tableBuf = WStringToSQLWCHAR(table);
    
    return SQLStatistics_ptr(
        StatementHandle->get(),
        catalog.empty() ? nullptr : catalogBuf.data(), 
        catalog.empty() ? 0 : SQL_NTS,
        schema.empty() ? nullptr : schemaBuf.data(), 
        schema.empty() ? 0 : SQL_NTS,
        table.empty() ? nullptr : tableBuf.data(), 
        table.empty() ? 0 : SQL_NTS,
        unique,
        reserved);
#else
    // Windows implementation
    return SQLStatistics_ptr(
        StatementHandle->get(),
        catalog.empty() ? nullptr : (SQLWCHAR*)catalog.c_str(), 
        catalog.empty() ? 0 : SQL_NTS,
        schema.empty() ? nullptr : (SQLWCHAR*)schema.c_str(), 
        schema.empty() ? 0 : SQL_NTS,
        table.empty() ? nullptr : (SQLWCHAR*)table.c_str(), 
        table.empty() ? 0 : SQL_NTS,
        unique,
        reserved);
#endif
}

SQLRETURN SQLColumns_wrap(SqlHandlePtr StatementHandle, 
                          const py::object& catalogObj,
                          const py::object& schemaObj,
                          const py::object& tableObj,
                          const py::object& columnObj) {
    if (!SQLColumns_ptr) {
        ThrowStdException("SQLColumns function not loaded");
    }

    // Convert py::object to std::wstring, treating None as empty string
    std::wstring catalogStr = catalogObj.is_none() ? L"" : catalogObj.cast<std::wstring>();
    std::wstring schemaStr = schemaObj.is_none() ? L"" : schemaObj.cast<std::wstring>();
    std::wstring tableStr = tableObj.is_none() ? L"" : tableObj.cast<std::wstring>();
    std::wstring columnStr = columnObj.is_none() ? L"" : columnObj.cast<std::wstring>();

#if defined(__APPLE__) || defined(__linux__)
    // Unix implementation
    std::vector<SQLWCHAR> catalogBuf = WStringToSQLWCHAR(catalogStr);
    std::vector<SQLWCHAR> schemaBuf = WStringToSQLWCHAR(schemaStr);
    std::vector<SQLWCHAR> tableBuf = WStringToSQLWCHAR(tableStr);
    std::vector<SQLWCHAR> columnBuf = WStringToSQLWCHAR(columnStr);
    
    return SQLColumns_ptr(
        StatementHandle->get(),
        catalogStr.empty() ? nullptr : catalogBuf.data(), 
        catalogStr.empty() ? 0 : SQL_NTS,
        schemaStr.empty() ? nullptr : schemaBuf.data(), 
        schemaStr.empty() ? 0 : SQL_NTS,
        tableStr.empty() ? nullptr : tableBuf.data(), 
        tableStr.empty() ? 0 : SQL_NTS,
        columnStr.empty() ? nullptr : columnBuf.data(),
        columnStr.empty() ? 0 : SQL_NTS);
#else
    // Windows implementation
    return SQLColumns_ptr(
        StatementHandle->get(),
        catalogStr.empty() ? nullptr : (SQLWCHAR*)catalogStr.c_str(), 
        catalogStr.empty() ? 0 : SQL_NTS,
        schemaStr.empty() ? nullptr : (SQLWCHAR*)schemaStr.c_str(), 
        schemaStr.empty() ? 0 : SQL_NTS,
        tableStr.empty() ? nullptr : (SQLWCHAR*)tableStr.c_str(), 
        tableStr.empty() ? 0 : SQL_NTS,
        columnStr.empty() ? nullptr : (SQLWCHAR*)columnStr.c_str(),
        columnStr.empty() ? 0 : SQL_NTS);
#endif
}

// Helper function to check for driver errors
ErrorInfo SQLCheckError_Wrap(SQLSMALLINT handleType, SqlHandlePtr handle, SQLRETURN retcode) {
    LOG("Checking errors for retcode - {}" , retcode);
    ErrorInfo errorInfo;
    if (retcode == SQL_INVALID_HANDLE) {
        LOG("Invalid handle received");
        errorInfo.ddbcErrorMsg = std::wstring( L"Invalid handle!");
        return errorInfo;
    }
    assert(handle != 0);
    SQLHANDLE rawHandle = handle->get();
    if (!SQL_SUCCEEDED(retcode)) {
        if (!SQLGetDiagRec_ptr) {
            LOG("Function pointer not initialized. Loading the driver.");
            DriverLoader::getInstance().loadDriver();  // Load the driver
        }

        SQLWCHAR sqlState[6], message[SQL_MAX_MESSAGE_LENGTH];
        SQLINTEGER nativeError;
        SQLSMALLINT messageLen;

        SQLRETURN diagReturn =
            SQLGetDiagRec_ptr(handleType, rawHandle, 1, sqlState,
                              &nativeError, message, SQL_MAX_MESSAGE_LENGTH, &messageLen);

        if (SQL_SUCCEEDED(diagReturn)) {
#if defined(_WIN32)
            // On Windows, SQLWCHAR and wchar_t are compatible
            errorInfo.sqlState = std::wstring(sqlState);
            errorInfo.ddbcErrorMsg = std::wstring(message);
#else
            // On macOS/Linux, need to convert SQLWCHAR (usually unsigned short) to wchar_t
            errorInfo.sqlState = SQLWCHARToWString(sqlState);
            errorInfo.ddbcErrorMsg = SQLWCHARToWString(message, messageLen);
#endif
        }
    }
    return errorInfo;
}

py::list SQLGetAllDiagRecords(SqlHandlePtr handle) {
    LOG("Retrieving all diagnostic records");
    if (!SQLGetDiagRec_ptr) {
        LOG("Function pointer not initialized. Loading the driver.");
        DriverLoader::getInstance().loadDriver();
    }
    
    py::list records;
    SQLHANDLE rawHandle = handle->get();
    SQLSMALLINT handleType = handle->type();
    
    // Iterate through all available diagnostic records
    for (SQLSMALLINT recNumber = 1; ; recNumber++) {
        SQLWCHAR sqlState[6] = {0};
        SQLWCHAR message[SQL_MAX_MESSAGE_LENGTH] = {0};
        SQLINTEGER nativeError = 0;
        SQLSMALLINT messageLen = 0;
        
        SQLRETURN diagReturn = SQLGetDiagRec_ptr(
            handleType, rawHandle, recNumber, sqlState, &nativeError, 
            message, SQL_MAX_MESSAGE_LENGTH, &messageLen);
            
        if (diagReturn == SQL_NO_DATA || !SQL_SUCCEEDED(diagReturn))
            break;
        
#if defined(_WIN32)
        // On Windows, create a formatted UTF-8 string for state+error
        
        // Convert SQLWCHAR sqlState to UTF-8
        int stateSize = WideCharToMultiByte(CP_UTF8, 0, sqlState, -1, NULL, 0, NULL, NULL);
        std::vector<char> stateBuffer(stateSize);
        WideCharToMultiByte(CP_UTF8, 0, sqlState, -1, stateBuffer.data(), stateSize, NULL, NULL);
        
        // Format the state with error code
        std::string stateWithError = "[" + std::string(stateBuffer.data()) + "] (" + std::to_string(nativeError) + ")";
        
        // Convert wide string message to UTF-8
        int msgSize = WideCharToMultiByte(CP_UTF8, 0, message, -1, NULL, 0, NULL, NULL);
        std::vector<char> msgBuffer(msgSize);
        WideCharToMultiByte(CP_UTF8, 0, message, -1, msgBuffer.data(), msgSize, NULL, NULL);
        
        // Create the tuple with converted strings
        records.append(py::make_tuple(
            py::str(stateWithError),
            py::str(msgBuffer.data())
        ));
#else
        // On Unix, use the SQLWCHARToWString utility and then convert to UTF-8
        std::string stateStr = WideToUTF8(SQLWCHARToWString(sqlState));
        std::string msgStr = WideToUTF8(SQLWCHARToWString(message, messageLen));
        
        // Format the state string
        std::string stateWithError = "[" + stateStr + "] (" + std::to_string(nativeError) + ")";
        
        // Create the tuple with converted strings
        records.append(py::make_tuple(
            py::str(stateWithError),
            py::str(msgStr)
        ));
#endif
    }
    
    return records;
}

// Wrap SQLExecDirect
SQLRETURN SQLExecDirect_wrap(SqlHandlePtr StatementHandle, const std::wstring& Query) {
    LOG("Execute SQL query directly - {}", Query.c_str());
    if (!SQLExecDirect_ptr) {
        LOG("Function pointer not initialized. Loading the driver.");
        DriverLoader::getInstance().loadDriver();  // Load the driver
    }

    // Ensure statement is scrollable BEFORE executing
    if (SQLSetStmtAttr_ptr && StatementHandle && StatementHandle->get()) {
        SQLSetStmtAttr_ptr(StatementHandle->get(),
                           SQL_ATTR_CURSOR_TYPE,
                           (SQLPOINTER)SQL_CURSOR_STATIC,
                           0);
        SQLSetStmtAttr_ptr(StatementHandle->get(),
                           SQL_ATTR_CONCURRENCY,
                           (SQLPOINTER)SQL_CONCUR_READ_ONLY,
                           0);
    }

    SQLWCHAR* queryPtr;
#if defined(__APPLE__) || defined(__linux__)
    std::vector<SQLWCHAR> queryBuffer = WStringToSQLWCHAR(Query);
    queryPtr = queryBuffer.data();
#else
    queryPtr = const_cast<SQLWCHAR*>(Query.c_str());
#endif
    SQLRETURN ret = SQLExecDirect_ptr(StatementHandle->get(), queryPtr, SQL_NTS);
    if (!SQL_SUCCEEDED(ret)) {
        LOG("Failed to execute query directly");
    }
    return ret;
}

// Wrapper for SQLTables
SQLRETURN SQLTables_wrap(SqlHandlePtr StatementHandle, 
                         const std::wstring& catalog,
                         const std::wstring& schema, 
                         const std::wstring& table,
                         const std::wstring& tableType) {
    
    if (!SQLTables_ptr) {
        LOG("Function pointer not initialized. Loading the driver.");
        DriverLoader::getInstance().loadDriver();
    }

    SQLWCHAR* catalogPtr = nullptr;
    SQLWCHAR* schemaPtr = nullptr;
    SQLWCHAR* tablePtr = nullptr;
    SQLWCHAR* tableTypePtr = nullptr;
    SQLSMALLINT catalogLen = 0;
    SQLSMALLINT schemaLen = 0;
    SQLSMALLINT tableLen = 0;
    SQLSMALLINT tableTypeLen = 0;

    std::vector<SQLWCHAR> catalogBuffer;
    std::vector<SQLWCHAR> schemaBuffer;
    std::vector<SQLWCHAR> tableBuffer;
    std::vector<SQLWCHAR> tableTypeBuffer;

#if defined(__APPLE__) || defined(__linux__)
    // On Unix platforms, convert wstring to SQLWCHAR array
    if (!catalog.empty()) {
        catalogBuffer = WStringToSQLWCHAR(catalog);
        catalogPtr = catalogBuffer.data();
        catalogLen = SQL_NTS;
    }
    if (!schema.empty()) {
        schemaBuffer = WStringToSQLWCHAR(schema);
        schemaPtr = schemaBuffer.data();
        schemaLen = SQL_NTS;
    }
    if (!table.empty()) {
        tableBuffer = WStringToSQLWCHAR(table);
        tablePtr = tableBuffer.data();
        tableLen = SQL_NTS;
    }
    if (!tableType.empty()) {
        tableTypeBuffer = WStringToSQLWCHAR(tableType);
        tableTypePtr = tableTypeBuffer.data();
        tableTypeLen = SQL_NTS;
    }
#else
    // On Windows, direct assignment works
    if (!catalog.empty()) {
        catalogPtr = const_cast<SQLWCHAR*>(catalog.c_str());
        catalogLen = SQL_NTS;
    }
    if (!schema.empty()) {
        schemaPtr = const_cast<SQLWCHAR*>(schema.c_str());
        schemaLen = SQL_NTS;
    }
    if (!table.empty()) {
        tablePtr = const_cast<SQLWCHAR*>(table.c_str());
        tableLen = SQL_NTS;
    }
    if (!tableType.empty()) {
        tableTypePtr = const_cast<SQLWCHAR*>(tableType.c_str());
        tableTypeLen = SQL_NTS;
    }
#endif

    SQLRETURN ret = SQLTables_ptr(
        StatementHandle->get(),
        catalogPtr, catalogLen,
        schemaPtr, schemaLen,
        tablePtr, tableLen,
        tableTypePtr, tableTypeLen
    );

    if (!SQL_SUCCEEDED(ret)) {
        LOG("SQLTables failed with return code: {}", ret);
    } else {
        LOG("SQLTables succeeded");
    }

    return ret;
}

// Executes the provided query. If the query is parametrized, it prepares the statement and
// binds the parameters. Otherwise, it executes the query directly.
// 'usePrepare' parameter can be used to disable the prepare step for queries that might already
// be prepared in a previous call.
SQLRETURN SQLExecute_wrap(const SqlHandlePtr statementHandle,
                          const std::wstring& query /* TODO: Use SQLTCHAR? */,
                          const py::list& params, std::vector<ParamInfo>& paramInfos,
                          py::list& isStmtPrepared, const bool usePrepare = true) {
    LOG("Execute SQL Query - {}", query.c_str());
    if (!SQLPrepare_ptr) {
        LOG("Function pointer not initialized. Loading the driver.");
        DriverLoader::getInstance().loadDriver();  // Load the driver
    }
    assert(SQLPrepare_ptr && SQLBindParameter_ptr && SQLExecute_ptr && SQLExecDirect_ptr);

    if (params.size() != paramInfos.size()) {
        // TODO: This should be a special internal exception, that python wont relay to users as is
        ThrowStdException("Number of parameters and paramInfos do not match");
    }

    RETCODE rc;
    SQLHANDLE hStmt = statementHandle->get();
    if (!statementHandle || !statementHandle->get()) {
        LOG("Statement handle is null or empty");
    }

    // Ensure statement is scrollable BEFORE executing
    if (SQLSetStmtAttr_ptr && hStmt) {
        SQLSetStmtAttr_ptr(hStmt,
                           SQL_ATTR_CURSOR_TYPE,
                           (SQLPOINTER)SQL_CURSOR_STATIC,
                           0);
        SQLSetStmtAttr_ptr(hStmt,
                           SQL_ATTR_CONCURRENCY,
                           (SQLPOINTER)SQL_CONCUR_READ_ONLY,
                           0);
    }

    SQLWCHAR* queryPtr;
#if defined(__APPLE__) || defined(__linux__)
    std::vector<SQLWCHAR> queryBuffer = WStringToSQLWCHAR(query);
    queryPtr = queryBuffer.data();
#else
    queryPtr = const_cast<SQLWCHAR*>(query.c_str());
#endif
    if (params.size() == 0) {
        // Execute statement directly if the statement is not parametrized. This is the
        // fastest way to submit a SQL statement for one-time execution according to
        // DDBC documentation -
        // https://learn.microsoft.com/en-us/sql/odbc/reference/syntax/sqlexecdirect-function?view=sql-server-ver16
        rc = SQLExecDirect_ptr(hStmt, queryPtr, SQL_NTS);
        if (!SQL_SUCCEEDED(rc) && rc != SQL_NO_DATA) {
            LOG("Error during direct execution of the statement");
        }
        return rc;
    } else {
        // isStmtPrepared is a list instead of a bool coz bools in Python are immutable.
        // Hence, we can't pass around bools by reference & modify them. Therefore, isStmtPrepared
        // must be a list with exactly one bool element
        assert(isStmtPrepared.size() == 1);
        if (usePrepare) {
            rc = SQLPrepare_ptr(hStmt, queryPtr, SQL_NTS);
            if (!SQL_SUCCEEDED(rc)) {
                LOG("Error while preparing the statement");
                return rc;
            }
            isStmtPrepared[0] = py::cast(true);
        } else {
            // Make sure the statement has been prepared earlier if we're not preparing now
            bool isStmtPreparedAsBool = isStmtPrepared[0].cast<bool>();
            if (!isStmtPreparedAsBool) {
                // TODO: Print the query
                ThrowStdException("Cannot execute unprepared statement");
            }
        }

        // This vector manages the heap memory allocated for parameter buffers.
        // It must be in scope until SQLExecute is done.
        std::vector<std::shared_ptr<void>> paramBuffers;
        rc = BindParameters(hStmt, params, paramInfos, paramBuffers);
        if (!SQL_SUCCEEDED(rc)) {
            return rc;
        }

        rc = SQLExecute_ptr(hStmt);
        if (rc == SQL_NEED_DATA) {
            LOG("Beginning SQLParamData/SQLPutData loop for DAE.");
            SQLPOINTER paramToken = nullptr;            
            while ((rc = SQLParamData_ptr(hStmt, &paramToken)) == SQL_NEED_DATA) {
                // Finding the paramInfo that matches the returned token
                const ParamInfo* matchedInfo = nullptr;
                for (auto& info : paramInfos) {
                    if (reinterpret_cast<SQLPOINTER>(const_cast<ParamInfo*>(&info)) == paramToken) {
                        matchedInfo = &info;
                        break;
                    }
                }
                if (!matchedInfo) {
                    ThrowStdException("Unrecognized paramToken returned by SQLParamData");
                }
                const py::object& pyObj = matchedInfo->dataPtr;
                if (pyObj.is_none()) {
                    SQLPutData_ptr(hStmt, nullptr, 0);
                    continue;
                }
                if (py::isinstance<py::str>(pyObj)) {
                    if (matchedInfo->paramCType == SQL_C_WCHAR) {
                        std::wstring wstr = pyObj.cast<std::wstring>();
                        const SQLWCHAR* dataPtr = nullptr;
                        size_t totalChars = 0;
#if defined(__APPLE__) || defined(__linux__)
                        std::vector<SQLWCHAR> sqlwStr = WStringToSQLWCHAR(wstr);
                        totalChars = sqlwStr.size() - 1;
                        dataPtr = sqlwStr.data();
#else
                        dataPtr = wstr.c_str();
                        totalChars = wstr.size();
#endif
                        size_t offset = 0;
                        size_t chunkChars = DAE_CHUNK_SIZE / sizeof(SQLWCHAR);
                        while (offset < totalChars) {
                            size_t len = std::min(chunkChars, totalChars - offset);
                            size_t lenBytes = len * sizeof(SQLWCHAR);
                            if (lenBytes > static_cast<size_t>(std::numeric_limits<SQLLEN>::max())) {
                                ThrowStdException("Chunk size exceeds maximum allowed by SQLLEN");
                            }
                            rc = SQLPutData_ptr(hStmt, (SQLPOINTER)(dataPtr + offset), static_cast<SQLLEN>(lenBytes));
                            if (!SQL_SUCCEEDED(rc)) {
                                LOG("SQLPutData failed at offset {} of {}", offset, totalChars);
                                return rc;
                            }
                            offset += len;
                        }
                    } else if (matchedInfo->paramCType == SQL_C_CHAR) {
                        std::string s = pyObj.cast<std::string>();
                        size_t totalBytes = s.size();
                        const char* dataPtr = s.data();
                        size_t offset = 0;
                        size_t chunkBytes = DAE_CHUNK_SIZE;
                        while (offset < totalBytes) {
                            size_t len = std::min(chunkBytes, totalBytes - offset);

                            rc = SQLPutData_ptr(hStmt, (SQLPOINTER)(dataPtr + offset), static_cast<SQLLEN>(len));
                            if (!SQL_SUCCEEDED(rc)) {
                                LOG("SQLPutData failed at offset {} of {}", offset, totalBytes);
                                return rc;
                            }
                            offset += len;
                        }
                    } else {
                        ThrowStdException("Unsupported C type for str in DAE");
                    }
                } else if (py::isinstance<py::bytes>(pyObj) || py::isinstance<py::bytearray>(pyObj)) {
                    py::bytes b = pyObj.cast<py::bytes>();
                    std::string s = b;
                    const char* dataPtr = s.data();
                    size_t totalBytes = s.size();
                    const size_t chunkSize = DAE_CHUNK_SIZE;
                    for (size_t offset = 0; offset < totalBytes; offset += chunkSize) {
                        size_t len = std::min(chunkSize, totalBytes - offset);
                        rc = SQLPutData_ptr(hStmt, (SQLPOINTER)(dataPtr + offset), static_cast<SQLLEN>(len));
                        if (!SQL_SUCCEEDED(rc)) {
                            LOG("SQLPutData failed at offset {} of {}", offset, totalBytes);
                            return rc;
                        }
                    }
                } else {
                    ThrowStdException("DAE only supported for str or bytes");
                }
            }
            if (!SQL_SUCCEEDED(rc)) {
                LOG("SQLParamData final rc: {}", rc);
                return rc;
            }
            LOG("DAE complete, SQLExecute resumed internally.");
        }
        if (!SQL_SUCCEEDED(rc) && rc != SQL_NO_DATA) {
            LOG("DDBCSQLExecute: Error during execution of the statement");
            return rc;
        }

        // Unbind the bound buffers for all parameters coz the buffers' memory will
        // be freed when this function exits (parambuffers goes out of scope)
        rc = SQLFreeStmt_ptr(hStmt, SQL_RESET_PARAMS);
        return rc;
    }
}

SQLRETURN BindParameterArray(SQLHANDLE hStmt,
                             const py::list& columnwise_params,
                             const std::vector<ParamInfo>& paramInfos,
                             size_t paramSetSize,
                             std::vector<std::shared_ptr<void>>& paramBuffers) {
    LOG("Starting column-wise parameter array binding. paramSetSize: {}, paramCount: {}", paramSetSize, columnwise_params.size());

    std::vector<std::shared_ptr<void>> tempBuffers;

    try {
        for (int paramIndex = 0; paramIndex < columnwise_params.size(); ++paramIndex) {
            const py::list& columnValues = columnwise_params[paramIndex].cast<py::list>();
            const ParamInfo& info = paramInfos[paramIndex];
            if (columnValues.size() != paramSetSize) {
                ThrowStdException("Column " + std::to_string(paramIndex) + " has mismatched size.");
            }
            void* dataPtr = nullptr;
            SQLLEN* strLenOrIndArray = nullptr;
            SQLLEN bufferLength = 0;
            switch (info.paramCType) {
                case SQL_C_LONG: {
                    int* dataArray = AllocateParamBufferArray<int>(tempBuffers, paramSetSize);
                    for (size_t i = 0; i < paramSetSize; ++i) {
                        if (columnValues[i].is_none()) {
                            if (!strLenOrIndArray)
                                strLenOrIndArray = AllocateParamBufferArray<SQLLEN>(tempBuffers, paramSetSize);
                            dataArray[i] = 0;
                            strLenOrIndArray[i] = SQL_NULL_DATA;
                        } else {
                            dataArray[i] = columnValues[i].cast<int>();
                            if (strLenOrIndArray) strLenOrIndArray[i] = 0;
                        }
                    }
                    dataPtr = dataArray;
                    break;
                }
                case SQL_C_DOUBLE: {
                    double* dataArray = AllocateParamBufferArray<double>(tempBuffers, paramSetSize);
                    for (size_t i = 0; i < paramSetSize; ++i) {
                        if (columnValues[i].is_none()) {
                            if (!strLenOrIndArray)
                                strLenOrIndArray = AllocateParamBufferArray<SQLLEN>(tempBuffers, paramSetSize);
                            dataArray[i] = 0;
                            strLenOrIndArray[i] = SQL_NULL_DATA;
                        } else {
                            dataArray[i] = columnValues[i].cast<double>();
                            if (strLenOrIndArray) strLenOrIndArray[i] = 0;
                        }
                    }
                    dataPtr = dataArray;
                    break;
                }
                case SQL_C_WCHAR: {
                    SQLWCHAR* wcharArray = AllocateParamBufferArray<SQLWCHAR>(tempBuffers, paramSetSize * (info.columnSize + 1));
                    strLenOrIndArray = AllocateParamBufferArray<SQLLEN>(tempBuffers, paramSetSize);
                    for (size_t i = 0; i < paramSetSize; ++i) {
                        if (columnValues[i].is_none()) {
                            strLenOrIndArray[i] = SQL_NULL_DATA;
                            std::memset(wcharArray + i * (info.columnSize + 1), 0, (info.columnSize + 1) * sizeof(SQLWCHAR));
                        } else {
                            std::wstring wstr = columnValues[i].cast<std::wstring>();
#if defined(__APPLE__) || defined(__linux__)
                            // Convert to UTF-16 first, then check the actual UTF-16 length
                            auto utf16Buf = WStringToSQLWCHAR(wstr);
                            // Check UTF-16 length (excluding null terminator) against column size
                            if (utf16Buf.size() > 0 && (utf16Buf.size() - 1) > info.columnSize) {
                                std::string offending = WideToUTF8(wstr);
                                ThrowStdException("Input string UTF-16 length exceeds allowed column size at parameter index " + std::to_string(paramIndex) + 
                                    ". UTF-16 length: " + std::to_string(utf16Buf.size() - 1) + ", Column size: " + std::to_string(info.columnSize));
                            }
                            // If we reach here, the UTF-16 string fits - copy it completely
                            std::memcpy(wcharArray + i * (info.columnSize + 1), utf16Buf.data(), utf16Buf.size() * sizeof(SQLWCHAR));
#else
                            // On Windows, wchar_t is already UTF-16, so the original check is sufficient
                            if (wstr.length() > info.columnSize) {
                                std::string offending = WideToUTF8(wstr);
                                ThrowStdException("Input string exceeds allowed column size at parameter index " + std::to_string(paramIndex));
                            }
                            std::memcpy(wcharArray + i * (info.columnSize + 1), wstr.c_str(), (wstr.length() + 1) * sizeof(SQLWCHAR));
#endif
                            strLenOrIndArray[i] = SQL_NTS;
                        }
                    }
                    dataPtr = wcharArray;
                    bufferLength = (info.columnSize + 1) * sizeof(SQLWCHAR);
                    break;
                }
                case SQL_C_TINYINT:
                case SQL_C_UTINYINT: {
                    unsigned char* dataArray = AllocateParamBufferArray<unsigned char>(tempBuffers, paramSetSize);
                    for (size_t i = 0; i < paramSetSize; ++i) {
                        if (columnValues[i].is_none()) {
                            if (!strLenOrIndArray)
                                strLenOrIndArray = AllocateParamBufferArray<SQLLEN>(tempBuffers, paramSetSize);
                            dataArray[i] = 0;
                            strLenOrIndArray[i] = SQL_NULL_DATA;
                        } else {
                            int intVal = columnValues[i].cast<int>();
                            if (intVal < 0 || intVal > 255) {
                                ThrowStdException("UTINYINT value out of range at rowIndex " + std::to_string(i));
                            }
                            dataArray[i] = static_cast<unsigned char>(intVal);
                            if (strLenOrIndArray) strLenOrIndArray[i] = 0;
                        }
                    }
                    dataPtr = dataArray;
                    bufferLength = sizeof(unsigned char);
                    break;
                }
                case SQL_C_SHORT: {
                    short* dataArray = AllocateParamBufferArray<short>(tempBuffers, paramSetSize);
                    for (size_t i = 0; i < paramSetSize; ++i) {
                        if (columnValues[i].is_none()) {
                            if (!strLenOrIndArray)
                                strLenOrIndArray = AllocateParamBufferArray<SQLLEN>(tempBuffers, paramSetSize);
                            dataArray[i] = 0;
                            strLenOrIndArray[i] = SQL_NULL_DATA;
                        } else {
                            int intVal = columnValues[i].cast<int>();
                            if (intVal < std::numeric_limits<short>::min() ||
                                intVal > std::numeric_limits<short>::max()) {
                                ThrowStdException("SHORT value out of range at rowIndex " + std::to_string(i));
                            }
                            dataArray[i] = static_cast<short>(intVal);
                            if (strLenOrIndArray) strLenOrIndArray[i] = 0;
                        }
                    }
                    dataPtr = dataArray;
                    bufferLength = sizeof(short);
                    break;
                }
                case SQL_C_CHAR:
                case SQL_C_BINARY: {
                    char* charArray = AllocateParamBufferArray<char>(tempBuffers, paramSetSize * (info.columnSize + 1));
                    strLenOrIndArray = AllocateParamBufferArray<SQLLEN>(tempBuffers, paramSetSize);
                    for (size_t i = 0; i < paramSetSize; ++i) {
                        if (columnValues[i].is_none()) {
                            strLenOrIndArray[i] = SQL_NULL_DATA;
                            std::memset(charArray + i * (info.columnSize + 1), 0, info.columnSize + 1);
                        } else {
                            std::string str = columnValues[i].cast<std::string>();
                            if (str.size() > info.columnSize)
                                ThrowStdException("Input exceeds column size at index " + std::to_string(i));
                            std::memcpy(charArray + i * (info.columnSize + 1), str.c_str(), str.size());
                            strLenOrIndArray[i] = static_cast<SQLLEN>(str.size());
                        }
                    }
                    dataPtr = charArray;
                    bufferLength = info.columnSize + 1;
                    break;
                }
                case SQL_C_BIT: {
                    char* boolArray = AllocateParamBufferArray<char>(tempBuffers, paramSetSize);
                    strLenOrIndArray = AllocateParamBufferArray<SQLLEN>(tempBuffers, paramSetSize);
                    for (size_t i = 0; i < paramSetSize; ++i) {
                        if (columnValues[i].is_none()) {
                            boolArray[i] = 0;
                            strLenOrIndArray[i] = SQL_NULL_DATA;
                        } else {
                            boolArray[i] = columnValues[i].cast<bool>() ? 1 : 0;
                            strLenOrIndArray[i] = 0;
                        }
                    }
                    dataPtr = boolArray;
                    bufferLength = sizeof(char);
                    break;
                }
                case SQL_C_STINYINT:
                case SQL_C_USHORT: {
                    unsigned short* dataArray = AllocateParamBufferArray<unsigned short>(tempBuffers, paramSetSize);
                    strLenOrIndArray = AllocateParamBufferArray<SQLLEN>(tempBuffers, paramSetSize);
                    for (size_t i = 0; i < paramSetSize; ++i) {
                        if (columnValues[i].is_none()) {
                            strLenOrIndArray[i] = SQL_NULL_DATA;
                            dataArray[i] = 0;
                        } else {
                            dataArray[i] = columnValues[i].cast<unsigned short>();
                            strLenOrIndArray[i] = 0;
                        }
                    }
                    dataPtr = dataArray;
                    bufferLength = sizeof(unsigned short);
                    break;
                }
                case SQL_C_SBIGINT:
                case SQL_C_SLONG:
                case SQL_C_UBIGINT:
                case SQL_C_ULONG: {
                    int64_t* dataArray = AllocateParamBufferArray<int64_t>(tempBuffers, paramSetSize);
                    strLenOrIndArray = AllocateParamBufferArray<SQLLEN>(tempBuffers, paramSetSize);
                    for (size_t i = 0; i < paramSetSize; ++i) {
                        if (columnValues[i].is_none()) {
                            strLenOrIndArray[i] = SQL_NULL_DATA;
                            dataArray[i] = 0;
                        } else {
                            dataArray[i] = columnValues[i].cast<int64_t>();
                            strLenOrIndArray[i] = 0;
                        }
                    }
                    dataPtr = dataArray;
                    bufferLength = sizeof(int64_t);
                    break;
                }
                case SQL_C_FLOAT: {
                    float* dataArray = AllocateParamBufferArray<float>(tempBuffers, paramSetSize);
                    strLenOrIndArray = AllocateParamBufferArray<SQLLEN>(tempBuffers, paramSetSize);
                    for (size_t i = 0; i < paramSetSize; ++i) {
                        if (columnValues[i].is_none()) {
                            strLenOrIndArray[i] = SQL_NULL_DATA;
                            dataArray[i] = 0.0f;
                        } else {
                            dataArray[i] = columnValues[i].cast<float>();
                            strLenOrIndArray[i] = 0;
                        }
                    }
                    dataPtr = dataArray;
                    bufferLength = sizeof(float);
                    break;
                }
                case SQL_C_TYPE_DATE: {
                    SQL_DATE_STRUCT* dateArray = AllocateParamBufferArray<SQL_DATE_STRUCT>(tempBuffers, paramSetSize);
                    strLenOrIndArray = AllocateParamBufferArray<SQLLEN>(tempBuffers, paramSetSize);
                    for (size_t i = 0; i < paramSetSize; ++i) {
                        if (columnValues[i].is_none()) {
                            strLenOrIndArray[i] = SQL_NULL_DATA;
                            std::memset(&dateArray[i], 0, sizeof(SQL_DATE_STRUCT));
                        } else {
                            py::object dateObj = columnValues[i];
                            dateArray[i].year = dateObj.attr("year").cast<SQLSMALLINT>();
                            dateArray[i].month = dateObj.attr("month").cast<SQLUSMALLINT>();
                            dateArray[i].day = dateObj.attr("day").cast<SQLUSMALLINT>();
                            strLenOrIndArray[i] = 0;
                        }
                    }
                    dataPtr = dateArray;
                    bufferLength = sizeof(SQL_DATE_STRUCT);
                    break;
                }
                case SQL_C_TYPE_TIME: {
                    SQL_TIME_STRUCT* timeArray = AllocateParamBufferArray<SQL_TIME_STRUCT>(tempBuffers, paramSetSize);
                    strLenOrIndArray = AllocateParamBufferArray<SQLLEN>(tempBuffers, paramSetSize);
                    for (size_t i = 0; i < paramSetSize; ++i) {
                        if (columnValues[i].is_none()) {
                            strLenOrIndArray[i] = SQL_NULL_DATA;
                            std::memset(&timeArray[i], 0, sizeof(SQL_TIME_STRUCT));
                        } else {
                            py::object timeObj = columnValues[i];
                            timeArray[i].hour = timeObj.attr("hour").cast<SQLUSMALLINT>();
                            timeArray[i].minute = timeObj.attr("minute").cast<SQLUSMALLINT>();
                            timeArray[i].second = timeObj.attr("second").cast<SQLUSMALLINT>();
                            strLenOrIndArray[i] = 0;
                        }
                    }
                    dataPtr = timeArray;
                    bufferLength = sizeof(SQL_TIME_STRUCT);
                    break;
                }
                case SQL_C_TYPE_TIMESTAMP: {
                    SQL_TIMESTAMP_STRUCT* tsArray = AllocateParamBufferArray<SQL_TIMESTAMP_STRUCT>(tempBuffers, paramSetSize);
                    strLenOrIndArray = AllocateParamBufferArray<SQLLEN>(tempBuffers, paramSetSize);
                    for (size_t i = 0; i < paramSetSize; ++i) {
                        if (columnValues[i].is_none()) {
                            strLenOrIndArray[i] = SQL_NULL_DATA;
                            std::memset(&tsArray[i], 0, sizeof(SQL_TIMESTAMP_STRUCT));
                        } else {
                            py::object dtObj = columnValues[i];
                            tsArray[i].year = dtObj.attr("year").cast<SQLSMALLINT>();
                            tsArray[i].month = dtObj.attr("month").cast<SQLUSMALLINT>();
                            tsArray[i].day = dtObj.attr("day").cast<SQLUSMALLINT>();
                            tsArray[i].hour = dtObj.attr("hour").cast<SQLUSMALLINT>();
                            tsArray[i].minute = dtObj.attr("minute").cast<SQLUSMALLINT>();
                            tsArray[i].second = dtObj.attr("second").cast<SQLUSMALLINT>();
                            tsArray[i].fraction = static_cast<SQLUINTEGER>(dtObj.attr("microsecond").cast<int>() * 1000);  // µs to ns
                            strLenOrIndArray[i] = 0;
                        }
                    }
                    dataPtr = tsArray;
                    bufferLength = sizeof(SQL_TIMESTAMP_STRUCT);
                    break;
                }
                case SQL_C_SS_TIMESTAMPOFFSET: {
                    DateTimeOffset* dtoArray = AllocateParamBufferArray<DateTimeOffset>(tempBuffers, paramSetSize);
                    strLenOrIndArray = AllocateParamBufferArray<SQLLEN>(tempBuffers, paramSetSize);

                    py::object datetimeType = py::module_::import("datetime").attr("datetime");

                    for (size_t i = 0; i < paramSetSize; ++i) {
                        const py::handle& param = columnValues[i];

                        if (param.is_none()) {
                            std::memset(&dtoArray[i], 0, sizeof(DateTimeOffset));
                            strLenOrIndArray[i] = SQL_NULL_DATA;
                        } else {
                            if (!py::isinstance(param, datetimeType)) {
                                ThrowStdException(MakeParamMismatchErrorStr(info.paramCType, paramIndex));
                            }

                            py::object tzinfo = param.attr("tzinfo");
                            if (tzinfo.is_none()) {
                                ThrowStdException("Datetime object must have tzinfo for SQL_C_SS_TIMESTAMPOFFSET at paramIndex " +
                                    std::to_string(paramIndex));
                            }

                            // Populate the C++ struct directly from the Python datetime object.
                            dtoArray[i].year   = static_cast<SQLSMALLINT>(param.attr("year").cast<int>());
                            dtoArray[i].month  = static_cast<SQLUSMALLINT>(param.attr("month").cast<int>());
                            dtoArray[i].day    = static_cast<SQLUSMALLINT>(param.attr("day").cast<int>());
                            dtoArray[i].hour   = static_cast<SQLUSMALLINT>(param.attr("hour").cast<int>());
                            dtoArray[i].minute = static_cast<SQLUSMALLINT>(param.attr("minute").cast<int>());
                            dtoArray[i].second = static_cast<SQLUSMALLINT>(param.attr("second").cast<int>());
                            // SQL server supports in ns, but python datetime supports in µs
                            dtoArray[i].fraction = static_cast<SQLUINTEGER>(param.attr("microsecond").cast<int>() * 1000);

                            // Compute and preserve the original UTC offset.
                            py::object utcoffset = tzinfo.attr("utcoffset")(param);
                            int total_seconds = static_cast<int>(utcoffset.attr("total_seconds")().cast<double>());
                            std::div_t div_result = std::div(total_seconds, 3600);
                            dtoArray[i].timezone_hour = static_cast<SQLSMALLINT>(div_result.quot);
                            dtoArray[i].timezone_minute = static_cast<SQLSMALLINT>(div(div_result.rem, 60).quot);

                            strLenOrIndArray[i] = sizeof(DateTimeOffset);
                        }
                    }
                    dataPtr = dtoArray;
                    bufferLength = sizeof(DateTimeOffset);
                    break;
                }
                case SQL_C_NUMERIC: {
                    SQL_NUMERIC_STRUCT* numericArray = AllocateParamBufferArray<SQL_NUMERIC_STRUCT>(tempBuffers, paramSetSize);
                    strLenOrIndArray = AllocateParamBufferArray<SQLLEN>(tempBuffers, paramSetSize);
                    for (size_t i = 0; i < paramSetSize; ++i) {
                        const py::handle& element = columnValues[i];
                        if (element.is_none()) {
                            strLenOrIndArray[i] = SQL_NULL_DATA;
                            std::memset(&numericArray[i], 0, sizeof(SQL_NUMERIC_STRUCT));
                            continue;
                        }
                        if (!py::isinstance<NumericData>(element)) {
                            throw std::runtime_error(MakeParamMismatchErrorStr(info.paramCType, paramIndex));
                        }
                        NumericData decimalParam = element.cast<NumericData>();
                        LOG("Received numeric parameter at [%zu]: precision=%d, scale=%d, sign=%d, val=%s",
                            i, decimalParam.precision, decimalParam.scale, decimalParam.sign, decimalParam.val.c_str());
                        SQL_NUMERIC_STRUCT& target = numericArray[i];
                        std::memset(&target, 0, sizeof(SQL_NUMERIC_STRUCT));
                        target.precision = decimalParam.precision;
                        target.scale = decimalParam.scale;
                        target.sign = decimalParam.sign;
                        size_t copyLen = std::min(decimalParam.val.size(), sizeof(target.val));
                        if (copyLen > 0) {
                            std::memcpy(target.val, decimalParam.val.data(), copyLen);
                        }
                        strLenOrIndArray[i] = sizeof(SQL_NUMERIC_STRUCT);
                    }
                    dataPtr = numericArray;
                    bufferLength = sizeof(SQL_NUMERIC_STRUCT);
                    break;
                }
                case SQL_C_GUID: {
                    SQLGUID* guidArray = AllocateParamBufferArray<SQLGUID>(tempBuffers, paramSetSize);
                    strLenOrIndArray = AllocateParamBufferArray<SQLLEN>(tempBuffers, paramSetSize);

                    // Get cached UUID class from module-level helper
                    // This avoids static object destruction issues during Python finalization
                    py::object uuid_class = py::module_::import("mssql_python.ddbc_bindings").attr("_get_uuid_class")();
                    
                    for (size_t i = 0; i < paramSetSize; ++i) {
                        const py::handle& element = columnValues[i];
                        std::array<unsigned char, 16> uuid_bytes;
                        if (element.is_none()) {
                            std::memset(&guidArray[i], 0, sizeof(SQLGUID));
                            strLenOrIndArray[i] = SQL_NULL_DATA;
                            continue;
                        }
                        else if (py::isinstance<py::bytes>(element)) {
                            py::bytes b = element.cast<py::bytes>();
                            if (PyBytes_GET_SIZE(b.ptr()) != 16) {
                                ThrowStdException("UUID binary data must be exactly 16 bytes long.");
                            }
                            std::memcpy(uuid_bytes.data(), PyBytes_AS_STRING(b.ptr()), 16);
                        }
                        else if (py::isinstance(element, uuid_class)) {
                            py::bytes b = element.attr("bytes_le").cast<py::bytes>();
                            std::memcpy(uuid_bytes.data(), PyBytes_AS_STRING(b.ptr()), 16);
                        }
                        else {
                            ThrowStdException(MakeParamMismatchErrorStr(info.paramCType, paramIndex));
                        }
                        guidArray[i].Data1 = (static_cast<uint32_t>(uuid_bytes[3]) << 24) |
                                            (static_cast<uint32_t>(uuid_bytes[2]) << 16) |
                                            (static_cast<uint32_t>(uuid_bytes[1]) << 8)  |
                                            (static_cast<uint32_t>(uuid_bytes[0]));
                        guidArray[i].Data2 = (static_cast<uint16_t>(uuid_bytes[5]) << 8) |
                                            (static_cast<uint16_t>(uuid_bytes[4]));
                        guidArray[i].Data3 = (static_cast<uint16_t>(uuid_bytes[7]) << 8) |
                                            (static_cast<uint16_t>(uuid_bytes[6]));
                        std::memcpy(guidArray[i].Data4, uuid_bytes.data() + 8, 8);
                        strLenOrIndArray[i] = sizeof(SQLGUID);
                    }
                    dataPtr = guidArray;
                    bufferLength = sizeof(SQLGUID);
                    break;
                }
                default: {
                    ThrowStdException("BindParameterArray: Unsupported C type: " + std::to_string(info.paramCType));
                }
            }
            RETCODE rc = SQLBindParameter_ptr(
                hStmt,
                static_cast<SQLUSMALLINT>(paramIndex + 1),
                static_cast<SQLUSMALLINT>(info.inputOutputType),
                static_cast<SQLSMALLINT>(info.paramCType),
                static_cast<SQLSMALLINT>(info.paramSQLType),
                info.columnSize,
                info.decimalDigits,
                dataPtr,
                bufferLength,
                strLenOrIndArray
            );
            if (!SQL_SUCCEEDED(rc)) {
                LOG("Failed to bind array param {}", paramIndex);
                return rc;
            }
        }
    } catch (...) {
        LOG("Exception occurred during parameter array binding. Cleaning up.");
        throw;
    }
    paramBuffers.insert(paramBuffers.end(), tempBuffers.begin(), tempBuffers.end());
    LOG("Finished column-wise parameter array binding.");
    return SQL_SUCCESS;
}

SQLRETURN SQLExecuteMany_wrap(const SqlHandlePtr statementHandle,
                              const std::wstring& query,
                              const py::list& columnwise_params,
                              const std::vector<ParamInfo>& paramInfos,
                              size_t paramSetSize) {
    SQLHANDLE hStmt = statementHandle->get();
    SQLWCHAR* queryPtr;

#if defined(__APPLE__) || defined(__linux__)
    std::vector<SQLWCHAR> queryBuffer = WStringToSQLWCHAR(query);
    queryPtr = queryBuffer.data();
#else
    queryPtr = const_cast<SQLWCHAR*>(query.c_str());
#endif
    RETCODE rc = SQLPrepare_ptr(hStmt, queryPtr, SQL_NTS);
    if (!SQL_SUCCEEDED(rc)) return rc;

    bool hasDAE = false;
    for (const auto& p : paramInfos) {
        if (p.isDAE) {
            hasDAE = true;
            break;
        }
    }
    if (!hasDAE) {
        std::vector<std::shared_ptr<void>> paramBuffers;
        rc = BindParameterArray(hStmt, columnwise_params, paramInfos, paramSetSize, paramBuffers);
        if (!SQL_SUCCEEDED(rc)) return rc;

        rc = SQLSetStmtAttr_ptr(hStmt, SQL_ATTR_PARAMSET_SIZE, (SQLPOINTER)paramSetSize, 0);
        if (!SQL_SUCCEEDED(rc)) return rc;

        rc = SQLExecute_ptr(hStmt);
        return rc;
    } else {
        size_t rowCount = columnwise_params.size();
        for (size_t rowIndex = 0; rowIndex < rowCount; ++rowIndex) {
            py::list rowParams = columnwise_params[rowIndex];

            std::vector<std::shared_ptr<void>> paramBuffers;
            rc = BindParameters(hStmt, rowParams, const_cast<std::vector<ParamInfo>&>(paramInfos), paramBuffers);
            if (!SQL_SUCCEEDED(rc)) return rc;

            rc = SQLExecute_ptr(hStmt);
            while (rc == SQL_NEED_DATA) {
                SQLPOINTER token;
                rc = SQLParamData_ptr(hStmt, &token);
                if (!SQL_SUCCEEDED(rc) && rc != SQL_NEED_DATA) return rc;

                py::object* py_obj_ptr = reinterpret_cast<py::object*>(token);
                if (!py_obj_ptr) return SQL_ERROR;

                if (py::isinstance<py::str>(*py_obj_ptr)) {
                    std::string data = py_obj_ptr->cast<std::string>();
                    SQLLEN data_len = static_cast<SQLLEN>(data.size());
                    rc = SQLPutData_ptr(hStmt, (SQLPOINTER)data.c_str(), data_len);
                } else if (py::isinstance<py::bytes>(*py_obj_ptr) || py::isinstance<py::bytearray>(*py_obj_ptr)) {
                    std::string data = py_obj_ptr->cast<std::string>();
                    SQLLEN data_len = static_cast<SQLLEN>(data.size());
                    rc = SQLPutData_ptr(hStmt, (SQLPOINTER)data.c_str(), data_len);
                } else {
                    LOG("Unsupported DAE parameter type in row {}", rowIndex);
                    return SQL_ERROR;
                }
            }

            if (!SQL_SUCCEEDED(rc)) return rc;
        }
        return SQL_SUCCESS;
    }
}


// Wrap SQLNumResultCols
SQLSMALLINT SQLNumResultCols_wrap(SqlHandlePtr statementHandle) {
    LOG("Get number of columns in result set");
    if (!SQLNumResultCols_ptr) {
        LOG("Function pointer not initialized. Loading the driver.");
        DriverLoader::getInstance().loadDriver();  // Load the driver
    }

    SQLSMALLINT columnCount;
    // TODO: Handle the return code
    SQLNumResultCols_ptr(statementHandle->get(), &columnCount);
    return columnCount;
}

// Wrap SQLDescribeCol
SQLRETURN SQLDescribeCol_wrap(SqlHandlePtr StatementHandle, py::list& ColumnMetadata) {
    LOG("Get column description");
    if (!SQLDescribeCol_ptr) {
        LOG("Function pointer not initialized. Loading the driver.");
        DriverLoader::getInstance().loadDriver();  // Load the driver
    }

    SQLSMALLINT ColumnCount;
    SQLRETURN retcode =
        SQLNumResultCols_ptr(StatementHandle->get(), &ColumnCount);
    if (!SQL_SUCCEEDED(retcode)) {
        LOG("Failed to get number of columns");
        return retcode;
    }

    for (SQLUSMALLINT i = 1; i <= ColumnCount; ++i) {
        SQLWCHAR ColumnName[256];
        SQLSMALLINT NameLength;
        SQLSMALLINT DataType;
        SQLULEN ColumnSize;
        SQLSMALLINT DecimalDigits;
        SQLSMALLINT Nullable;

        retcode = SQLDescribeCol_ptr(StatementHandle->get(), i, ColumnName,
                                     sizeof(ColumnName) / sizeof(SQLWCHAR), &NameLength, &DataType,
                                     &ColumnSize, &DecimalDigits, &Nullable);

        if (SQL_SUCCEEDED(retcode)) {
            // Append a named py::dict to ColumnMetadata
            // TODO: Should we define a struct for this task instead of dict?
#if defined(__APPLE__) || defined(__linux__)
            ColumnMetadata.append(py::dict("ColumnName"_a = SQLWCHARToWString(ColumnName, SQL_NTS),
#else
            ColumnMetadata.append(py::dict("ColumnName"_a = std::wstring(ColumnName),
#endif
                                           "DataType"_a = DataType, "ColumnSize"_a = ColumnSize,
                                           "DecimalDigits"_a = DecimalDigits,
                                           "Nullable"_a = Nullable));
        } else {
            return retcode;
        }
    }
    return SQL_SUCCESS;
}

SQLRETURN SQLSpecialColumns_wrap(SqlHandlePtr StatementHandle, 
                              SQLSMALLINT identifierType,
                              const py::object& catalogObj,
                              const py::object& schemaObj,
                              const std::wstring& table,
                              SQLSMALLINT scope,
                              SQLSMALLINT nullable) {
    if (!SQLSpecialColumns_ptr) {
        ThrowStdException("SQLSpecialColumns function not loaded");
    }

    // Convert py::object to std::wstring, treating None as empty string
    std::wstring catalog = catalogObj.is_none() ? L"" : catalogObj.cast<std::wstring>();
    std::wstring schema = schemaObj.is_none() ? L"" : schemaObj.cast<std::wstring>();

#if defined(__APPLE__) || defined(__linux__)
    // Unix implementation
    std::vector<SQLWCHAR> catalogBuf = WStringToSQLWCHAR(catalog);
    std::vector<SQLWCHAR> schemaBuf = WStringToSQLWCHAR(schema);
    std::vector<SQLWCHAR> tableBuf = WStringToSQLWCHAR(table);
    
    return SQLSpecialColumns_ptr(
        StatementHandle->get(),
        identifierType,
        catalog.empty() ? nullptr : catalogBuf.data(), 
        catalog.empty() ? 0 : SQL_NTS,
        schema.empty() ? nullptr : schemaBuf.data(), 
        schema.empty() ? 0 : SQL_NTS,
        table.empty() ? nullptr : tableBuf.data(), 
        table.empty() ? 0 : SQL_NTS,
        scope,
        nullable);
#else
    // Windows implementation
    return SQLSpecialColumns_ptr(
        StatementHandle->get(),
        identifierType,
        catalog.empty() ? nullptr : (SQLWCHAR*)catalog.c_str(), 
        catalog.empty() ? 0 : SQL_NTS,
        schema.empty() ? nullptr : (SQLWCHAR*)schema.c_str(), 
        schema.empty() ? 0 : SQL_NTS,
        table.empty() ? nullptr : (SQLWCHAR*)table.c_str(), 
        table.empty() ? 0 : SQL_NTS,
        scope,
        nullable);
#endif
}

// Wrap SQLFetch to retrieve rows
SQLRETURN SQLFetch_wrap(SqlHandlePtr StatementHandle) {
    LOG("Fetch next row");
    if (!SQLFetch_ptr) {
        LOG("Function pointer not initialized. Loading the driver.");
        DriverLoader::getInstance().loadDriver();  // Load the driver
    }

    return SQLFetch_ptr(StatementHandle->get());
}

static py::object FetchLobColumnData(SQLHSTMT hStmt,
                                     SQLUSMALLINT colIndex,
                                     SQLSMALLINT cType,
                                     bool isWideChar,
                                     bool isBinary)
{
    std::vector<char> buffer;
    SQLRETURN ret = SQL_SUCCESS_WITH_INFO;
    int loopCount = 0;

    while (true) {
        ++loopCount;
        std::vector<char> chunk(DAE_CHUNK_SIZE, 0);
        SQLLEN actualRead = 0;
        ret = SQLGetData_ptr(hStmt,
                         colIndex,
                         cType,
                         chunk.data(),
                         DAE_CHUNK_SIZE,
                         &actualRead);

        if (ret == SQL_ERROR || !SQL_SUCCEEDED(ret) && ret != SQL_SUCCESS_WITH_INFO) {
            std::ostringstream oss;
            oss << "Error fetching LOB for column " << colIndex
                << ", cType=" << cType
                << ", loop=" << loopCount
                << ", SQLGetData return=" << ret;
            LOG(oss.str());
            ThrowStdException(oss.str());
        }
        if (actualRead == SQL_NULL_DATA) {
            LOG("Loop {}: Column {} is NULL", loopCount, colIndex);
            return py::none();
        }

        size_t bytesRead = 0;
        if (actualRead >= 0) {
            bytesRead = static_cast<size_t>(actualRead);
            if (bytesRead > DAE_CHUNK_SIZE) {
                bytesRead = DAE_CHUNK_SIZE;
            }
        } else {
            // fallback: use full buffer size if actualRead is unknown
            bytesRead = DAE_CHUNK_SIZE;
        }

        // For character data, trim trailing null terminators
        if (!isBinary && bytesRead > 0) {
            if (!isWideChar) {
                // Narrow characters
                while (bytesRead > 0 && chunk[bytesRead - 1] == '\0') {
                    --bytesRead;
                }
                if (bytesRead < DAE_CHUNK_SIZE) {
                    LOG("Loop {}: Trimmed null terminator (narrow)", loopCount);
                }
            } else {
                // Wide characters
                size_t wcharSize = sizeof(SQLWCHAR);
                if (bytesRead >= wcharSize) {
                    auto sqlwBuf = reinterpret_cast<const SQLWCHAR*>(chunk.data());
                    size_t wcharCount = bytesRead / wcharSize;
                    while (wcharCount > 0 && sqlwBuf[wcharCount - 1] == 0) {
                        --wcharCount;
                        bytesRead -= wcharSize;
                    }
                    if (bytesRead < DAE_CHUNK_SIZE) {
                        LOG("Loop {}: Trimmed null terminator (wide)", loopCount);
                    }
                }
            }
        }
        if (bytesRead > 0) {
            buffer.insert(buffer.end(), chunk.begin(), chunk.begin() + bytesRead);
            LOG("Loop {}: Appended {} bytes", loopCount, bytesRead);
        }
        if (ret == SQL_SUCCESS) {
            LOG("Loop {}: SQL_SUCCESS, no more data", loopCount);
            break;
        }
    }
    LOG("FetchLobColumnData: Total bytes collected = {}", buffer.size());

    if (buffer.empty()) {
        if (isBinary) {
            return py::bytes("");
        }
        return py::str("");
    }
    if (isWideChar) {
#if defined(_WIN32)
        std::wstring wstr(reinterpret_cast<const wchar_t*>(buffer.data()), buffer.size() / sizeof(wchar_t));
        std::string utf8str = WideToUTF8(wstr);
        return py::str(utf8str);
#else
        // Linux/macOS handling
        size_t wcharCount = buffer.size() / sizeof(SQLWCHAR);
        const SQLWCHAR* sqlwBuf = reinterpret_cast<const SQLWCHAR*>(buffer.data());
        std::wstring wstr = SQLWCHARToWString(sqlwBuf, wcharCount);
        std::string utf8str = WideToUTF8(wstr);
        return py::str(utf8str);
#endif
    }
    if (isBinary) {
        LOG("FetchLobColumnData: Returning binary of {} bytes", buffer.size());
        return py::bytes(buffer.data(), buffer.size());
    }
    std::string str(buffer.data(), buffer.size());
    LOG("FetchLobColumnData: Returning narrow string of length {}", str.length());
    return py::str(str);
}

// Helper function to retrieve column data
SQLRETURN SQLGetData_wrap(SqlHandlePtr StatementHandle, SQLUSMALLINT colCount, py::list& row) {
    LOG("Get data from columns");
    if (!SQLGetData_ptr) {
        LOG("Function pointer not initialized. Loading the driver.");
        DriverLoader::getInstance().loadDriver();  // Load the driver
    }

    SQLRETURN ret = SQL_SUCCESS;
    SQLHSTMT hStmt = StatementHandle->get();
    for (SQLSMALLINT i = 1; i <= colCount; ++i) {
        SQLWCHAR columnName[256];
        SQLSMALLINT columnNameLen;
        SQLSMALLINT dataType;
        SQLULEN columnSize;
        SQLSMALLINT decimalDigits;
        SQLSMALLINT nullable;

        ret = SQLDescribeCol_ptr(hStmt, i, columnName, sizeof(columnName) / sizeof(SQLWCHAR),
                                 &columnNameLen, &dataType, &columnSize, &decimalDigits, &nullable);
        if (!SQL_SUCCEEDED(ret)) {
            LOG("Error retrieving data for column - {}, SQLDescribeCol return code - {}", i, ret);
            row.append(py::none());
            continue;
        }

        switch (dataType) {
            case SQL_CHAR:
            case SQL_VARCHAR:
            case SQL_LONGVARCHAR: {
                if (columnSize == SQL_NO_TOTAL || columnSize == 0 || columnSize > SQL_MAX_LOB_SIZE) {
                    LOG("Streaming LOB for column {}", i);
                    row.append(FetchLobColumnData(hStmt, i, SQL_C_CHAR, false, false));
                } else {
                    uint64_t fetchBufferSize = columnSize + 1 /* null-termination */;
                    std::vector<SQLCHAR> dataBuffer(fetchBufferSize);
                    SQLLEN dataLen;
                    ret = SQLGetData_ptr(hStmt, i, SQL_C_CHAR, dataBuffer.data(), dataBuffer.size(),
                                        &dataLen);
                    if (SQL_SUCCEEDED(ret)) {
                        // columnSize is in chars, dataLen is in bytes
                        if (dataLen > 0) {
                            uint64_t numCharsInData = dataLen / sizeof(SQLCHAR);
                            if (numCharsInData < dataBuffer.size()) {
                                // SQLGetData will null-terminate the data
    #if defined(__APPLE__) || defined(__linux__)
                                std::string fullStr(reinterpret_cast<char*>(dataBuffer.data()));
                                row.append(fullStr);
                                LOG("macOS/Linux: Appended CHAR string of length {} to result row", fullStr.length());
    #else
                                row.append(std::string(reinterpret_cast<char*>(dataBuffer.data())));
    #endif
                            } else {
                                // Buffer too small, fallback to streaming
                                LOG("CHAR column {} data truncated, using streaming LOB", i);
                                row.append(FetchLobColumnData(hStmt, i, SQL_C_CHAR, false, false));
                            }
                        } else if (dataLen == SQL_NULL_DATA) {
                            LOG("Column {} is NULL (CHAR)", i);
                            row.append(py::none());
                        } else if (dataLen == 0) {
                            row.append(py::str(""));
                        } else if (dataLen == SQL_NO_TOTAL) {
                            LOG("SQLGetData couldn't determine the length of the data. "
                                "Returning NULL value instead. Column ID - {}, Data Type - {}", i, dataType);
                            row.append(py::none());
                        } else if (dataLen < 0) {
                            LOG("SQLGetData returned an unexpected negative data length. "
                                "Raising exception. Column ID - {}, Data Type - {}, Data Length - {}",
                                i, dataType, dataLen);
                            ThrowStdException("SQLGetData returned an unexpected negative data length");
                        }
                    } else {
                        LOG("Error retrieving data for column - {}, data type - {}, SQLGetData return "
                            "code - {}. Returning NULL value instead",
                            i, dataType, ret);
                        row.append(py::none());
                    }
				}
                break;
            }
            case SQL_SS_XML:
            {
                LOG("Streaming XML for column {}", i);
                row.append(FetchLobColumnData(hStmt, i, SQL_C_WCHAR, true, false));
                break;
            }
            case SQL_WCHAR:
            case SQL_WVARCHAR:
            case SQL_WLONGVARCHAR: {
                if (columnSize == SQL_NO_TOTAL || columnSize > 4000) {
                    LOG("Streaming LOB for column {} (NVARCHAR)", i);
                    row.append(FetchLobColumnData(hStmt, i, SQL_C_WCHAR, true, false));
                } else {
                    uint64_t fetchBufferSize = (columnSize + 1) * sizeof(SQLWCHAR);  // +1 for null terminator
                    std::vector<SQLWCHAR> dataBuffer(columnSize + 1);
                    SQLLEN dataLen;
                    ret = SQLGetData_ptr(hStmt, i, SQL_C_WCHAR, dataBuffer.data(), fetchBufferSize, &dataLen);
                    if (SQL_SUCCEEDED(ret)) {
                        if (dataLen > 0) {
                            uint64_t numCharsInData = dataLen / sizeof(SQLWCHAR);
                            if (numCharsInData < dataBuffer.size()) {
#if defined(__APPLE__) || defined(__linux__)
                                const SQLWCHAR* sqlwBuf = reinterpret_cast<const SQLWCHAR*>(dataBuffer.data());
                                std::wstring wstr = SQLWCHARToWString(sqlwBuf, numCharsInData);
                                std::string utf8str = WideToUTF8(wstr);
                                row.append(py::str(utf8str));
#else
                                std::wstring wstr(reinterpret_cast<wchar_t*>(dataBuffer.data()));
                                row.append(py::cast(wstr));
#endif
                                LOG("Appended NVARCHAR string of length {} to result row", numCharsInData);
                            }  else {
                                // Buffer too small, fallback to streaming
                                LOG("NVARCHAR column {} data truncated, using streaming LOB", i);
                                row.append(FetchLobColumnData(hStmt, i, SQL_C_WCHAR, true, false));
                            }
                        } else if (dataLen == SQL_NULL_DATA) {
                            LOG("Column {} is NULL (CHAR)", i);
                            row.append(py::none());
                        } else if (dataLen == 0) {
                            row.append(py::str(""));
                        } else if (dataLen == SQL_NO_TOTAL) {
                            LOG("SQLGetData couldn't determine the length of the NVARCHAR data. Returning NULL. Column ID - {}", i);
                            row.append(py::none());
                        } else if (dataLen < 0) {
                            LOG("SQLGetData returned an unexpected negative data length. "
                                "Raising exception. Column ID - {}, Data Type - {}, Data Length - {}",
                                i, dataType, dataLen);
                            ThrowStdException("SQLGetData returned an unexpected negative data length");
                        }
                    } else {
                        LOG("Error retrieving data for column {} (NVARCHAR), SQLGetData return code {}", i, ret);
                        row.append(py::none());
                    }
                }
                break;
            }
            case SQL_INTEGER: {
                SQLINTEGER intValue;
                ret = SQLGetData_ptr(hStmt, i, SQL_C_LONG, &intValue, 0, NULL);
                if (SQL_SUCCEEDED(ret)) {
                    row.append(static_cast<int>(intValue));
                } else {
                    row.append(py::none());
                }
                break;
            }
            case SQL_SMALLINT: {
                SQLSMALLINT smallIntValue;
                ret = SQLGetData_ptr(hStmt, i, SQL_C_SHORT, &smallIntValue, 0, NULL);
                if (SQL_SUCCEEDED(ret)) {
                    row.append(static_cast<int>(smallIntValue));
                } else {
                    LOG("Error retrieving data for column - {}, data type - {}, SQLGetData return "
                        "code - {}. Returning NULL value instead",
                        i, dataType, ret);
                    row.append(py::none());
                }
                break;
            }
            case SQL_REAL: {
                SQLREAL realValue;
                ret = SQLGetData_ptr(hStmt, i, SQL_C_FLOAT, &realValue, 0, NULL);
                if (SQL_SUCCEEDED(ret)) {
                    row.append(realValue);
                } else {
                    LOG("Error retrieving data for column - {}, data type - {}, SQLGetData return "
                        "code - {}. Returning NULL value instead",
                        i, dataType, ret);
                    row.append(py::none());
                }
                break;
            }
            case SQL_DECIMAL:
            case SQL_NUMERIC: {
                SQLCHAR numericStr[MAX_DIGITS_IN_NUMERIC] = {0};
                SQLLEN indicator = 0;

                ret = SQLGetData_ptr(hStmt, i, SQL_C_CHAR, numericStr, sizeof(numericStr), &indicator);

                if (SQL_SUCCEEDED(ret)) {
                    try {
                        // Validate 'indicator' to avoid buffer overflow and fallback to a safe
                        // null-terminated read when length is unknown or out-of-range.
                        const char* cnum = reinterpret_cast<const char*>(numericStr);
                        size_t bufSize = sizeof(numericStr);
                        size_t safeLen = 0;

                        if (indicator > 0 && indicator <= static_cast<SQLLEN>(bufSize)) {
                            // indicator appears valid and within the buffer size
                            safeLen = static_cast<size_t>(indicator);
                        } else {
                            // indicator is unknown, zero, negative, or too large; determine length
                            // by searching for a terminating null (safe bounded scan)
                            for (size_t j = 0; j < bufSize; ++j) {
                                if (cnum[j] == '\0') {
                                    safeLen = j;
                                    break;
                                }
                            }
                            // if no null found, use the full buffer size as a conservative fallback
                            if (safeLen == 0 && bufSize > 0 && cnum[0] != '\0') {
                                safeLen = bufSize;
                            }
                        }

                        // Use the validated length to construct the string for Decimal
                        std::string numStr(cnum, safeLen);

                        // Create Python Decimal object
                        py::object decimalObj = py::module_::import("decimal").attr("Decimal")(numStr);

                        // Add to row
                        row.append(decimalObj);
                    } catch (const py::error_already_set& e) {
                        // If conversion fails, append None
                        LOG("Error converting to decimal: {}", e.what());
                        row.append(py::none());
                    }
                }
                else {
                    LOG("Error retrieving data for column - {}, data type - {}, SQLGetData return "
                        "code - {}. Returning NULL value instead",
                        i, dataType, ret);
                    row.append(py::none());
                }
                break;
            }

            case SQL_DOUBLE:
            case SQL_FLOAT: {
                SQLDOUBLE doubleValue;
                ret = SQLGetData_ptr(hStmt, i, SQL_C_DOUBLE, &doubleValue, 0, NULL);
                if (SQL_SUCCEEDED(ret)) {
                    row.append(doubleValue);
                } else {
                    LOG("Error retrieving data for column - {}, data type - {}, SQLGetData return "
                        "code - {}. Returning NULL value instead",
                        i, dataType, ret);
                    row.append(py::none());
                }
                break;
            }
            case SQL_BIGINT: {
                SQLBIGINT bigintValue;
                ret = SQLGetData_ptr(hStmt, i, SQL_C_SBIGINT, &bigintValue, 0, NULL);
                if (SQL_SUCCEEDED(ret)) {
                    row.append(static_cast<long long>(bigintValue));
                } else {
                    LOG("Error retrieving data for column - {}, data type - {}, SQLGetData return "
                        "code - {}. Returning NULL value instead",
                        i, dataType, ret);
                    row.append(py::none());
                }
                break;
            }
            case SQL_TYPE_DATE: {
                SQL_DATE_STRUCT dateValue;
                ret =
                    SQLGetData_ptr(hStmt, i, SQL_C_TYPE_DATE, &dateValue, sizeof(dateValue), NULL);
                if (SQL_SUCCEEDED(ret)) {
                    row.append(
                        py::module_::import("datetime").attr("date")(
                            dateValue.year,
                            dateValue.month,
                            dateValue.day
                        )
                    );
                } else {
                    LOG("Error retrieving data for column - {}, data type - {}, SQLGetData return "
                        "code - {}. Returning NULL value instead",
                        i, dataType, ret);
                    row.append(py::none());
                }
                break;
            }
            case SQL_TIME:
            case SQL_TYPE_TIME:
            case SQL_SS_TIME2: {
                SQL_TIME_STRUCT timeValue;
                ret =
                    SQLGetData_ptr(hStmt, i, SQL_C_TYPE_TIME, &timeValue, sizeof(timeValue), NULL);
                if (SQL_SUCCEEDED(ret)) {
                    row.append(
                        py::module_::import("datetime").attr("time")(
                            timeValue.hour,
                            timeValue.minute,
                            timeValue.second
                        )
                    );
                } else {
                    LOG("Error retrieving data for column - {}, data type - {}, SQLGetData return "
                        "code - {}. Returning NULL value instead",
                        i, dataType, ret);
                    row.append(py::none());
                }
                break;
            }
            case SQL_TIMESTAMP:
            case SQL_TYPE_TIMESTAMP:
            case SQL_DATETIME: {
                SQL_TIMESTAMP_STRUCT timestampValue;
                ret = SQLGetData_ptr(hStmt, i, SQL_C_TYPE_TIMESTAMP, &timestampValue,
                                     sizeof(timestampValue), NULL);
                if (SQL_SUCCEEDED(ret)) {
                    row.append(
                        py::module_::import("datetime").attr("datetime")(
                            timestampValue.year,
                            timestampValue.month,
                            timestampValue.day,
                            timestampValue.hour,
                            timestampValue.minute,
                            timestampValue.second,
                            timestampValue.fraction / 1000  // Convert back ns to µs
                        )
                    );
                } else {
                    LOG("Error retrieving data for column - {}, data type - {}, SQLGetData return "
                        "code - {}. Returning NULL value instead",
                        i, dataType, ret);
                    row.append(py::none());
                }
                break;
            }
            case SQL_SS_TIMESTAMPOFFSET: {
                DateTimeOffset dtoValue;
                SQLLEN indicator;
                ret = SQLGetData_ptr(
                    hStmt,
                    i, SQL_C_SS_TIMESTAMPOFFSET,
                    &dtoValue,
                    sizeof(dtoValue),
                    &indicator
                );
                if (SQL_SUCCEEDED(ret) && indicator != SQL_NULL_DATA) {
                    LOG("[Fetch] Retrieved DTO: {}-{}-{} {}:{}:{}, fraction(ns)={}, tz_hour={}, tz_minute={}",
                        dtoValue.year, dtoValue.month, dtoValue.day,
                        dtoValue.hour, dtoValue.minute, dtoValue.second,
                        dtoValue.fraction,
                        dtoValue.timezone_hour, dtoValue.timezone_minute
                    );

                    int totalMinutes = dtoValue.timezone_hour * 60 + dtoValue.timezone_minute;
                    // Validating offset
                    if (totalMinutes < -24 * 60 || totalMinutes > 24 * 60) {
                        std::ostringstream oss;
                        oss << "Invalid timezone offset from SQL_SS_TIMESTAMPOFFSET_STRUCT: "
                            << totalMinutes << " minutes for column " << i;
                        ThrowStdException(oss.str());
                    }
                    // Convert fraction from ns to µs
                    int microseconds = dtoValue.fraction / 1000;
                    py::object datetime = py::module_::import("datetime");
                    py::object tzinfo = datetime.attr("timezone")(
                        datetime.attr("timedelta")(py::arg("minutes") = totalMinutes)
                    );
                    py::object py_dt = datetime.attr("datetime")(
                        dtoValue.year,
                        dtoValue.month,
                        dtoValue.day,
                        dtoValue.hour,
                        dtoValue.minute,
                        dtoValue.second,
                        microseconds,
                        tzinfo
                    );
                    row.append(py_dt);
                } else {
                    LOG("Error fetching DATETIMEOFFSET for column {}, ret={}", i, ret);
                    row.append(py::none());
                }
                break;
            }
            case SQL_BINARY:
            case SQL_VARBINARY:
            case SQL_LONGVARBINARY: {
                // Use streaming for large VARBINARY (columnSize unknown or > 8000)
                if (columnSize == SQL_NO_TOTAL || columnSize == 0 || columnSize > 8000) {
                    LOG("Streaming LOB for column {} (VARBINARY)", i);
                    row.append(FetchLobColumnData(hStmt, i, SQL_C_BINARY, false, true));
                } else {
                    // Small VARBINARY, fetch directly
                    std::vector<SQLCHAR> dataBuffer(columnSize);
                    SQLLEN dataLen;
                    ret = SQLGetData_ptr(hStmt, i, SQL_C_BINARY, dataBuffer.data(), columnSize, &dataLen);

                    if (SQL_SUCCEEDED(ret)) {
                        if (dataLen > 0) {
                            if (static_cast<size_t>(dataLen) <= columnSize) {
                                row.append(py::bytes(reinterpret_cast<const char*>(dataBuffer.data()), dataLen));
                            } else {
                                LOG("VARBINARY column {} data truncated, using streaming LOB", i);
                                row.append(FetchLobColumnData(hStmt, i, SQL_C_BINARY, false, true));
                            }
                        } else if (dataLen == SQL_NULL_DATA) {
                            row.append(py::none());
                        } else if (dataLen == 0) {
                            row.append(py::bytes(""));
                        } else {
                            std::ostringstream oss;
                            oss << "Unexpected negative length (" << dataLen << ") returned by SQLGetData. ColumnID=" 
                                << i << ", dataType=" << dataType << ", bufferSize=" << columnSize;
                            LOG("Error: {}", oss.str());
                            ThrowStdException(oss.str());
                        }
                    } else {
                        LOG("Error retrieving VARBINARY data for column {}. SQLGetData rc = {}", i, ret);
                        row.append(py::none());
                    }
                }
                break;
            }
            case SQL_TINYINT: {
                SQLCHAR tinyIntValue;
                ret = SQLGetData_ptr(hStmt, i, SQL_C_TINYINT, &tinyIntValue, 0, NULL);
                if (SQL_SUCCEEDED(ret)) {
                    row.append(static_cast<int>(tinyIntValue));
                } else {
                    LOG("Error retrieving data for column - {}, data type - {}, SQLGetData return "
                        "code - {}. Returning NULL value instead",
                        i, dataType, ret);
                    row.append(py::none());
                }
                break;
            }
            case SQL_BIT: {
                SQLCHAR bitValue;
                ret = SQLGetData_ptr(hStmt, i, SQL_C_BIT, &bitValue, 0, NULL);
                if (SQL_SUCCEEDED(ret)) {
                    row.append(static_cast<bool>(bitValue));
                } else {
                    LOG("Error retrieving data for column - {}, data type - {}, SQLGetData return "
                        "code - {}. Returning NULL value instead",
                        i, dataType, ret);
                    row.append(py::none());
                }
                break;
            }
#if (ODBCVER >= 0x0350)
            case SQL_GUID: {
                SQLGUID guidValue;
                SQLLEN indicator;
                ret = SQLGetData_ptr(hStmt, i, SQL_C_GUID, &guidValue, sizeof(guidValue), &indicator);

                if (SQL_SUCCEEDED(ret) && indicator != SQL_NULL_DATA) {
                    std::vector<char> guid_bytes(16);
                    guid_bytes[0] = ((char*)&guidValue.Data1)[3];
                    guid_bytes[1] = ((char*)&guidValue.Data1)[2];
                    guid_bytes[2] = ((char*)&guidValue.Data1)[1];
                    guid_bytes[3] = ((char*)&guidValue.Data1)[0];
                    guid_bytes[4] = ((char*)&guidValue.Data2)[1];
                    guid_bytes[5] = ((char*)&guidValue.Data2)[0];
                    guid_bytes[6] = ((char*)&guidValue.Data3)[1];
                    guid_bytes[7] = ((char*)&guidValue.Data3)[0];
                    std::memcpy(&guid_bytes[8], guidValue.Data4, sizeof(guidValue.Data4));

                    py::bytes py_guid_bytes(guid_bytes.data(), guid_bytes.size());
                    py::object uuid_module = py::module_::import("uuid");
                    py::object uuid_obj = uuid_module.attr("UUID")(py::arg("bytes")=py_guid_bytes);
                    row.append(uuid_obj);
                } else if (indicator == SQL_NULL_DATA) {
                    row.append(py::none());
                } else {
                    LOG("Error retrieving data for column - {}, data type - {}, SQLGetData return "
                        "code - {}. Returning NULL value instead",
                        i, dataType, ret);
                    row.append(py::none());
                }
                break;
            }
#endif
            default:
                std::ostringstream errorString;
                errorString << "Unsupported data type for column - " << columnName << ", Type - "
                            << dataType << ", column ID - " << i;
                LOG(errorString.str());
                ThrowStdException(errorString.str());
                break;
        }
    }
    return ret;
}

SQLRETURN SQLFetchScroll_wrap(SqlHandlePtr StatementHandle, SQLSMALLINT FetchOrientation, SQLLEN FetchOffset, py::list& row_data) {
    LOG("Fetching with scroll: orientation={}, offset={}", FetchOrientation, FetchOffset);
    if (!SQLFetchScroll_ptr) {
        LOG("Function pointer not initialized. Loading the driver.");
        DriverLoader::getInstance().loadDriver();  // Load the driver
    }

    // Unbind any columns from previous fetch operations to avoid memory corruption
    SQLFreeStmt_ptr(StatementHandle->get(), SQL_UNBIND);
    
    // Perform scroll operation
    SQLRETURN ret = SQLFetchScroll_ptr(StatementHandle->get(), FetchOrientation, FetchOffset);
    
    // If successful and caller wants data, retrieve it
    if (SQL_SUCCEEDED(ret) && row_data.size() == 0) {
        // Get column count
        SQLSMALLINT colCount = SQLNumResultCols_wrap(StatementHandle);
        
        // Get the data in a consistent way with other fetch methods
        ret = SQLGetData_wrap(StatementHandle, colCount, row_data);
    }
    
    return ret;
}


// For column in the result set, binds a buffer to retrieve column data
// TODO: Move to anonymous namespace, since it is not used outside this file
SQLRETURN SQLBindColums(SQLHSTMT hStmt, ColumnBuffers& buffers, py::list& columnNames,
                        SQLUSMALLINT numCols, int fetchSize) {
    SQLRETURN ret = SQL_SUCCESS;
    // Bind columns based on their data types
    for (SQLUSMALLINT col = 1; col <= numCols; col++) {
        auto columnMeta = columnNames[col - 1].cast<py::dict>();
        SQLSMALLINT dataType = columnMeta["DataType"].cast<SQLSMALLINT>();
        SQLULEN columnSize = columnMeta["ColumnSize"].cast<SQLULEN>();

        switch (dataType) {
            case SQL_CHAR:
            case SQL_VARCHAR:
            case SQL_LONGVARCHAR: {
                // TODO: handle variable length data correctly. This logic wont suffice
                HandleZeroColumnSizeAtFetch(columnSize);
                uint64_t fetchBufferSize = columnSize + 1 /*null-terminator*/;
		// TODO: For LONGVARCHAR/BINARY types, columnSize is returned as 2GB-1 by
		// SQLDescribeCol. So fetchBufferSize = 2GB. fetchSize=1 if columnSize>1GB.
		// So we'll allocate a vector of size 2GB. If a query fetches multiple (say N)
		// LONG... columns, we will have allocated multiple (N) 2GB sized vectors. This
		// will make driver very slow. And if the N is high enough, we could hit the OS
		// limit for heap memory that we can allocate, & hence get a std::bad_alloc. The
		// process could also be killed by OS for consuming too much memory.
		// Hence this will be revisited in beta to not allocate 2GB+ memory,
		// & use streaming instead
                buffers.charBuffers[col - 1].resize(fetchSize * fetchBufferSize);
                ret = SQLBindCol_ptr(hStmt, col, SQL_C_CHAR, buffers.charBuffers[col - 1].data(),
                                     fetchBufferSize * sizeof(SQLCHAR),
                                     buffers.indicators[col - 1].data());
                break;
            }
            case SQL_WCHAR:
            case SQL_WVARCHAR:
            case SQL_WLONGVARCHAR: {
                // TODO: handle variable length data correctly. This logic wont suffice
                HandleZeroColumnSizeAtFetch(columnSize);
                uint64_t fetchBufferSize = columnSize + 1 /*null-terminator*/;
                buffers.wcharBuffers[col - 1].resize(fetchSize * fetchBufferSize);
                ret = SQLBindCol_ptr(hStmt, col, SQL_C_WCHAR, buffers.wcharBuffers[col - 1].data(),
                                     fetchBufferSize * sizeof(SQLWCHAR),
                                     buffers.indicators[col - 1].data());
                break;
            }
            case SQL_INTEGER:
                buffers.intBuffers[col - 1].resize(fetchSize);
                ret = SQLBindCol_ptr(hStmt, col, SQL_C_SLONG, buffers.intBuffers[col - 1].data(),
                                     sizeof(SQLINTEGER), buffers.indicators[col - 1].data());
                break;
            case SQL_SMALLINT:
                buffers.smallIntBuffers[col - 1].resize(fetchSize);
                ret = SQLBindCol_ptr(hStmt, col, SQL_C_SSHORT,
                                     buffers.smallIntBuffers[col - 1].data(), sizeof(SQLSMALLINT),
                                     buffers.indicators[col - 1].data());
                break;
            case SQL_TINYINT:
                buffers.charBuffers[col - 1].resize(fetchSize);
                ret = SQLBindCol_ptr(hStmt, col, SQL_C_TINYINT, buffers.charBuffers[col - 1].data(),
                                     sizeof(SQLCHAR), buffers.indicators[col - 1].data());
                break;
            case SQL_BIT:
                buffers.charBuffers[col - 1].resize(fetchSize);
                ret = SQLBindCol_ptr(hStmt, col, SQL_C_BIT, buffers.charBuffers[col - 1].data(),
                                     sizeof(SQLCHAR), buffers.indicators[col - 1].data());
                break;
            case SQL_REAL:
                buffers.realBuffers[col - 1].resize(fetchSize);
                ret = SQLBindCol_ptr(hStmt, col, SQL_C_FLOAT, buffers.realBuffers[col - 1].data(),
                                     sizeof(SQLREAL), buffers.indicators[col - 1].data());
                break;
            case SQL_DECIMAL:
            case SQL_NUMERIC:
                buffers.charBuffers[col - 1].resize(fetchSize * MAX_DIGITS_IN_NUMERIC);
                ret = SQLBindCol_ptr(hStmt, col, SQL_C_CHAR, buffers.charBuffers[col - 1].data(),
                                     MAX_DIGITS_IN_NUMERIC * sizeof(SQLCHAR),
                                     buffers.indicators[col - 1].data());
                break;
            case SQL_DOUBLE:
            case SQL_FLOAT:
                buffers.doubleBuffers[col - 1].resize(fetchSize);
                ret =
                    SQLBindCol_ptr(hStmt, col, SQL_C_DOUBLE, buffers.doubleBuffers[col - 1].data(),
                                   sizeof(SQLDOUBLE), buffers.indicators[col - 1].data());
                break;
            case SQL_TIMESTAMP:
            case SQL_TYPE_TIMESTAMP:
            case SQL_DATETIME:
                buffers.timestampBuffers[col - 1].resize(fetchSize);
                ret = SQLBindCol_ptr(
                    hStmt, col, SQL_C_TYPE_TIMESTAMP, buffers.timestampBuffers[col - 1].data(),
                    sizeof(SQL_TIMESTAMP_STRUCT), buffers.indicators[col - 1].data());
                break;
            case SQL_BIGINT:
                buffers.bigIntBuffers[col - 1].resize(fetchSize);
                ret =
                    SQLBindCol_ptr(hStmt, col, SQL_C_SBIGINT, buffers.bigIntBuffers[col - 1].data(),
                                   sizeof(SQLBIGINT), buffers.indicators[col - 1].data());
                break;
            case SQL_TYPE_DATE:
                buffers.dateBuffers[col - 1].resize(fetchSize);
                ret =
                    SQLBindCol_ptr(hStmt, col, SQL_C_TYPE_DATE, buffers.dateBuffers[col - 1].data(),
                                   sizeof(SQL_DATE_STRUCT), buffers.indicators[col - 1].data());
                break;
            case SQL_TIME:
            case SQL_TYPE_TIME:
            case SQL_SS_TIME2:
                buffers.timeBuffers[col - 1].resize(fetchSize);
                ret =
                    SQLBindCol_ptr(hStmt, col, SQL_C_TYPE_TIME, buffers.timeBuffers[col - 1].data(),
                                   sizeof(SQL_TIME_STRUCT), buffers.indicators[col - 1].data());
                break;
            case SQL_GUID:
                buffers.guidBuffers[col - 1].resize(fetchSize);
                ret = SQLBindCol_ptr(hStmt, col, SQL_C_GUID, buffers.guidBuffers[col - 1].data(),
                                     sizeof(SQLGUID), buffers.indicators[col - 1].data());
                break;
            case SQL_BINARY:
            case SQL_VARBINARY:
            case SQL_LONGVARBINARY:
                // TODO: handle variable length data correctly. This logic wont suffice
                HandleZeroColumnSizeAtFetch(columnSize);
                buffers.charBuffers[col - 1].resize(fetchSize * columnSize);
                ret = SQLBindCol_ptr(hStmt, col, SQL_C_BINARY, buffers.charBuffers[col - 1].data(),
                                     columnSize, buffers.indicators[col - 1].data());
                break;
            case SQL_SS_TIMESTAMPOFFSET:
                buffers.datetimeoffsetBuffers[col - 1].resize(fetchSize);
                ret = SQLBindCol_ptr(hStmt, col, SQL_C_SS_TIMESTAMPOFFSET,
                                    buffers.datetimeoffsetBuffers[col - 1].data(),
                                    sizeof(DateTimeOffset) * fetchSize,
                                    buffers.indicators[col - 1].data());
                break;
            default:
                std::wstring columnName = columnMeta["ColumnName"].cast<std::wstring>();
                std::ostringstream errorString;
                errorString << "Unsupported data type for column - " << columnName.c_str()
                            << ", Type - " << dataType << ", column ID - " << col;
                LOG(errorString.str());
                ThrowStdException(errorString.str());
                break;
        }
        if (!SQL_SUCCEEDED(ret)) {
            std::wstring columnName = columnMeta["ColumnName"].cast<std::wstring>();
            std::ostringstream errorString;
            errorString << "Failed to bind column - " << columnName.c_str() << ", Type - "
                        << dataType << ", column ID - " << col;
            LOG(errorString.str());
            ThrowStdException(errorString.str());
            return ret;
        }
    }
    return ret;
}

// Fetch rows in batches
// TODO: Move to anonymous namespace, since it is not used outside this file
SQLRETURN FetchBatchData(SQLHSTMT hStmt, ColumnBuffers& buffers, py::list& columnNames,
                         py::list& rows, SQLUSMALLINT numCols, SQLULEN& numRowsFetched, const std::vector<SQLUSMALLINT>& lobColumns) {
    LOG("Fetching data in batches");
    SQLRETURN ret = SQLFetchScroll_ptr(hStmt, SQL_FETCH_NEXT, 0);
    if (ret == SQL_NO_DATA) {
        LOG("No data to fetch");
        return ret;
    }
    if (!SQL_SUCCEEDED(ret)) {
        LOG("Error while fetching rows in batches");
        return ret;
    }
    // numRowsFetched is the SQL_ATTR_ROWS_FETCHED_PTR attribute. It'll be populated by
    // SQLFetchScroll
    for (SQLULEN i = 0; i < numRowsFetched; i++) {
        py::list row;
        for (SQLUSMALLINT col = 1; col <= numCols; col++) {
            auto columnMeta = columnNames[col - 1].cast<py::dict>();
            SQLSMALLINT dataType = columnMeta["DataType"].cast<SQLSMALLINT>();
            SQLLEN dataLen = buffers.indicators[col - 1][i];

            if (dataLen == SQL_NULL_DATA) {
                row.append(py::none());
                continue;
            }
            // TODO: variable length data needs special handling, this logic wont suffice
            // This value indicates that the driver cannot determine the length of the data
            if (dataLen == SQL_NO_TOTAL) {
                LOG("Cannot determine the length of the data. Returning NULL value instead."
                    "Column ID - {}", col);
                row.append(py::none());
                continue;
            } else if (dataLen == SQL_NULL_DATA) {
                LOG("Column data is NULL. Appending None to the result row. Column ID - {}", col);
                row.append(py::none());
                continue;
            } else if (dataLen == 0) {
                // Handle zero-length (non-NULL) data
                if (dataType == SQL_CHAR || dataType == SQL_VARCHAR || dataType == SQL_LONGVARCHAR) {
                    row.append(std::string(""));
                } else if (dataType == SQL_WCHAR || dataType == SQL_WVARCHAR || dataType == SQL_WLONGVARCHAR) {
                    row.append(std::wstring(L""));
                } else if (dataType == SQL_BINARY || dataType == SQL_VARBINARY || dataType == SQL_LONGVARBINARY) {
                    row.append(py::bytes(""));
                } else {
                    // For other datatypes, 0 length is unexpected. Log & append None
                    LOG("Column data length is 0 for non-string/binary datatype. Appending None to the result row. Column ID - {}", col);
                    row.append(py::none());
                }
                continue;
            } else if (dataLen < 0) {
                // Negative value is unexpected, log column index, SQL type & raise exception
                LOG("Unexpected negative data length. Column ID - {}, SQL Type - {}, Data Length - {}", col, dataType, dataLen);
                ThrowStdException("Unexpected negative data length, check logs for details");
            }
            assert(dataLen > 0 && "Data length must be > 0");

            switch (dataType) {
                case SQL_CHAR:
                case SQL_VARCHAR:
                case SQL_LONGVARCHAR: {
                    SQLULEN columnSize = columnMeta["ColumnSize"].cast<SQLULEN>();
                    HandleZeroColumnSizeAtFetch(columnSize);
                    uint64_t fetchBufferSize = columnSize + 1 /*null-terminator*/;
					uint64_t numCharsInData = dataLen / sizeof(SQLCHAR);
                    bool isLob = std::find(lobColumns.begin(), lobColumns.end(), col) != lobColumns.end();
					// fetchBufferSize includes null-terminator, numCharsInData doesn't. Hence '<'
                    if (!isLob && numCharsInData < fetchBufferSize) {
                        // SQLFetch will nullterminate the data
                        row.append(std::string(
                            reinterpret_cast<char*>(&buffers.charBuffers[col - 1][i * fetchBufferSize]),
                            numCharsInData));
                    } else {
                        row.append(FetchLobColumnData(hStmt, col, SQL_C_CHAR, false, false));
                    }
                    break;
                }
                case SQL_WCHAR:
                case SQL_WVARCHAR:
                case SQL_WLONGVARCHAR: {
                    // TODO: variable length data needs special handling, this logic wont suffice
                    SQLULEN columnSize = columnMeta["ColumnSize"].cast<SQLULEN>();
                    HandleZeroColumnSizeAtFetch(columnSize);
                    uint64_t fetchBufferSize = columnSize + 1 /*null-terminator*/;
					uint64_t numCharsInData = dataLen / sizeof(SQLWCHAR);
                    bool isLob = std::find(lobColumns.begin(), lobColumns.end(), col) != lobColumns.end();
					// fetchBufferSize includes null-terminator, numCharsInData doesn't. Hence '<'
                    if (!isLob && numCharsInData < fetchBufferSize) {
                        // SQLFetch will nullterminate the data
#if defined(__APPLE__) || defined(__linux__)
                        // Use unix-specific conversion to handle the wchar_t/SQLWCHAR size difference
                        SQLWCHAR* wcharData = &buffers.wcharBuffers[col - 1][i * fetchBufferSize];
                        std::wstring wstr = SQLWCHARToWString(wcharData, numCharsInData);
                        row.append(wstr);
#else
                        // On Windows, wchar_t and SQLWCHAR are both 2 bytes, so direct cast works
                        row.append(std::wstring(
                            reinterpret_cast<wchar_t*>(&buffers.wcharBuffers[col - 1][i * fetchBufferSize]),
                            numCharsInData));
#endif
                    } else {
                        row.append(FetchLobColumnData(hStmt, col, SQL_C_WCHAR, true, false));
                    }
                    break;
                }
                case SQL_INTEGER: {
                    row.append(buffers.intBuffers[col - 1][i]);
                    break;
                }
                case SQL_SMALLINT: {
                    row.append(buffers.smallIntBuffers[col - 1][i]);
                    break;
                }
                case SQL_TINYINT: {
                    row.append(buffers.charBuffers[col - 1][i]);
                    break;
                }
                case SQL_BIT: {
                    row.append(static_cast<bool>(buffers.charBuffers[col - 1][i]));
                    break;
                }
                case SQL_REAL: {
                    row.append(buffers.realBuffers[col - 1][i]);
                    break;
                }
                case SQL_DECIMAL:
                case SQL_NUMERIC: {
                    try {
                        // Convert the string to use the current decimal separator
                        std::string numStr(reinterpret_cast<const char*>(
                            &buffers.charBuffers[col - 1][i * MAX_DIGITS_IN_NUMERIC]),
                            buffers.indicators[col - 1][i]);
                        
                        // Get the current separator in a thread-safe way
                        std::string separator = GetDecimalSeparator();
                        
                        if (separator != ".") {
                            // Replace the driver's decimal point with our configured separator
                            size_t pos = numStr.find('.');
                            if (pos != std::string::npos) {
                                numStr.replace(pos, 1, separator);
                            }
                        }
                        
                        // Convert to Python decimal
                        row.append(py::module_::import("decimal").attr("Decimal")(numStr));
                    } catch (const py::error_already_set& e) {
                        // Handle the exception, e.g., log the error and append py::none()
                        LOG("Error converting to decimal: {}", e.what());
                        row.append(py::none());
                    }
                    break;
                }
                case SQL_DOUBLE:
                case SQL_FLOAT: {
                    row.append(buffers.doubleBuffers[col - 1][i]);
                    break;
                }
                case SQL_TIMESTAMP:
                case SQL_TYPE_TIMESTAMP:
                case SQL_DATETIME: {
                    row.append(py::module_::import("datetime")
                                   .attr("datetime")(buffers.timestampBuffers[col - 1][i].year,
                                                     buffers.timestampBuffers[col - 1][i].month,
                                                     buffers.timestampBuffers[col - 1][i].day,
                                                     buffers.timestampBuffers[col - 1][i].hour,
                                                     buffers.timestampBuffers[col - 1][i].minute,
                                                     buffers.timestampBuffers[col - 1][i].second,
						                             buffers.timestampBuffers[col - 1][i].fraction / 1000  /* Convert back ns to µs */));
                    break;
                }
                case SQL_BIGINT: {
                    row.append(buffers.bigIntBuffers[col - 1][i]);
                    break;
                }
                case SQL_TYPE_DATE: {
                    row.append(py::module_::import("datetime")
                                   .attr("date")(buffers.dateBuffers[col - 1][i].year,
                                                 buffers.dateBuffers[col - 1][i].month,
                                                 buffers.dateBuffers[col - 1][i].day));
                    break;
                }
                case SQL_TIME:
                case SQL_TYPE_TIME:
                case SQL_SS_TIME2: {
                    row.append(py::module_::import("datetime")
                                   .attr("time")(buffers.timeBuffers[col - 1][i].hour,
                                                 buffers.timeBuffers[col - 1][i].minute,
                                                 buffers.timeBuffers[col - 1][i].second));
                    break;
                }
                case SQL_SS_TIMESTAMPOFFSET: {
                    SQLULEN rowIdx = i;
                    const DateTimeOffset& dtoValue = buffers.datetimeoffsetBuffers[col - 1][rowIdx];
                    SQLLEN indicator = buffers.indicators[col - 1][rowIdx];
                    if (indicator != SQL_NULL_DATA) {
                        int totalMinutes = dtoValue.timezone_hour * 60 + dtoValue.timezone_minute;
                        py::object datetime = py::module_::import("datetime");
                        py::object tzinfo = datetime.attr("timezone")(
                            datetime.attr("timedelta")(py::arg("minutes") = totalMinutes)
                        );
                        py::object py_dt = datetime.attr("datetime")(
                            dtoValue.year,
                            dtoValue.month,
                            dtoValue.day,
                            dtoValue.hour,
                            dtoValue.minute,
                            dtoValue.second,
                            dtoValue.fraction / 1000,  // ns → µs
                            tzinfo
                        );
                        row.append(py_dt);
                    } else {
                        row.append(py::none());
                    }
                    break;
                }
                case SQL_GUID: {
                    SQLLEN indicator = buffers.indicators[col - 1][i];
                    if (indicator == SQL_NULL_DATA) {
                        row.append(py::none());
                        break;
                    }
                    SQLGUID* guidValue = &buffers.guidBuffers[col - 1][i];
                    uint8_t reordered[16];
                    reordered[0] = ((char*)&guidValue->Data1)[3];
                    reordered[1] = ((char*)&guidValue->Data1)[2];
                    reordered[2] = ((char*)&guidValue->Data1)[1];
                    reordered[3] = ((char*)&guidValue->Data1)[0];
                    reordered[4] = ((char*)&guidValue->Data2)[1];
                    reordered[5] = ((char*)&guidValue->Data2)[0];
                    reordered[6] = ((char*)&guidValue->Data3)[1];
                    reordered[7] = ((char*)&guidValue->Data3)[0];
                    std::memcpy(reordered + 8, guidValue->Data4, 8);

                    py::bytes py_guid_bytes(reinterpret_cast<char*>(reordered), 16);
                    py::dict kwargs;
                    kwargs["bytes"] = py_guid_bytes;
                    py::object uuid_obj = py::module_::import("uuid").attr("UUID")(**kwargs);
                    row.append(uuid_obj);
                    break;
                }
                case SQL_BINARY:
                case SQL_VARBINARY:
                case SQL_LONGVARBINARY: {
                    SQLULEN columnSize = columnMeta["ColumnSize"].cast<SQLULEN>();
                    HandleZeroColumnSizeAtFetch(columnSize);
                    bool isLob = std::find(lobColumns.begin(), lobColumns.end(), col) != lobColumns.end();
                    if (!isLob && static_cast<size_t>(dataLen) <= columnSize) {
                        row.append(py::bytes(reinterpret_cast<const char*>(
                                                 &buffers.charBuffers[col - 1][i * columnSize]),
                                             dataLen));
                    } else {
                        row.append(FetchLobColumnData(hStmt, col, SQL_C_BINARY, false, true));
                    }
                    break;
                }
                default: {
                    std::wstring columnName = columnMeta["ColumnName"].cast<std::wstring>();
                    std::ostringstream errorString;
                    errorString << "Unsupported data type for column - " << columnName.c_str()
                                << ", Type - " << dataType << ", column ID - " << col;
                    LOG(errorString.str());
                    ThrowStdException(errorString.str());
                    break;
                }
            }
        }
        rows.append(row);
    }
    return ret;
}

// Given a list of columns that are a part of single row in the result set, calculates
// the max size of the row
// TODO: Move to anonymous namespace, since it is not used outside this file
size_t calculateRowSize(py::list& columnNames, SQLUSMALLINT numCols) {
    size_t rowSize = 0;
    for (SQLUSMALLINT col = 1; col <= numCols; col++) {
        auto columnMeta = columnNames[col - 1].cast<py::dict>();
        SQLSMALLINT dataType = columnMeta["DataType"].cast<SQLSMALLINT>();
        SQLULEN columnSize = columnMeta["ColumnSize"].cast<SQLULEN>();

        switch (dataType) {
            case SQL_CHAR:
            case SQL_VARCHAR:
            case SQL_LONGVARCHAR:
                rowSize += columnSize;
                break;
            case SQL_SS_XML:
            case SQL_WCHAR:
            case SQL_WVARCHAR:
            case SQL_WLONGVARCHAR:
                rowSize += columnSize * sizeof(SQLWCHAR);
                break;
            case SQL_INTEGER:
                rowSize += sizeof(SQLINTEGER);
                break;
            case SQL_SMALLINT:
                rowSize += sizeof(SQLSMALLINT);
                break;
            case SQL_REAL:
                rowSize += sizeof(SQLREAL);
                break;
            case SQL_FLOAT:
                rowSize += sizeof(SQLFLOAT);
                break;
            case SQL_DOUBLE:
                rowSize += sizeof(SQLDOUBLE);
                break;
            case SQL_DECIMAL:
            case SQL_NUMERIC:
                rowSize += MAX_DIGITS_IN_NUMERIC;
                break;
            case SQL_TIMESTAMP:
            case SQL_TYPE_TIMESTAMP:
            case SQL_DATETIME:
                rowSize += sizeof(SQL_TIMESTAMP_STRUCT);
                break;
            case SQL_BIGINT:
                rowSize += sizeof(SQLBIGINT);
                break;
            case SQL_TYPE_DATE:
                rowSize += sizeof(SQL_DATE_STRUCT);
                break;
            case SQL_TIME:
            case SQL_TYPE_TIME:
            case SQL_SS_TIME2:
                rowSize += sizeof(SQL_TIME_STRUCT);
                break;
            case SQL_GUID:
                rowSize += sizeof(SQLGUID);
                break;
            case SQL_TINYINT:
            case SQL_BIT:
                rowSize += sizeof(SQLCHAR);
                break;
            case SQL_BINARY:
            case SQL_VARBINARY:
            case SQL_LONGVARBINARY:
                rowSize += columnSize;
                break;
            case SQL_SS_TIMESTAMPOFFSET:
                rowSize += sizeof(DateTimeOffset);
                break;
            default:
                std::wstring columnName = columnMeta["ColumnName"].cast<std::wstring>();
                std::ostringstream errorString;
                errorString << "Unsupported data type for column - " << columnName.c_str()
                            << ", Type - " << dataType << ", column ID - " << col;
                LOG(errorString.str());
                ThrowStdException(errorString.str());
                break;
        }
    }
    return rowSize;
}

// FetchMany_wrap - Fetches multiple rows of data from the result set.
//
// @param StatementHandle: Handle to the statement from which data is to be fetched.
// @param rows: A Python list that will be populated with the fetched rows of data.
// @param fetchSize: The number of rows to fetch. Default value is 1.
//
// @return SQLRETURN: SQL_SUCCESS if data is fetched successfully,
//                    SQL_NO_DATA if there are no more rows to fetch,
//                    throws a runtime error if there is an error fetching data.
//
// This function assumes that the statement handle (hStmt) is already allocated and a query has been
// executed. It fetches the specified number of rows from the result set and populates the provided
// Python list with the row data. If there are no more rows to fetch, it returns SQL_NO_DATA. If an
// error occurs during fetching, it throws a runtime error.
SQLRETURN FetchMany_wrap(SqlHandlePtr StatementHandle, py::list& rows, int fetchSize = 1) {
    SQLRETURN ret;
    SQLHSTMT hStmt = StatementHandle->get();
    // Retrieve column count
    SQLSMALLINT numCols = SQLNumResultCols_wrap(StatementHandle);

    // Retrieve column metadata
    py::list columnNames;
    ret = SQLDescribeCol_wrap(StatementHandle, columnNames);
    if (!SQL_SUCCEEDED(ret)) {
        LOG("Failed to get column descriptions");
        return ret;
    }

    std::vector<SQLUSMALLINT> lobColumns;
    for (SQLSMALLINT i = 0; i < numCols; i++) {
        auto colMeta = columnNames[i].cast<py::dict>();
        SQLSMALLINT dataType = colMeta["DataType"].cast<SQLSMALLINT>();
        SQLULEN columnSize = colMeta["ColumnSize"].cast<SQLULEN>();

        if ((dataType == SQL_WVARCHAR || dataType == SQL_WLONGVARCHAR || 
             dataType == SQL_VARCHAR || dataType == SQL_LONGVARCHAR ||
             dataType == SQL_VARBINARY || dataType == SQL_LONGVARBINARY || dataType == SQL_SS_XML) &&
            (columnSize == 0 || columnSize == SQL_NO_TOTAL || columnSize > SQL_MAX_LOB_SIZE)) {
            lobColumns.push_back(i + 1); // 1-based
        }
    }

    // If we have LOBs → fall back to row-by-row fetch + SQLGetData_wrap
    if (!lobColumns.empty()) {
        LOG("LOB columns detected, using per-row SQLGetData path");
        while (true) {
            ret = SQLFetch_ptr(hStmt);
            if (ret == SQL_NO_DATA) break;
            if (!SQL_SUCCEEDED(ret)) return ret;

            py::list row;
            SQLGetData_wrap(StatementHandle, numCols, row);  // <-- streams LOBs correctly
            rows.append(row);
        }
        return SQL_SUCCESS;
    }

    // Initialize column buffers
    ColumnBuffers buffers(numCols, fetchSize);

    // Bind columns
    ret = SQLBindColums(hStmt, buffers, columnNames, numCols, fetchSize);
    if (!SQL_SUCCEEDED(ret)) {
        LOG("Error when binding columns");
        return ret;
    }

    SQLULEN numRowsFetched;
    SQLSetStmtAttr_ptr(hStmt, SQL_ATTR_ROW_ARRAY_SIZE, (SQLPOINTER)(intptr_t)fetchSize, 0);
    SQLSetStmtAttr_ptr(hStmt, SQL_ATTR_ROWS_FETCHED_PTR, &numRowsFetched, 0);

    ret = FetchBatchData(hStmt, buffers, columnNames, rows, numCols, numRowsFetched, lobColumns);
    if (!SQL_SUCCEEDED(ret) && ret != SQL_NO_DATA) {
        LOG("Error when fetching data");
        return ret;
    }

    // Reset attributes before returning to avoid using stack pointers later
    SQLSetStmtAttr_ptr(hStmt, SQL_ATTR_ROW_ARRAY_SIZE, (SQLPOINTER)1, 0);
    SQLSetStmtAttr_ptr(hStmt, SQL_ATTR_ROWS_FETCHED_PTR, NULL, 0);

    return ret;
}

// FetchAll_wrap - Fetches all rows of data from the result set.
//
// @param StatementHandle: Handle to the statement from which data is to be fetched.
// @param rows: A Python list that will be populated with the fetched rows of data.
//
// @return SQLRETURN: SQL_SUCCESS if data is fetched successfully,
//                    SQL_NO_DATA if there are no more rows to fetch,
//                    throws a runtime error if there is an error fetching data.
//
// This function assumes that the statement handle (hStmt) is already allocated and a query has been
// executed. It fetches all rows from the result set and populates the provided Python list with the
// row data. If there are no more rows to fetch, it returns SQL_NO_DATA. If an error occurs during
// fetching, it throws a runtime error.
SQLRETURN FetchAll_wrap(SqlHandlePtr StatementHandle, py::list& rows) {
    SQLRETURN ret;
    SQLHSTMT hStmt = StatementHandle->get();
    // Retrieve column count
    SQLSMALLINT numCols = SQLNumResultCols_wrap(StatementHandle);

    // Retrieve column metadata
    py::list columnNames;
    ret = SQLDescribeCol_wrap(StatementHandle, columnNames);
    if (!SQL_SUCCEEDED(ret)) {
        LOG("Failed to get column descriptions");
        return ret;
    }

    // Define a memory limit (1 GB)
    const size_t memoryLimit = 1ULL * 1024 * 1024 * 1024;  // 1 GB
    size_t totalRowSize = calculateRowSize(columnNames, numCols);

    // Calculate fetch size based on the total row size and memory limit
    size_t numRowsInMemLimit;
    if (totalRowSize > 0) {
        numRowsInMemLimit = static_cast<size_t>(memoryLimit / totalRowSize);
    } else {
        // Handle case where totalRowSize is 0 to avoid division by zero.
        // This can happen for NVARCHAR(MAX) cols. SQLDescribeCol returns 0
        // for column size of such columns.
        // TODO: Find why NVARCHAR(MAX) returns columnsize 0
        // TODO: What if a row has 2 cols, an int & NVARCHAR(MAX)?
        //       totalRowSize will be 4+0 = 4. It wont take NVARCHAR(MAX)
        //       into account. So, we will end up fetching 1000 rows at a time.
        numRowsInMemLimit = 1;  // fetchsize will be 10
    }
    // TODO: Revisit this logic. Eventhough we're fetching fetchSize rows at a time,
    // fetchall will keep all rows in memory anyway. So what are we gaining by fetching
    // fetchSize rows at a time?
    // Also, say the table has only 10 rows, each row size if 100 bytes. Here, we'll have
    // fetchSize = 1000, so we'll allocate memory for 1000 rows inside SQLBindCol_wrap, while
    // actually only need to retrieve 10 rows
    int fetchSize;
    if (numRowsInMemLimit == 0) {
        // If the row size is larger than the memory limit, fetch one row at a time
        fetchSize = 1;
    } else if (numRowsInMemLimit > 0 && numRowsInMemLimit <= 100) {
        // If between 1-100 rows fit in memoryLimit, fetch 10 rows at a time
        fetchSize = 10;
    } else if (numRowsInMemLimit > 100 && numRowsInMemLimit <= 1000) {
        // If between 100-1000 rows fit in memoryLimit, fetch 100 rows at a time
        fetchSize = 100;
    } else {
        fetchSize = 1000;
    }
    LOG("Fetching data in batch sizes of {}", fetchSize);

    std::vector<SQLUSMALLINT> lobColumns;
    for (SQLSMALLINT i = 0; i < numCols; i++) {
        auto colMeta = columnNames[i].cast<py::dict>();
        SQLSMALLINT dataType = colMeta["DataType"].cast<SQLSMALLINT>();
        SQLULEN columnSize = colMeta["ColumnSize"].cast<SQLULEN>();

        if ((dataType == SQL_WVARCHAR || dataType == SQL_WLONGVARCHAR || 
             dataType == SQL_VARCHAR || dataType == SQL_LONGVARCHAR ||
             dataType == SQL_VARBINARY || dataType == SQL_LONGVARBINARY || dataType == SQL_SS_XML) &&
            (columnSize == 0 || columnSize == SQL_NO_TOTAL || columnSize > SQL_MAX_LOB_SIZE)) {
            lobColumns.push_back(i + 1); // 1-based
        }
    }

    // If we have LOBs → fall back to row-by-row fetch + SQLGetData_wrap
    if (!lobColumns.empty()) {
        LOG("LOB columns detected, using per-row SQLGetData path");
        while (true) {
            ret = SQLFetch_ptr(hStmt);
            if (ret == SQL_NO_DATA) break;
            if (!SQL_SUCCEEDED(ret)) return ret;

            py::list row;
            SQLGetData_wrap(StatementHandle, numCols, row);  // <-- streams LOBs correctly
            rows.append(row);
        }
        return SQL_SUCCESS;
    }

    ColumnBuffers buffers(numCols, fetchSize);

    // Bind columns
    ret = SQLBindColums(hStmt, buffers, columnNames, numCols, fetchSize);
    if (!SQL_SUCCEEDED(ret)) {
        LOG("Error when binding columns");
        return ret;
    }

    SQLULEN numRowsFetched;
    SQLSetStmtAttr_ptr(hStmt, SQL_ATTR_ROW_ARRAY_SIZE, (SQLPOINTER)(intptr_t)fetchSize, 0);
    SQLSetStmtAttr_ptr(hStmt, SQL_ATTR_ROWS_FETCHED_PTR, &numRowsFetched, 0);

    while (ret != SQL_NO_DATA) {
        ret = FetchBatchData(hStmt, buffers, columnNames, rows, numCols, numRowsFetched, lobColumns);
        if (!SQL_SUCCEEDED(ret) && ret != SQL_NO_DATA) {
            LOG("Error when fetching data");
            return ret;
        }
    }
    
    // Reset attributes before returning to avoid using stack pointers later
    SQLSetStmtAttr_ptr(hStmt, SQL_ATTR_ROW_ARRAY_SIZE, (SQLPOINTER)1, 0);
    SQLSetStmtAttr_ptr(hStmt, SQL_ATTR_ROWS_FETCHED_PTR, NULL, 0);

    return ret;
}

// FetchOne_wrap - Fetches a single row of data from the result set.
//
// @param StatementHandle: Handle to the statement from which data is to be fetched.
// @param row: A Python list that will be populated with the fetched row data.
//
// @return SQLRETURN: SQL_SUCCESS or SQL_SUCCESS_WITH_INFO if data is fetched successfully,
//                    SQL_NO_DATA if there are no more rows to fetch,
//                    throws a runtime error if there is an error fetching data.
//
// This function assumes that the statement handle (hStmt) is already allocated and a query has been
// executed. It fetches the next row of data from the result set and populates the provided Python
// list with the row data. If there are no more rows to fetch, it returns SQL_NO_DATA. If an error
// occurs during fetching, it throws a runtime error.
SQLRETURN FetchOne_wrap(SqlHandlePtr StatementHandle, py::list& row) {
    SQLRETURN ret;
    SQLHSTMT hStmt = StatementHandle->get();

    // Assume hStmt is already allocated and a query has been executed
    ret = SQLFetch_ptr(hStmt);
    if (SQL_SUCCEEDED(ret)) {
        // Retrieve column count
        SQLSMALLINT colCount = SQLNumResultCols_wrap(StatementHandle);
        ret = SQLGetData_wrap(StatementHandle, colCount, row);
    } else if (ret != SQL_NO_DATA) {
        LOG("Error when fetching data");
    }
    return ret;
}

// Wrap SQLMoreResults
SQLRETURN SQLMoreResults_wrap(SqlHandlePtr StatementHandle) {
    LOG("Check for more results");
    if (!SQLMoreResults_ptr) {
        LOG("Function pointer not initialized. Loading the driver.");
        DriverLoader::getInstance().loadDriver();  // Load the driver
    }

    return SQLMoreResults_ptr(StatementHandle->get());
}

// Wrap SQLFreeHandle
SQLRETURN SQLFreeHandle_wrap(SQLSMALLINT HandleType, SqlHandlePtr Handle) {
    LOG("Free SQL handle");
    if (!SQLAllocHandle_ptr) {
        LOG("Function pointer not initialized. Loading the driver.");
        DriverLoader::getInstance().loadDriver();  // Load the driver
    }

    SQLRETURN ret = SQLFreeHandle_ptr(HandleType, Handle->get());
    if (!SQL_SUCCEEDED(ret)) {
        LOG("SQLFreeHandle failed with error code - {}", ret);
        return ret;
    }
    return ret;
}

// Wrap SQLRowCount
SQLLEN SQLRowCount_wrap(SqlHandlePtr StatementHandle) {
    LOG("Get number of row affected by last execute");
    if (!SQLRowCount_ptr) {
        LOG("Function pointer not initialized. Loading the driver.");
        DriverLoader::getInstance().loadDriver();  // Load the driver
    }

    SQLLEN rowCount;
    SQLRETURN ret = SQLRowCount_ptr(StatementHandle->get(), &rowCount);
    if (!SQL_SUCCEEDED(ret)) {
        LOG("SQLRowCount failed with error code - {}", ret);
        return ret;
    }
    LOG("SQLRowCount returned {}", rowCount);
    return rowCount;
}

static std::once_flag pooling_init_flag;
void enable_pooling(int maxSize, int idleTimeout) {
    std::call_once(pooling_init_flag, [&]() {
        ConnectionPoolManager::getInstance().configure(maxSize, idleTimeout);
    });
}

// Thread-safe decimal separator setting
ThreadSafeDecimalSeparator g_decimalSeparator;

void DDBCSetDecimalSeparator(const std::string& separator) {
    SetDecimalSeparator(separator);
}

// Architecture-specific defines
#ifndef ARCHITECTURE
#define ARCHITECTURE "win64"  // Default to win64 if not defined during compilation
#endif

// Functions/data to be exposed to Python as a part of ddbc_bindings module
PYBIND11_MODULE(ddbc_bindings, m) {
    m.doc() = "msodbcsql driver api bindings for Python";

    // Add architecture information as module attribute
    m.attr("__architecture__") = ARCHITECTURE;

    // Expose architecture-specific constants
    m.attr("ARCHITECTURE") = ARCHITECTURE;
    
    // Expose the C++ functions to Python
    m.def("ThrowStdException", &ThrowStdException);
    m.def("GetDriverPathCpp", &GetDriverPathCpp, "Get the path to the ODBC driver");

    // Define parameter info class
    py::class_<ParamInfo>(m, "ParamInfo")
        .def(py::init<>())
        .def_readwrite("inputOutputType", &ParamInfo::inputOutputType)
        .def_readwrite("paramCType", &ParamInfo::paramCType)
        .def_readwrite("paramSQLType", &ParamInfo::paramSQLType)
        .def_readwrite("columnSize", &ParamInfo::columnSize)
        .def_readwrite("decimalDigits", &ParamInfo::decimalDigits)
        .def_readwrite("strLenOrInd", &ParamInfo::strLenOrInd)
        .def_readwrite("dataPtr", &ParamInfo::dataPtr)
        .def_readwrite("isDAE", &ParamInfo::isDAE);

    // Define numeric data class
    py::class_<NumericData>(m, "NumericData")
        .def(py::init<>())
        .def(py::init<SQLCHAR, SQLSCHAR, SQLCHAR, const std::string&>())
        .def_readwrite("precision", &NumericData::precision)
        .def_readwrite("scale", &NumericData::scale)
        .def_readwrite("sign", &NumericData::sign)
        .def_readwrite("val", &NumericData::val);

    // Define error info class
    py::class_<ErrorInfo>(m, "ErrorInfo")
        .def_readwrite("sqlState", &ErrorInfo::sqlState)
        .def_readwrite("ddbcErrorMsg", &ErrorInfo::ddbcErrorMsg);
        
    py::class_<SqlHandle, SqlHandlePtr>(m, "SqlHandle")
        .def("free", &SqlHandle::free, "Free the handle");
  
    py::class_<ConnectionHandle>(m, "Connection")
        .def(py::init<const std::string&, bool, const py::dict&>(), py::arg("conn_str"), py::arg("use_pool"), py::arg("attrs_before") = py::dict())
        .def("close", &ConnectionHandle::close, "Close the connection")
        .def("commit", &ConnectionHandle::commit, "Commit the current transaction")
        .def("rollback", &ConnectionHandle::rollback, "Rollback the current transaction")
        .def("set_autocommit", &ConnectionHandle::setAutocommit)
        .def("get_autocommit", &ConnectionHandle::getAutocommit)
        .def("alloc_statement_handle", &ConnectionHandle::allocStatementHandle)
        .def("get_info", &ConnectionHandle::getInfo, py::arg("info_type"));
    m.def("enable_pooling", &enable_pooling, "Enable global connection pooling");
    m.def("close_pooling", []() {ConnectionPoolManager::getInstance().closePools();});
    m.def("DDBCSQLExecDirect", &SQLExecDirect_wrap, "Execute a SQL query directly");
    m.def("DDBCSQLExecute", &SQLExecute_wrap, "Prepare and execute T-SQL statements");
    m.def("SQLExecuteMany", &SQLExecuteMany_wrap, "Execute statement with multiple parameter sets");
    m.def("DDBCSQLRowCount", &SQLRowCount_wrap,
          "Get the number of rows affected by the last statement");
    m.def("DDBCSQLFetch", &SQLFetch_wrap, "Fetch the next row from the result set");
    m.def("DDBCSQLNumResultCols", &SQLNumResultCols_wrap,
          "Get the number of columns in the result set");
    m.def("DDBCSQLDescribeCol", &SQLDescribeCol_wrap,
          "Get information about a column in the result set");
    m.def("DDBCSQLGetData", &SQLGetData_wrap, "Retrieve data from the result set");
    m.def("DDBCSQLMoreResults", &SQLMoreResults_wrap, "Check for more results in the result set");
    m.def("DDBCSQLFetchOne", &FetchOne_wrap, "Fetch one row from the result set");
    m.def("DDBCSQLFetchMany", &FetchMany_wrap, py::arg("StatementHandle"), py::arg("rows"),
          py::arg("fetchSize") = 1, "Fetch many rows from the result set");
    m.def("DDBCSQLFetchAll", &FetchAll_wrap, "Fetch all rows from the result set");
    m.def("DDBCSQLFreeHandle", &SQLFreeHandle_wrap, "Free a handle");
    m.def("DDBCSQLCheckError", &SQLCheckError_Wrap, "Check for driver errors");
    m.def("DDBCSQLGetAllDiagRecords", &SQLGetAllDiagRecords,
          "Get all diagnostic records for a handle",
          py::arg("handle"));
    m.def("DDBCSQLTables", &SQLTables_wrap, 
          "Get table information using ODBC SQLTables",
          py::arg("StatementHandle"), py::arg("catalog") = std::wstring(), 
          py::arg("schema") = std::wstring(), py::arg("table") = std::wstring(), 
          py::arg("tableType") = std::wstring());
    m.def("DDBCSQLFetchScroll", &SQLFetchScroll_wrap,
          "Scroll to a specific position in the result set and optionally fetch data");
    m.def("DDBCSetDecimalSeparator", &DDBCSetDecimalSeparator, "Set the decimal separator character");
    m.def("DDBCSQLSetStmtAttr", [](SqlHandlePtr stmt, SQLINTEGER attr, SQLPOINTER value) {
        return SQLSetStmtAttr_ptr(stmt->get(), attr, value, 0);
    }, "Set statement attributes");
    m.def("DDBCSQLGetTypeInfo", &SQLGetTypeInfo_Wrapper, "Returns information about the data types that are supported by the data source",
      py::arg("StatementHandle"), py::arg("DataType"));
    m.def("DDBCSQLProcedures", [](SqlHandlePtr StatementHandle,
                             const py::object& catalog,
                             const py::object& schema,
                             const py::object& procedure) {
        return SQLProcedures_wrap(StatementHandle, catalog, schema, procedure);
    });

        m.def("DDBCSQLForeignKeys", [](SqlHandlePtr StatementHandle, 
                                 const py::object& pkCatalog,
                                 const py::object& pkSchema,
                                 const py::object& pkTable,
                                 const py::object& fkCatalog,
                                 const py::object& fkSchema,
                                 const py::object& fkTable) {
        return SQLForeignKeys_wrap(StatementHandle, 
                                   pkCatalog, pkSchema, pkTable, 
                                   fkCatalog, fkSchema, fkTable);
    });
    m.def("DDBCSQLPrimaryKeys", [](SqlHandlePtr StatementHandle, 
                                const py::object& catalog,
                                const py::object& schema,
                                const std::wstring& table) {
        return SQLPrimaryKeys_wrap(StatementHandle, catalog, schema, table);
    });
    m.def("DDBCSQLSpecialColumns", [](SqlHandlePtr StatementHandle, 
                                SQLSMALLINT identifierType,
                                const py::object& catalog,
                                const py::object& schema,
                                const std::wstring& table,
                                SQLSMALLINT scope,
                                SQLSMALLINT nullable) {
        return SQLSpecialColumns_wrap(StatementHandle, 
                                identifierType, catalog, schema, table, 
                                scope, nullable);
    });
    m.def("DDBCSQLStatistics", [](SqlHandlePtr StatementHandle, 
                            const py::object& catalog,
                            const py::object& schema,
                            const std::wstring& table,
                            SQLUSMALLINT unique,
                            SQLUSMALLINT reserved) {
        return SQLStatistics_wrap(StatementHandle, catalog, schema, table, unique, reserved);
    });
    m.def("DDBCSQLColumns", [](SqlHandlePtr StatementHandle, 
                            const py::object& catalog,
                            const py::object& schema,
                            const py::object& table,
                            const py::object& column) {
        return SQLColumns_wrap(StatementHandle, catalog, schema, table, column);
    });


    // Module-level UUID class cache
    // This caches the uuid.UUID class at module initialization time and keeps it alive
    // for the entire module lifetime, avoiding static destructor issues during Python finalization
    m.def("_get_uuid_class", []() -> py::object {
        static py::object uuid_class = py::module_::import("uuid").attr("UUID");
        return uuid_class;
    }, "Internal helper to get cached UUID class");

    // Add a version attribute
    m.attr("__version__") = "1.0.0";
    
    try {
        // Try loading the ODBC driver when the module is imported
        LOG("Loading ODBC driver");
        DriverLoader::getInstance().loadDriver();  // Load the driver
    } catch (const std::exception& e) {
        // Log the error but don't throw - let the error happen when functions are called
        LOG("Failed to load ODBC driver during module initialization: {}", e.what());
    }
}<|MERGE_RESOLUTION|>--- conflicted
+++ resolved
@@ -21,11 +21,8 @@
 #define SQL_SS_TIMESTAMPOFFSET (-155)
 #define SQL_C_SS_TIMESTAMPOFFSET (0x4001)
 #define MAX_DIGITS_IN_NUMERIC 64
-<<<<<<< HEAD
 #define SQL_MAX_NUMERIC_LEN 16
-=======
 #define SQL_SS_XML (-152)
->>>>>>> 8a508b6b
 
 #define STRINGIFY_FOR_CASE(x) \
     case x:                   \
