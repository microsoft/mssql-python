// Copyright (c) Microsoft Corporation.
// Licensed under the MIT license.

// INFO|TODO - Note that is file is Windows specific right now. Making it arch agnostic will be
//             taken up in beta release
#include "ddbc_bindings.h"
#include "connection/connection.h"
#include "connection/connection_pool.h"

#include <cstdint>
#include <iomanip>  // std::setw, std::setfill
#include <iostream>
#include <utility>  // std::forward
#include <filesystem>

//-------------------------------------------------------------------------------------------------
// Macro definitions
//-------------------------------------------------------------------------------------------------

// This constant is not exposed via sql.h, hence define it here
#define SQL_SS_TIME2 (-154)

#define MAX_DIGITS_IN_NUMERIC 64

#define STRINGIFY_FOR_CASE(x) \
    case x:                   \
        return #x

// Architecture-specific defines
#ifndef ARCHITECTURE
#define ARCHITECTURE "win64"  // Default to win64 if not defined during compilation
#endif
#define DAE_CHUNK_SIZE 8192
//-------------------------------------------------------------------------------------------------
// Class definitions
//-------------------------------------------------------------------------------------------------

// Struct to hold parameter information for binding. Used by SQLBindParameter.
// This struct is shared between C++ & Python code.
struct ParamInfo {
    SQLSMALLINT inputOutputType;
    SQLSMALLINT paramCType;
    SQLSMALLINT paramSQLType;
    SQLULEN columnSize;
    SQLSMALLINT decimalDigits;
    SQLLEN strLenOrInd = 0;  // Required for DAE
    bool isDAE = false;      // Indicates if we need to stream
    py::object dataPtr; 
};

// Mirrors the SQL_NUMERIC_STRUCT. But redefined to replace val char array
// with std::string, because pybind doesn't allow binding char array.
// This struct is shared between C++ & Python code.
struct NumericData {
    SQLCHAR precision;
    SQLSCHAR scale;
    SQLCHAR sign;  // 1=pos, 0=neg
    std::uint64_t val; // 123.45 -> 12345

    NumericData() : precision(0), scale(0), sign(0), val(0) {}

    NumericData(SQLCHAR precision, SQLSCHAR scale, SQLCHAR sign, std::uint64_t value)
        : precision(precision), scale(scale), sign(sign), val(value) {}
};

// Struct to hold data buffers and indicators for each column
struct ColumnBuffers {
    std::vector<std::vector<SQLCHAR>> charBuffers;
    std::vector<std::vector<SQLWCHAR>> wcharBuffers;
    std::vector<std::vector<SQLINTEGER>> intBuffers;
    std::vector<std::vector<SQLSMALLINT>> smallIntBuffers;
    std::vector<std::vector<SQLREAL>> realBuffers;
    std::vector<std::vector<SQLDOUBLE>> doubleBuffers;
    std::vector<std::vector<SQL_TIMESTAMP_STRUCT>> timestampBuffers;
    std::vector<std::vector<SQLBIGINT>> bigIntBuffers;
    std::vector<std::vector<SQL_DATE_STRUCT>> dateBuffers;
    std::vector<std::vector<SQL_TIME_STRUCT>> timeBuffers;
    std::vector<std::vector<SQLGUID>> guidBuffers;
    std::vector<std::vector<SQLLEN>> indicators;

    ColumnBuffers(SQLSMALLINT numCols, int fetchSize)
        : charBuffers(numCols),
          wcharBuffers(numCols),
          intBuffers(numCols),
          smallIntBuffers(numCols),
          realBuffers(numCols),
          doubleBuffers(numCols),
          timestampBuffers(numCols),
          bigIntBuffers(numCols),
          dateBuffers(numCols),
          timeBuffers(numCols),
          guidBuffers(numCols),
          indicators(numCols, std::vector<SQLLEN>(fetchSize)) {}
};

//-------------------------------------------------------------------------------------------------
// Function pointer initialization
//-------------------------------------------------------------------------------------------------

// Handle APIs
SQLAllocHandleFunc SQLAllocHandle_ptr = nullptr;
SQLSetEnvAttrFunc SQLSetEnvAttr_ptr = nullptr;
SQLSetConnectAttrFunc SQLSetConnectAttr_ptr = nullptr;
SQLSetStmtAttrFunc SQLSetStmtAttr_ptr = nullptr;
SQLGetConnectAttrFunc SQLGetConnectAttr_ptr = nullptr;

// Connection and Execution APIs
SQLDriverConnectFunc SQLDriverConnect_ptr = nullptr;
SQLExecDirectFunc SQLExecDirect_ptr = nullptr;
SQLPrepareFunc SQLPrepare_ptr = nullptr;
SQLBindParameterFunc SQLBindParameter_ptr = nullptr;
SQLExecuteFunc SQLExecute_ptr = nullptr;
SQLRowCountFunc SQLRowCount_ptr = nullptr;
SQLGetStmtAttrFunc SQLGetStmtAttr_ptr = nullptr;
SQLSetDescFieldFunc SQLSetDescField_ptr = nullptr;

// Data retrieval APIs
SQLFetchFunc SQLFetch_ptr = nullptr;
SQLFetchScrollFunc SQLFetchScroll_ptr = nullptr;
SQLGetDataFunc SQLGetData_ptr = nullptr;
SQLNumResultColsFunc SQLNumResultCols_ptr = nullptr;
SQLBindColFunc SQLBindCol_ptr = nullptr;
SQLDescribeColFunc SQLDescribeCol_ptr = nullptr;
SQLMoreResultsFunc SQLMoreResults_ptr = nullptr;
SQLColAttributeFunc SQLColAttribute_ptr = nullptr;

// Transaction APIs
SQLEndTranFunc SQLEndTran_ptr = nullptr;

// Disconnect/free APIs
SQLFreeHandleFunc SQLFreeHandle_ptr = nullptr;
SQLDisconnectFunc SQLDisconnect_ptr = nullptr;
SQLFreeStmtFunc SQLFreeStmt_ptr = nullptr;

// Diagnostic APIs
SQLGetDiagRecFunc SQLGetDiagRec_ptr = nullptr;

// DAE APIs
SQLParamDataFunc SQLParamData_ptr = nullptr;
SQLPutDataFunc SQLPutData_ptr = nullptr;
SQLTablesFunc SQLTables_ptr = nullptr;

SQLDescribeParamFunc SQLDescribeParam_ptr = nullptr;

namespace {

const char* GetSqlCTypeAsString(const SQLSMALLINT cType) {
    switch (cType) {
        STRINGIFY_FOR_CASE(SQL_C_CHAR);
        STRINGIFY_FOR_CASE(SQL_C_WCHAR);
        STRINGIFY_FOR_CASE(SQL_C_SSHORT);
        STRINGIFY_FOR_CASE(SQL_C_USHORT);
        STRINGIFY_FOR_CASE(SQL_C_SHORT);
        STRINGIFY_FOR_CASE(SQL_C_SLONG);
        STRINGIFY_FOR_CASE(SQL_C_ULONG);
        STRINGIFY_FOR_CASE(SQL_C_LONG);
        STRINGIFY_FOR_CASE(SQL_C_STINYINT);
        STRINGIFY_FOR_CASE(SQL_C_UTINYINT);
        STRINGIFY_FOR_CASE(SQL_C_TINYINT);
        STRINGIFY_FOR_CASE(SQL_C_SBIGINT);
        STRINGIFY_FOR_CASE(SQL_C_UBIGINT);
        STRINGIFY_FOR_CASE(SQL_C_FLOAT);
        STRINGIFY_FOR_CASE(SQL_C_DOUBLE);
        STRINGIFY_FOR_CASE(SQL_C_BIT);
        STRINGIFY_FOR_CASE(SQL_C_BINARY);
        STRINGIFY_FOR_CASE(SQL_C_TYPE_DATE);
        STRINGIFY_FOR_CASE(SQL_C_TYPE_TIME);
        STRINGIFY_FOR_CASE(SQL_C_TYPE_TIMESTAMP);
        STRINGIFY_FOR_CASE(SQL_C_NUMERIC);
        STRINGIFY_FOR_CASE(SQL_C_GUID);
        STRINGIFY_FOR_CASE(SQL_C_DEFAULT);
        default:
            return "Unknown";
    }
}

std::string MakeParamMismatchErrorStr(const SQLSMALLINT cType, const int paramIndex) {
    std::string errorString =
        "Parameter's object type does not match parameter's C type. paramIndex - " +
        std::to_string(paramIndex) + ", C type - " + GetSqlCTypeAsString(cType);
    return errorString;
}

// This function allocates a buffer of ParamType, stores it as a void* in paramBuffers for
// book-keeping and then returns a ParamType* to the allocated memory.
// ctorArgs are the arguments to ParamType's constructor used while creating/allocating ParamType
template <typename ParamType, typename... CtorArgs>
ParamType* AllocateParamBuffer(std::vector<std::shared_ptr<void>>& paramBuffers,
                               CtorArgs&&... ctorArgs) {
    paramBuffers.emplace_back(new ParamType(std::forward<CtorArgs>(ctorArgs)...),
                              std::default_delete<ParamType>());
    return static_cast<ParamType*>(paramBuffers.back().get());
}

template <typename ParamType>
ParamType* AllocateParamBufferArray(std::vector<std::shared_ptr<void>>& paramBuffers,
                                    size_t count) {
    std::shared_ptr<ParamType> buffer(new ParamType[count], std::default_delete<ParamType[]>());
    ParamType* raw = buffer.get();
    paramBuffers.push_back(buffer);
    return raw;
}

std::string DescribeChar(unsigned char ch) {
    if (ch >= 32 && ch <= 126) {
        return std::string("'") + static_cast<char>(ch) + "'";
    } else {
        char buffer[16];
        snprintf(buffer, sizeof(buffer), "U+%04X", ch);
        return std::string(buffer);
    }
}

// Given a list of parameters and their ParamInfo, calls SQLBindParameter on each of them with
// appropriate arguments
SQLRETURN BindParameters(SQLHANDLE hStmt, const py::list& params,
                         std::vector<ParamInfo>& paramInfos,
                         std::vector<std::shared_ptr<void>>& paramBuffers) {
    LOG("Starting parameter binding. Number of parameters: {}", params.size());
    for (int paramIndex = 0; paramIndex < params.size(); paramIndex++) {
        const auto& param = params[paramIndex];
        ParamInfo& paramInfo = paramInfos[paramIndex];
        LOG("Binding parameter {} - C Type: {}, SQL Type: {}", paramIndex, paramInfo.paramCType, paramInfo.paramSQLType);
        void* dataPtr = nullptr;
        SQLLEN bufferLength = 0;
        SQLLEN* strLenOrIndPtr = nullptr;

        // TODO: Add more data types like money, guid, interval, TVPs etc.
        switch (paramInfo.paramCType) {
            case SQL_C_CHAR: {
                if (!py::isinstance<py::str>(param) && !py::isinstance<py::bytearray>(param) &&
                    !py::isinstance<py::bytes>(param)) {
                    ThrowStdException(MakeParamMismatchErrorStr(paramInfo.paramCType, paramIndex));
                }
                if (paramInfo.isDAE) {
                    LOG("Parameter[{}] is marked for DAE streaming", paramIndex);
                    dataPtr = const_cast<void*>(reinterpret_cast<const void*>(&paramInfos[paramIndex]));
                    strLenOrIndPtr = AllocateParamBuffer<SQLLEN>(paramBuffers);
                    *strLenOrIndPtr = SQL_LEN_DATA_AT_EXEC(0);
                    bufferLength = 0;
                } else {
                    std::string* strParam =
                        AllocateParamBuffer<std::string>(paramBuffers, param.cast<std::string>());
                    dataPtr = const_cast<void*>(static_cast<const void*>(strParam->c_str()));
                    bufferLength = strParam->size() + 1;
                    strLenOrIndPtr = AllocateParamBuffer<SQLLEN>(paramBuffers);
                    *strLenOrIndPtr = SQL_NTS;
                }
                break;
            }
            case SQL_C_BINARY: {
                if (!py::isinstance<py::str>(param) && !py::isinstance<py::bytearray>(param) &&
                    !py::isinstance<py::bytes>(param)) {
                    ThrowStdException(MakeParamMismatchErrorStr(paramInfo.paramCType, paramIndex));
                }
                std::string* strParam =
                    AllocateParamBuffer<std::string>(paramBuffers, param.cast<std::string>());
                if (strParam->size() > 8192 /* TODO: Fix max length */) {
                    ThrowStdException(
                        "Streaming parameters is not yet supported. Parameter size"
                        " must be less than 8192 bytes");
                }
                dataPtr = const_cast<void*>(static_cast<const void*>(strParam->c_str()));
                bufferLength = strParam->size() + 1 /* null terminator */;
                strLenOrIndPtr = AllocateParamBuffer<SQLLEN>(paramBuffers);
                *strLenOrIndPtr = SQL_NTS;
                break;
            }
            case SQL_C_WCHAR: {
                if (!py::isinstance<py::str>(param) && !py::isinstance<py::bytearray>(param) &&
                    !py::isinstance<py::bytes>(param)) {
                    ThrowStdException(MakeParamMismatchErrorStr(paramInfo.paramCType, paramIndex));
                }
                if (paramInfo.isDAE) {
                    // deferred execution
                    LOG("Parameter[{}] is marked for DAE streaming", paramIndex);
                    dataPtr = const_cast<void*>(reinterpret_cast<const void*>(&paramInfos[paramIndex]));
                    strLenOrIndPtr = AllocateParamBuffer<SQLLEN>(paramBuffers);
                    *strLenOrIndPtr = SQL_LEN_DATA_AT_EXEC(0);
                    bufferLength = 0;
                } else {
                    // Normal small-string case
                    std::wstring* strParam =
                        AllocateParamBuffer<std::wstring>(paramBuffers, param.cast<std::wstring>());
                    LOG("SQL_C_WCHAR Parameter[{}]: Length={}, isDAE={}", paramIndex, strParam->size(), paramInfo.isDAE);
                    std::vector<SQLWCHAR>* sqlwcharBuffer =
                        AllocateParamBuffer<std::vector<SQLWCHAR>>(paramBuffers, WStringToSQLWCHAR(*strParam));
                    dataPtr = sqlwcharBuffer->data();
                    bufferLength = sqlwcharBuffer->size() * sizeof(SQLWCHAR);
                    strLenOrIndPtr = AllocateParamBuffer<SQLLEN>(paramBuffers);
                    *strLenOrIndPtr = SQL_NTS;

                }
                break;
            }
            case SQL_C_BIT: {
                if (!py::isinstance<py::bool_>(param)) {
                    ThrowStdException(MakeParamMismatchErrorStr(paramInfo.paramCType, paramIndex));
                }
                dataPtr =
                    static_cast<void*>(AllocateParamBuffer<bool>(paramBuffers, param.cast<bool>()));
                break;
            }
            case SQL_C_DEFAULT: {
                if (!py::isinstance<py::none>(param)) {
                    ThrowStdException(MakeParamMismatchErrorStr(paramInfo.paramCType, paramIndex));
                }
                SQLSMALLINT sqlType       = paramInfo.paramSQLType;
                SQLULEN     columnSize    = paramInfo.columnSize;
                SQLSMALLINT decimalDigits = paramInfo.decimalDigits;
                if (sqlType == SQL_UNKNOWN_TYPE) {
                    SQLSMALLINT describedType;
                    SQLULEN     describedSize;
                    SQLSMALLINT describedDigits;
                    SQLSMALLINT nullable;
                    RETCODE rc = SQLDescribeParam_ptr(
                        hStmt,
                        static_cast<SQLUSMALLINT>(paramIndex + 1),
                        &describedType,
                        &describedSize,
                        &describedDigits,
                        &nullable
                    );
                    if (!SQL_SUCCEEDED(rc)) {
                        LOG("SQLDescribeParam failed for parameter {} with error code {}", paramIndex, rc);
                        return rc;
                    }
                    sqlType       = describedType;
                    columnSize    = describedSize;
                    decimalDigits = describedDigits;
                }
                dataPtr = nullptr;
                strLenOrIndPtr = AllocateParamBuffer<SQLLEN>(paramBuffers);
                *strLenOrIndPtr = SQL_NULL_DATA;
                bufferLength = 0;
                paramInfo.paramSQLType   = sqlType;
                paramInfo.columnSize     = columnSize;
                paramInfo.decimalDigits  = decimalDigits;
                break;
            }
            case SQL_C_STINYINT:
            case SQL_C_TINYINT:
            case SQL_C_SSHORT:
            case SQL_C_SHORT: {
                if (!py::isinstance<py::int_>(param)) {
                    ThrowStdException(MakeParamMismatchErrorStr(paramInfo.paramCType, paramIndex));
                }
                int value = param.cast<int>();
                // Range validation for signed 16-bit integer
                if (value < std::numeric_limits<short>::min() || value > std::numeric_limits<short>::max()) {
                    ThrowStdException("Signed short integer parameter out of range at paramIndex " + std::to_string(paramIndex));
                }
                dataPtr =
                    static_cast<void*>(AllocateParamBuffer<int>(paramBuffers, param.cast<int>()));
                break;
            }
            case SQL_C_UTINYINT:
            case SQL_C_USHORT: {
                if (!py::isinstance<py::int_>(param)) {
                    ThrowStdException(MakeParamMismatchErrorStr(paramInfo.paramCType, paramIndex));
                }
                unsigned int value = param.cast<unsigned int>();
                if (value > std::numeric_limits<unsigned short>::max()) {
                    ThrowStdException("Unsigned short integer parameter out of range at paramIndex " + std::to_string(paramIndex));
                }
                dataPtr = static_cast<void*>(
                    AllocateParamBuffer<unsigned int>(paramBuffers, param.cast<unsigned int>()));
                break;
            }
            case SQL_C_SBIGINT:
            case SQL_C_SLONG:
            case SQL_C_LONG: {
                if (!py::isinstance<py::int_>(param)) {
                    ThrowStdException(MakeParamMismatchErrorStr(paramInfo.paramCType, paramIndex));
                }
                int64_t value = param.cast<int64_t>();
                // Range validation for signed 64-bit integer
                if (value < std::numeric_limits<int64_t>::min() || value > std::numeric_limits<int64_t>::max()) {
                    ThrowStdException("Signed 64-bit integer parameter out of range at paramIndex " + std::to_string(paramIndex));
                }
                dataPtr = static_cast<void*>(
                    AllocateParamBuffer<int64_t>(paramBuffers, param.cast<int64_t>()));
                break;
            }
            case SQL_C_UBIGINT:
            case SQL_C_ULONG: {
                if (!py::isinstance<py::int_>(param)) {
                    ThrowStdException(MakeParamMismatchErrorStr(paramInfo.paramCType, paramIndex));
                }
                uint64_t value = param.cast<uint64_t>();
                // Range validation for unsigned 64-bit integer
                if (value > std::numeric_limits<uint64_t>::max()) {
                    ThrowStdException("Unsigned 64-bit integer parameter out of range at paramIndex " + std::to_string(paramIndex));
                }
                dataPtr = static_cast<void*>(
                    AllocateParamBuffer<uint64_t>(paramBuffers, param.cast<uint64_t>()));
                break;
            }
            case SQL_C_FLOAT: {
                if (!py::isinstance<py::float_>(param)) {
                    ThrowStdException(MakeParamMismatchErrorStr(paramInfo.paramCType, paramIndex));
                }
                dataPtr = static_cast<void*>(
                    AllocateParamBuffer<float>(paramBuffers, param.cast<float>()));
                break;
            }
            case SQL_C_DOUBLE: {
                if (!py::isinstance<py::float_>(param)) {
                    ThrowStdException(MakeParamMismatchErrorStr(paramInfo.paramCType, paramIndex));
                }
                dataPtr = static_cast<void*>(
                    AllocateParamBuffer<double>(paramBuffers, param.cast<double>()));
                break;
            }
            case SQL_C_TYPE_DATE: {
                py::object dateType = py::module_::import("datetime").attr("date");
                if (!py::isinstance(param, dateType)) {
                    ThrowStdException(MakeParamMismatchErrorStr(paramInfo.paramCType, paramIndex));
                }
                int year = param.attr("year").cast<int>();
                if (year < 1753 || year > 9999) {
                    ThrowStdException("Date out of range for SQL Server (1753-9999) at paramIndex " + std::to_string(paramIndex));
                }
                // TODO: can be moved to python by registering SQL_DATE_STRUCT in pybind
                SQL_DATE_STRUCT* sqlDatePtr = AllocateParamBuffer<SQL_DATE_STRUCT>(paramBuffers);
                sqlDatePtr->year = static_cast<SQLSMALLINT>(param.attr("year").cast<int>());
                sqlDatePtr->month = static_cast<SQLUSMALLINT>(param.attr("month").cast<int>());
                sqlDatePtr->day = static_cast<SQLUSMALLINT>(param.attr("day").cast<int>());
                dataPtr = static_cast<void*>(sqlDatePtr);
                break;
            }
            case SQL_C_TYPE_TIME: {
                py::object timeType = py::module_::import("datetime").attr("time");
                if (!py::isinstance(param, timeType)) {
                    ThrowStdException(MakeParamMismatchErrorStr(paramInfo.paramCType, paramIndex));
                }
                // TODO: can be moved to python by registering SQL_TIME_STRUCT in pybind
                SQL_TIME_STRUCT* sqlTimePtr = AllocateParamBuffer<SQL_TIME_STRUCT>(paramBuffers);
                sqlTimePtr->hour = static_cast<SQLUSMALLINT>(param.attr("hour").cast<int>());
                sqlTimePtr->minute = static_cast<SQLUSMALLINT>(param.attr("minute").cast<int>());
                sqlTimePtr->second = static_cast<SQLUSMALLINT>(param.attr("second").cast<int>());
                dataPtr = static_cast<void*>(sqlTimePtr);
                break;
            }
            case SQL_C_TYPE_TIMESTAMP: {
                py::object datetimeType = py::module_::import("datetime").attr("datetime");
                if (!py::isinstance(param, datetimeType)) {
                    ThrowStdException(MakeParamMismatchErrorStr(paramInfo.paramCType, paramIndex));
                }
                SQL_TIMESTAMP_STRUCT* sqlTimestampPtr =
                    AllocateParamBuffer<SQL_TIMESTAMP_STRUCT>(paramBuffers);
                sqlTimestampPtr->year = static_cast<SQLSMALLINT>(param.attr("year").cast<int>());
                sqlTimestampPtr->month = static_cast<SQLUSMALLINT>(param.attr("month").cast<int>());
                sqlTimestampPtr->day = static_cast<SQLUSMALLINT>(param.attr("day").cast<int>());
                sqlTimestampPtr->hour = static_cast<SQLUSMALLINT>(param.attr("hour").cast<int>());
                sqlTimestampPtr->minute = static_cast<SQLUSMALLINT>(param.attr("minute").cast<int>());
                sqlTimestampPtr->second = static_cast<SQLUSMALLINT>(param.attr("second").cast<int>());
                // SQL server supports in ns, but python datetime supports in µs
                sqlTimestampPtr->fraction = static_cast<SQLUINTEGER>(
                    param.attr("microsecond").cast<int>() * 1000);  // Convert µs to ns
                dataPtr = static_cast<void*>(sqlTimestampPtr);
                break;
            }
            case SQL_C_NUMERIC: {
                if (!py::isinstance<NumericData>(param)) {
                    ThrowStdException(MakeParamMismatchErrorStr(paramInfo.paramCType, paramIndex));
                }
                NumericData decimalParam = param.cast<NumericData>();
                LOG("Received numeric parameter: precision - {}, scale- {}, sign - {}, value - {}",
                    decimalParam.precision, decimalParam.scale, decimalParam.sign,
                    decimalParam.val);
                SQL_NUMERIC_STRUCT* decimalPtr =
                    AllocateParamBuffer<SQL_NUMERIC_STRUCT>(paramBuffers);
                decimalPtr->precision = decimalParam.precision;
                decimalPtr->scale = decimalParam.scale;
                decimalPtr->sign = decimalParam.sign;
                // Convert the integer decimalParam.val to char array
                std::memset(static_cast<void*>(decimalPtr->val), 0, sizeof(decimalPtr->val));
                std::memcpy(static_cast<void*>(decimalPtr->val),
			    reinterpret_cast<char*>(&decimalParam.val),
                            sizeof(decimalParam.val));
                dataPtr = static_cast<void*>(decimalPtr);
                // TODO: Remove these lines
                //strLenOrIndPtr = AllocateParamBuffer<SQLLEN>(paramBuffers);
                //*strLenOrIndPtr = sizeof(SQL_NUMERIC_STRUCT);
                break;
            }
            case SQL_C_GUID: {
                // TODO
            }
            default: {
                std::ostringstream errorString;
                errorString << "Unsupported parameter type - " << paramInfo.paramCType
                            << " for parameter - " << paramIndex;
                ThrowStdException(errorString.str());
            }
        }
        assert(SQLBindParameter_ptr && SQLGetStmtAttr_ptr && SQLSetDescField_ptr);

        RETCODE rc = SQLBindParameter_ptr(
            hStmt,
            static_cast<SQLUSMALLINT>(paramIndex + 1),  /* 1-based indexing */
            static_cast<SQLUSMALLINT>(paramInfo.inputOutputType),
            static_cast<SQLSMALLINT>(paramInfo.paramCType),
            static_cast<SQLSMALLINT>(paramInfo.paramSQLType), paramInfo.columnSize,
            paramInfo.decimalDigits, dataPtr, bufferLength, strLenOrIndPtr);
        if (!SQL_SUCCEEDED(rc)) {
            LOG("Error when binding parameter - {}", paramIndex);
            return rc;
        }
	// Special handling for Numeric type -
	// https://learn.microsoft.com/en-us/sql/odbc/reference/appendixes/retrieve-numeric-data-sql-numeric-struct-kb222831?view=sql-server-ver16#sql_c_numeric-overview
        if (paramInfo.paramCType == SQL_C_NUMERIC) {
            SQLHDESC hDesc = nullptr;
            rc = SQLGetStmtAttr_ptr(hStmt, SQL_ATTR_APP_PARAM_DESC, &hDesc, 0, NULL);
            if(!SQL_SUCCEEDED(rc)) {
                LOG("Error when getting statement attribute - {}", paramIndex);
                return rc;
            }
            rc = SQLSetDescField_ptr(hDesc, 1, SQL_DESC_TYPE, (SQLPOINTER) SQL_C_NUMERIC, 0);
            if(!SQL_SUCCEEDED(rc)) {
                LOG("Error when setting descriptor field SQL_DESC_TYPE - {}", paramIndex);
                return rc;
            }
            SQL_NUMERIC_STRUCT* numericPtr = reinterpret_cast<SQL_NUMERIC_STRUCT*>(dataPtr);
            rc = SQLSetDescField_ptr(hDesc, 1, SQL_DESC_PRECISION,
			             (SQLPOINTER) numericPtr->precision, 0);
            if(!SQL_SUCCEEDED(rc)) {
                LOG("Error when setting descriptor field SQL_DESC_PRECISION - {}", paramIndex);
                return rc;
            }

            rc = SQLSetDescField_ptr(hDesc, 1, SQL_DESC_SCALE,
			             (SQLPOINTER) numericPtr->scale, 0);
            if(!SQL_SUCCEEDED(rc)) {
                LOG("Error when setting descriptor field SQL_DESC_SCALE - {}", paramIndex);
                return rc;
            }

            rc = SQLSetDescField_ptr(hDesc, 1, SQL_DESC_DATA_PTR, (SQLPOINTER) numericPtr, 0);
            if(!SQL_SUCCEEDED(rc)) {
                LOG("Error when setting descriptor field SQL_DESC_DATA_PTR - {}", paramIndex);
                return rc;
            }
        }
    }
    LOG("Finished parameter binding. Number of parameters: {}", params.size());
    return SQL_SUCCESS;
}

// This is temporary hack to avoid crash when SQLDescribeCol returns 0 as columnSize
// for NVARCHAR(MAX) & similar types. Variable length data needs more nuanced handling.
// TODO: Fix this in beta
// This function sets the buffer allocated to fetch NVARCHAR(MAX) & similar types to
// 4096 chars. So we'll retrieve data upto 4096. Anything greater then that will throw
// error
void HandleZeroColumnSizeAtFetch(SQLULEN& columnSize) {
    if (columnSize == 0) {
        columnSize = 4096;
    }
}

}  // namespace

// TODO: Revisit GIL considerations if we're using python's logger
template <typename... Args>
void LOG(const std::string& formatString, Args&&... args) {
    py::gil_scoped_acquire gil;  // <---- this ensures safe Python API usage

    py::object logger = py::module_::import("mssql_python.logging_config").attr("get_logger")();
    if (py::isinstance<py::none>(logger)) return;

    try {
        std::string ddbcFormatString = "[DDBC Bindings log] " + formatString;
        if constexpr (sizeof...(args) == 0) {
            logger.attr("debug")(py::str(ddbcFormatString));
        } else {
            py::str message = py::str(ddbcFormatString).format(std::forward<Args>(args)...);
            logger.attr("debug")(message);
        }
    } catch (const std::exception& e) {
        std::cerr << "Logging error: " << e.what() << std::endl;
    }
}

// TODO: Add more nuanced exception classes
void ThrowStdException(const std::string& message) { throw std::runtime_error(message); }
std::string GetLastErrorMessage();

// TODO: Move this to Python
std::string GetModuleDirectory() {
    py::object module = py::module::import("mssql_python");
    py::object module_path = module.attr("__file__");
    std::string module_file = module_path.cast<std::string>();
    
#ifdef _WIN32
    // Windows-specific path handling
    char path[MAX_PATH];
    errno_t err = strncpy_s(path, MAX_PATH, module_file.c_str(), module_file.length());
    if (err != 0) {
        LOG("strncpy_s failed with error code: {}", err);
        return {};
    }
    PathRemoveFileSpecA(path);
    return std::string(path);
#else
    // macOS/Unix path handling without using std::filesystem
    std::string::size_type pos = module_file.find_last_of('/');
    if (pos != std::string::npos) {
        std::string dir = module_file.substr(0, pos);
        return dir;
    }
    LOG("DEBUG: Could not extract directory from path: {}", module_file);
    return module_file;
#endif
}

// Platform-agnostic function to load the driver dynamic library
DriverHandle LoadDriverLibrary(const std::string& driverPath) {
    LOG("Loading driver from path: {}", driverPath);
    
#ifdef _WIN32
    // Windows: Convert string to wide string for LoadLibraryW
    std::wstring widePath(driverPath.begin(), driverPath.end());
    HMODULE handle = LoadLibraryW(widePath.c_str());
    if (!handle) {
        LOG("Failed to load library: {}. Error: {}", driverPath, GetLastErrorMessage());
        ThrowStdException("Failed to load library: " + driverPath);
    }
    return handle;
#else
    // macOS/Unix: Use dlopen
    void* handle = dlopen(driverPath.c_str(), RTLD_LAZY);
    if (!handle) {
        LOG("dlopen failed.");
    }
    return handle;
#endif
}

// Platform-agnostic function to get last error message
std::string GetLastErrorMessage() {
#ifdef _WIN32
    // Windows: Use FormatMessageA
    DWORD error = GetLastError();
    char* messageBuffer = nullptr;
    size_t size = FormatMessageA(
        FORMAT_MESSAGE_ALLOCATE_BUFFER | FORMAT_MESSAGE_FROM_SYSTEM | FORMAT_MESSAGE_IGNORE_INSERTS,
        NULL,
        error,
        MAKELANGID(LANG_NEUTRAL, SUBLANG_DEFAULT),
        (LPSTR)&messageBuffer,
        0,
        NULL
    );
    std::string errorMessage = messageBuffer ? std::string(messageBuffer, size) : "Unknown error";
    LocalFree(messageBuffer);
    return "Error code: " + std::to_string(error) + " - " + errorMessage;
#else
    // macOS/Unix: Use dlerror
    const char* error = dlerror();
    return error ? std::string(error) : "Unknown error";
#endif
}


/*
 * Resolve ODBC driver path in C++ to avoid circular import issues on Alpine.
 *
 * Background:
 * On Alpine Linux, calling into Python during module initialization (via pybind11)
 * causes a circular import due to musl's stricter dynamic loader behavior.
 *
 * Specifically, importing Python helpers from C++ triggered a re-import of the 
 * partially-initialized native module, which works on glibc (Ubuntu/macOS) but 
 * fails on musl-based systems like Alpine.
 *
 * By moving driver path resolution entirely into C++, we avoid any Python-layer 
 * dependencies during critical initialization, ensuring compatibility across 
 * all supported platforms.
 */
std::string GetDriverPathCpp(const std::string& moduleDir) {
    namespace fs = std::filesystem;
    fs::path basePath(moduleDir);

    std::string platform;
    std::string arch;

    // Detect architecture
    #if defined(__aarch64__) || defined(_M_ARM64)
        arch = "arm64";
    #elif defined(__x86_64__) || defined(_M_X64) || defined(_M_AMD64)
        arch = "x86_64";  // maps to "x64" on Windows
    #else
        throw std::runtime_error("Unsupported architecture");
    #endif

    // Detect platform and set path
    #ifdef __linux__
        if (fs::exists("/etc/alpine-release")) {
            platform = "alpine";
        } else if (fs::exists("/etc/redhat-release") || fs::exists("/etc/centos-release")) {
            platform = "rhel";
        } else if (fs::exists("/etc/SuSE-release") || fs::exists("/etc/SUSE-brand")) {
            platform = "suse";
        } else {
            platform = "debian_ubuntu"; // Default to debian_ubuntu for other distros
        }

        fs::path driverPath = basePath / "libs" / "linux" / platform / arch / "lib" / "libmsodbcsql-18.5.so.1.1";
        return driverPath.string();

    #elif defined(__APPLE__)
        platform = "macos";
        fs::path driverPath = basePath / "libs" / platform / arch / "lib" / "libmsodbcsql.18.dylib";
        return driverPath.string();

    #elif defined(_WIN32)
        platform = "windows";
        // Normalize x86_64 to x64 for Windows naming
        if (arch == "x86_64") arch = "x64";
        fs::path driverPath = basePath / "libs" / platform / arch / "msodbcsql18.dll";
        return driverPath.string();

    #else
        throw std::runtime_error("Unsupported platform");
    #endif
}

DriverHandle LoadDriverOrThrowException() {
    namespace fs = std::filesystem;

    std::string moduleDir = GetModuleDirectory();
    LOG("Module directory: {}", moduleDir);

    std::string archStr = ARCHITECTURE;
    LOG("Architecture: {}", archStr);

    // Use only C++ function for driver path resolution
    // Not using Python function since it causes circular import issues on Alpine Linux
    // and other platforms with strict module loading rules.
    std::string driverPathStr = GetDriverPathCpp(moduleDir);
    
    fs::path driverPath(driverPathStr);
    
    LOG("Driver path determined: {}", driverPath.string());

    #ifdef _WIN32
        // On Windows, optionally load mssql-auth.dll if it exists
        std::string archDir =
            (archStr == "win64" || archStr == "amd64" || archStr == "x64") ? "x64" :
            (archStr == "arm64") ? "arm64" :
            "x86";
        
        fs::path dllDir = fs::path(moduleDir) / "libs" / "windows" / archDir;
        fs::path authDllPath = dllDir / "mssql-auth.dll";
        if (fs::exists(authDllPath)) {
            HMODULE hAuth = LoadLibraryW(std::wstring(authDllPath.native().begin(), authDllPath.native().end()).c_str());
            if (hAuth) {
                LOG("mssql-auth.dll loaded: {}", authDllPath.string());
            } else {
                LOG("Failed to load mssql-auth.dll: {}", GetLastErrorMessage());
                ThrowStdException("Failed to load mssql-auth.dll. Please ensure it is present in the expected directory.");
            }
        } else {
            LOG("Note: mssql-auth.dll not found. This is OK if Entra ID is not in use.");
            ThrowStdException("mssql-auth.dll not found. If you are using Entra ID, please ensure it is present.");
        }
    #endif

    if (!fs::exists(driverPath)) {
        ThrowStdException("ODBC driver not found at: " + driverPath.string());
    }

    DriverHandle handle = LoadDriverLibrary(driverPath.string());
    if (!handle) {
        LOG("Failed to load driver: {}", GetLastErrorMessage());
        ThrowStdException("Failed to load the driver. Please read the documentation (https://github.com/microsoft/mssql-python#installation) to install the required dependencies.");
    }
    LOG("Driver library successfully loaded.");

    // Load function pointers using helper
    SQLAllocHandle_ptr = GetFunctionPointer<SQLAllocHandleFunc>(handle, "SQLAllocHandle");
    SQLSetEnvAttr_ptr = GetFunctionPointer<SQLSetEnvAttrFunc>(handle, "SQLSetEnvAttr");
    SQLSetConnectAttr_ptr = GetFunctionPointer<SQLSetConnectAttrFunc>(handle, "SQLSetConnectAttrW");
    SQLSetStmtAttr_ptr = GetFunctionPointer<SQLSetStmtAttrFunc>(handle, "SQLSetStmtAttrW");
    SQLGetConnectAttr_ptr = GetFunctionPointer<SQLGetConnectAttrFunc>(handle, "SQLGetConnectAttrW");

    SQLDriverConnect_ptr = GetFunctionPointer<SQLDriverConnectFunc>(handle, "SQLDriverConnectW");
    SQLExecDirect_ptr = GetFunctionPointer<SQLExecDirectFunc>(handle, "SQLExecDirectW");
    SQLPrepare_ptr = GetFunctionPointer<SQLPrepareFunc>(handle, "SQLPrepareW");
    SQLBindParameter_ptr = GetFunctionPointer<SQLBindParameterFunc>(handle, "SQLBindParameter");
    SQLExecute_ptr = GetFunctionPointer<SQLExecuteFunc>(handle, "SQLExecute");
    SQLRowCount_ptr = GetFunctionPointer<SQLRowCountFunc>(handle, "SQLRowCount");
    SQLGetStmtAttr_ptr = GetFunctionPointer<SQLGetStmtAttrFunc>(handle, "SQLGetStmtAttrW");
    SQLSetDescField_ptr = GetFunctionPointer<SQLSetDescFieldFunc>(handle, "SQLSetDescFieldW");

    SQLFetch_ptr = GetFunctionPointer<SQLFetchFunc>(handle, "SQLFetch");
    SQLFetchScroll_ptr = GetFunctionPointer<SQLFetchScrollFunc>(handle, "SQLFetchScroll");
    SQLGetData_ptr = GetFunctionPointer<SQLGetDataFunc>(handle, "SQLGetData");
    SQLNumResultCols_ptr = GetFunctionPointer<SQLNumResultColsFunc>(handle, "SQLNumResultCols");
    SQLBindCol_ptr = GetFunctionPointer<SQLBindColFunc>(handle, "SQLBindCol");
    SQLDescribeCol_ptr = GetFunctionPointer<SQLDescribeColFunc>(handle, "SQLDescribeColW");
    SQLMoreResults_ptr = GetFunctionPointer<SQLMoreResultsFunc>(handle, "SQLMoreResults");
    SQLColAttribute_ptr = GetFunctionPointer<SQLColAttributeFunc>(handle, "SQLColAttributeW");

    SQLEndTran_ptr = GetFunctionPointer<SQLEndTranFunc>(handle, "SQLEndTran");
    SQLDisconnect_ptr = GetFunctionPointer<SQLDisconnectFunc>(handle, "SQLDisconnect");
    SQLFreeHandle_ptr = GetFunctionPointer<SQLFreeHandleFunc>(handle, "SQLFreeHandle");
    SQLFreeStmt_ptr = GetFunctionPointer<SQLFreeStmtFunc>(handle, "SQLFreeStmt");

    SQLGetDiagRec_ptr = GetFunctionPointer<SQLGetDiagRecFunc>(handle, "SQLGetDiagRecW");

    SQLParamData_ptr = GetFunctionPointer<SQLParamDataFunc>(handle, "SQLParamData");
    SQLPutData_ptr = GetFunctionPointer<SQLPutDataFunc>(handle, "SQLPutData");
    SQLTables_ptr = GetFunctionPointer<SQLTablesFunc>(handle, "SQLTablesW");

    SQLDescribeParam_ptr = GetFunctionPointer<SQLDescribeParamFunc>(handle, "SQLDescribeParam");

    bool success =
        SQLAllocHandle_ptr && SQLSetEnvAttr_ptr && SQLSetConnectAttr_ptr &&
        SQLSetStmtAttr_ptr && SQLGetConnectAttr_ptr && SQLDriverConnect_ptr &&
        SQLExecDirect_ptr && SQLPrepare_ptr && SQLBindParameter_ptr &&
        SQLExecute_ptr && SQLRowCount_ptr && SQLGetStmtAttr_ptr &&
        SQLSetDescField_ptr && SQLFetch_ptr && SQLFetchScroll_ptr &&
        SQLGetData_ptr && SQLNumResultCols_ptr && SQLBindCol_ptr &&
        SQLDescribeCol_ptr && SQLMoreResults_ptr && SQLColAttribute_ptr &&
        SQLEndTran_ptr && SQLDisconnect_ptr && SQLFreeHandle_ptr &&
        SQLFreeStmt_ptr && SQLGetDiagRec_ptr && SQLParamData_ptr &&
        SQLPutData_ptr && SQLTables_ptr &&
        SQLDescribeParam_ptr;

    if (!success) {
        ThrowStdException("Failed to load required function pointers from driver.");
    }
    LOG("All driver function pointers successfully loaded.");
    return handle;
}

// DriverLoader definition 
DriverLoader::DriverLoader() : m_driverLoaded(false) {}

DriverLoader& DriverLoader::getInstance() {
    static DriverLoader instance;
    return instance;
}

void DriverLoader::loadDriver() {
    std::call_once(m_onceFlag, [this]() {
        LoadDriverOrThrowException();
        m_driverLoaded = true;
    });
}

// SqlHandle definition
SqlHandle::SqlHandle(SQLSMALLINT type, SQLHANDLE rawHandle)
    : _type(type), _handle(rawHandle) {}

SqlHandle::~SqlHandle() {
    if (_handle) {
        free();
    }
}

SQLHANDLE SqlHandle::get() const {
    return _handle;
}

SQLSMALLINT SqlHandle::type() const {
    return _type;
}

/*
 * IMPORTANT: Never log in destructors - it causes segfaults.
 * During program exit, C++ destructors may run AFTER Python shuts down.
 * LOG() tries to acquire Python GIL and call Python functions, which crashes
 * if Python is already gone. Keep destructors simple - just free resources.
 * If you need destruction logs, use explicit close() methods instead.
 */
void SqlHandle::free() {
    if (_handle && SQLFreeHandle_ptr) {
        const char* type_str = nullptr;
        switch (_type) {
            case SQL_HANDLE_ENV:  type_str = "ENV"; break;
            case SQL_HANDLE_DBC:  type_str = "DBC"; break;
            case SQL_HANDLE_STMT: type_str = "STMT"; break;
            case SQL_HANDLE_DESC: type_str = "DESC"; break;
            default:              type_str = "UNKNOWN"; break;
        }
        SQLFreeHandle_ptr(_type, _handle);
        _handle = nullptr;
        // Don't log during destruction - it can cause segfaults during Python shutdown
    }
}

// Helper function to check for driver errors
ErrorInfo SQLCheckError_Wrap(SQLSMALLINT handleType, SqlHandlePtr handle, SQLRETURN retcode) {
    LOG("Checking errors for retcode - {}" , retcode);
    ErrorInfo errorInfo;
    if (retcode == SQL_INVALID_HANDLE) {
        LOG("Invalid handle received");
        errorInfo.ddbcErrorMsg = std::wstring( L"Invalid handle!");
        return errorInfo;
    }
    assert(handle != 0);
    SQLHANDLE rawHandle = handle->get();
    if (!SQL_SUCCEEDED(retcode)) {
        if (!SQLGetDiagRec_ptr) {
            LOG("Function pointer not initialized. Loading the driver.");
            DriverLoader::getInstance().loadDriver();  // Load the driver
        }

        SQLWCHAR sqlState[6], message[SQL_MAX_MESSAGE_LENGTH];
        SQLINTEGER nativeError;
        SQLSMALLINT messageLen;

        SQLRETURN diagReturn =
            SQLGetDiagRec_ptr(handleType, rawHandle, 1, sqlState,
                              &nativeError, message, SQL_MAX_MESSAGE_LENGTH, &messageLen);

        if (SQL_SUCCEEDED(diagReturn)) {
#if defined(_WIN32)
            // On Windows, SQLWCHAR and wchar_t are compatible
            errorInfo.sqlState = std::wstring(sqlState);
            errorInfo.ddbcErrorMsg = std::wstring(message);
#else
            // On macOS/Linux, need to convert SQLWCHAR (usually unsigned short) to wchar_t
            errorInfo.sqlState = SQLWCHARToWString(sqlState);
            errorInfo.ddbcErrorMsg = SQLWCHARToWString(message, messageLen);
#endif
        }
    }
    return errorInfo;
}

py::list SQLGetAllDiagRecords(SqlHandlePtr handle) {
    LOG("Retrieving all diagnostic records");
    if (!SQLGetDiagRec_ptr) {
        LOG("Function pointer not initialized. Loading the driver.");
        DriverLoader::getInstance().loadDriver();
    }
    
    py::list records;
    SQLHANDLE rawHandle = handle->get();
    SQLSMALLINT handleType = handle->type();
    
    // Iterate through all available diagnostic records
    for (SQLSMALLINT recNumber = 1; ; recNumber++) {
        SQLWCHAR sqlState[6] = {0};
        SQLWCHAR message[SQL_MAX_MESSAGE_LENGTH] = {0};
        SQLINTEGER nativeError = 0;
        SQLSMALLINT messageLen = 0;
        
        SQLRETURN diagReturn = SQLGetDiagRec_ptr(
            handleType, rawHandle, recNumber, sqlState, &nativeError, 
            message, SQL_MAX_MESSAGE_LENGTH, &messageLen);
            
        if (diagReturn == SQL_NO_DATA || !SQL_SUCCEEDED(diagReturn))
            break;
        
#if defined(_WIN32)
        // On Windows, create a formatted UTF-8 string for state+error
        
        // Convert SQLWCHAR sqlState to UTF-8
        int stateSize = WideCharToMultiByte(CP_UTF8, 0, sqlState, -1, NULL, 0, NULL, NULL);
        std::vector<char> stateBuffer(stateSize);
        WideCharToMultiByte(CP_UTF8, 0, sqlState, -1, stateBuffer.data(), stateSize, NULL, NULL);
        
        // Format the state with error code
        std::string stateWithError = "[" + std::string(stateBuffer.data()) + "] (" + std::to_string(nativeError) + ")";
        
        // Convert wide string message to UTF-8
        int msgSize = WideCharToMultiByte(CP_UTF8, 0, message, -1, NULL, 0, NULL, NULL);
        std::vector<char> msgBuffer(msgSize);
        WideCharToMultiByte(CP_UTF8, 0, message, -1, msgBuffer.data(), msgSize, NULL, NULL);
        
        // Create the tuple with converted strings
        records.append(py::make_tuple(
            py::str(stateWithError),
            py::str(msgBuffer.data())
        ));
#else
        // On Unix, use the SQLWCHARToWString utility and then convert to UTF-8
        std::string stateStr = WideToUTF8(SQLWCHARToWString(sqlState));
        std::string msgStr = WideToUTF8(SQLWCHARToWString(message, messageLen));
        
        // Format the state string
        std::string stateWithError = "[" + stateStr + "] (" + std::to_string(nativeError) + ")";
        
        // Create the tuple with converted strings
        records.append(py::make_tuple(
            py::str(stateWithError),
            py::str(msgStr)
        ));
#endif
    }
    
    return records;
}

// Wrap SQLExecDirect
SQLRETURN SQLExecDirect_wrap(SqlHandlePtr StatementHandle, const std::wstring& Query) {
    LOG("Execute SQL query directly - {}", Query.c_str());
    if (!SQLExecDirect_ptr) {
        LOG("Function pointer not initialized. Loading the driver.");
        DriverLoader::getInstance().loadDriver();  // Load the driver
    }

    // Ensure statement is scrollable BEFORE executing
    if (SQLSetStmtAttr_ptr && StatementHandle && StatementHandle->get()) {
        SQLSetStmtAttr_ptr(StatementHandle->get(),
                           SQL_ATTR_CURSOR_TYPE,
                           (SQLPOINTER)SQL_CURSOR_STATIC,
                           0);
        SQLSetStmtAttr_ptr(StatementHandle->get(),
                           SQL_ATTR_CONCURRENCY,
                           (SQLPOINTER)SQL_CONCUR_READ_ONLY,
                           0);
    }

    SQLWCHAR* queryPtr;
#if defined(__APPLE__) || defined(__linux__)
    std::vector<SQLWCHAR> queryBuffer = WStringToSQLWCHAR(Query);
    queryPtr = queryBuffer.data();
#else
    queryPtr = const_cast<SQLWCHAR*>(Query.c_str());
#endif
    SQLRETURN ret = SQLExecDirect_ptr(StatementHandle->get(), queryPtr, SQL_NTS);
    if (!SQL_SUCCEEDED(ret)) {
        LOG("Failed to execute query directly");
    }
    return ret;
}

// Wrapper for SQLTables
SQLRETURN SQLTables_wrap(SqlHandlePtr StatementHandle, 
                         const std::wstring& catalog,
                         const std::wstring& schema, 
                         const std::wstring& table,
                         const std::wstring& tableType) {
    
    if (!SQLTables_ptr) {
        LOG("Function pointer not initialized. Loading the driver.");
        DriverLoader::getInstance().loadDriver();
    }

    SQLWCHAR* catalogPtr = nullptr;
    SQLWCHAR* schemaPtr = nullptr;
    SQLWCHAR* tablePtr = nullptr;
    SQLWCHAR* tableTypePtr = nullptr;
    SQLSMALLINT catalogLen = 0;
    SQLSMALLINT schemaLen = 0;
    SQLSMALLINT tableLen = 0;
    SQLSMALLINT tableTypeLen = 0;

    std::vector<SQLWCHAR> catalogBuffer;
    std::vector<SQLWCHAR> schemaBuffer;
    std::vector<SQLWCHAR> tableBuffer;
    std::vector<SQLWCHAR> tableTypeBuffer;

#if defined(__APPLE__) || defined(__linux__)
    // On Unix platforms, convert wstring to SQLWCHAR array
    if (!catalog.empty()) {
        catalogBuffer = WStringToSQLWCHAR(catalog);
        catalogPtr = catalogBuffer.data();
        catalogLen = SQL_NTS;
    }
    if (!schema.empty()) {
        schemaBuffer = WStringToSQLWCHAR(schema);
        schemaPtr = schemaBuffer.data();
        schemaLen = SQL_NTS;
    }
    if (!table.empty()) {
        tableBuffer = WStringToSQLWCHAR(table);
        tablePtr = tableBuffer.data();
        tableLen = SQL_NTS;
    }
    if (!tableType.empty()) {
        tableTypeBuffer = WStringToSQLWCHAR(tableType);
        tableTypePtr = tableTypeBuffer.data();
        tableTypeLen = SQL_NTS;
    }
#else
    // On Windows, direct assignment works
    if (!catalog.empty()) {
        catalogPtr = const_cast<SQLWCHAR*>(catalog.c_str());
        catalogLen = SQL_NTS;
    }
    if (!schema.empty()) {
        schemaPtr = const_cast<SQLWCHAR*>(schema.c_str());
        schemaLen = SQL_NTS;
    }
    if (!table.empty()) {
        tablePtr = const_cast<SQLWCHAR*>(table.c_str());
        tableLen = SQL_NTS;
    }
    if (!tableType.empty()) {
        tableTypePtr = const_cast<SQLWCHAR*>(tableType.c_str());
        tableTypeLen = SQL_NTS;
    }
#endif

    SQLRETURN ret = SQLTables_ptr(
        StatementHandle->get(),
        catalogPtr, catalogLen,
        schemaPtr, schemaLen,
        tablePtr, tableLen,
        tableTypePtr, tableTypeLen
    );

    if (!SQL_SUCCEEDED(ret)) {
        LOG("SQLTables failed with return code: {}", ret);
    } else {
        LOG("SQLTables succeeded");
    }

    return ret;
}

// Executes the provided query. If the query is parametrized, it prepares the statement and
// binds the parameters. Otherwise, it executes the query directly.
// 'usePrepare' parameter can be used to disable the prepare step for queries that might already
// be prepared in a previous call.
SQLRETURN SQLExecute_wrap(const SqlHandlePtr statementHandle,
                          const std::wstring& query /* TODO: Use SQLTCHAR? */,
                          const py::list& params, std::vector<ParamInfo>& paramInfos,
                          py::list& isStmtPrepared, const bool usePrepare = true) {
    LOG("Execute SQL Query - {}", query.c_str());
    if (!SQLPrepare_ptr) {
        LOG("Function pointer not initialized. Loading the driver.");
        DriverLoader::getInstance().loadDriver();  // Load the driver
    }
    assert(SQLPrepare_ptr && SQLBindParameter_ptr && SQLExecute_ptr && SQLExecDirect_ptr);

    if (params.size() != paramInfos.size()) {
        // TODO: This should be a special internal exception, that python wont relay to users as is
        ThrowStdException("Number of parameters and paramInfos do not match");
    }

    RETCODE rc;
    SQLHANDLE hStmt = statementHandle->get();
    if (!statementHandle || !statementHandle->get()) {
        LOG("Statement handle is null or empty");
    }

    // Ensure statement is scrollable BEFORE executing
    if (SQLSetStmtAttr_ptr && hStmt) {
        SQLSetStmtAttr_ptr(hStmt,
                           SQL_ATTR_CURSOR_TYPE,
                           (SQLPOINTER)SQL_CURSOR_STATIC,
                           0);
        SQLSetStmtAttr_ptr(hStmt,
                           SQL_ATTR_CONCURRENCY,
                           (SQLPOINTER)SQL_CONCUR_READ_ONLY,
                           0);
    }

    SQLWCHAR* queryPtr;
#if defined(__APPLE__) || defined(__linux__)
    std::vector<SQLWCHAR> queryBuffer = WStringToSQLWCHAR(query);
    queryPtr = queryBuffer.data();
#else
    queryPtr = const_cast<SQLWCHAR*>(query.c_str());
#endif
    if (params.size() == 0) {
        // Execute statement directly if the statement is not parametrized. This is the
        // fastest way to submit a SQL statement for one-time execution according to
        // DDBC documentation -
        // https://learn.microsoft.com/en-us/sql/odbc/reference/syntax/sqlexecdirect-function?view=sql-server-ver16
        rc = SQLExecDirect_ptr(hStmt, queryPtr, SQL_NTS);
        if (!SQL_SUCCEEDED(rc) && rc != SQL_NO_DATA) {
            LOG("Error during direct execution of the statement");
        }
        return rc;
    } else {
        // isStmtPrepared is a list instead of a bool coz bools in Python are immutable.
        // Hence, we can't pass around bools by reference & modify them. Therefore, isStmtPrepared
        // must be a list with exactly one bool element
        assert(isStmtPrepared.size() == 1);
        if (usePrepare) {
            rc = SQLPrepare_ptr(hStmt, queryPtr, SQL_NTS);
            if (!SQL_SUCCEEDED(rc)) {
                LOG("Error while preparing the statement");
                return rc;
            }
            isStmtPrepared[0] = py::cast(true);
        } else {
            // Make sure the statement has been prepared earlier if we're not preparing now
            bool isStmtPreparedAsBool = isStmtPrepared[0].cast<bool>();
            if (!isStmtPreparedAsBool) {
                // TODO: Print the query
                ThrowStdException("Cannot execute unprepared statement");
            }
        }

        // This vector manages the heap memory allocated for parameter buffers.
        // It must be in scope until SQLExecute is done.
        std::vector<std::shared_ptr<void>> paramBuffers;
        rc = BindParameters(hStmt, params, paramInfos, paramBuffers);
        if (!SQL_SUCCEEDED(rc)) {
            return rc;
        }

        rc = SQLExecute_ptr(hStmt);
        if (rc == SQL_NEED_DATA) {
            LOG("Beginning SQLParamData/SQLPutData loop for DAE.");
            SQLPOINTER paramToken = nullptr;            
            while ((rc = SQLParamData_ptr(hStmt, &paramToken)) == SQL_NEED_DATA) {
                // Finding the paramInfo that matches the returned token
                const ParamInfo* matchedInfo = nullptr;
                for (auto& info : paramInfos) {
                    if (reinterpret_cast<SQLPOINTER>(const_cast<ParamInfo*>(&info)) == paramToken) {
                        matchedInfo = &info;
                        break;
                    }
                }
                if (!matchedInfo) {
                    ThrowStdException("Unrecognized paramToken returned by SQLParamData");
                }
                const py::object& pyObj = matchedInfo->dataPtr;
                if (pyObj.is_none()) {
                    SQLPutData_ptr(hStmt, nullptr, 0);
                    continue;
                }
                if (py::isinstance<py::str>(pyObj)) {
                    if (matchedInfo->paramCType == SQL_C_WCHAR) {
                        std::wstring wstr = pyObj.cast<std::wstring>();
                        const SQLWCHAR* dataPtr = nullptr;
                        size_t totalChars = 0;
#if defined(__APPLE__) || defined(__linux__)
                        std::vector<SQLWCHAR> sqlwStr = WStringToSQLWCHAR(wstr);
                        totalChars = sqlwStr.size() - 1;
                        dataPtr = sqlwStr.data();
#else
                        dataPtr = wstr.c_str();
                        totalChars = wstr.size();
#endif
                        size_t offset = 0;
                        size_t chunkChars = DAE_CHUNK_SIZE / sizeof(SQLWCHAR);
                        while (offset < totalChars) {
                            size_t len = std::min(chunkChars, totalChars - offset);
                            size_t lenBytes = len * sizeof(SQLWCHAR);
                            if (lenBytes > static_cast<size_t>(std::numeric_limits<SQLLEN>::max())) {
                                ThrowStdException("Chunk size exceeds maximum allowed by SQLLEN");
                            }
                            rc = SQLPutData_ptr(hStmt, (SQLPOINTER)(dataPtr + offset), static_cast<SQLLEN>(lenBytes));
                            if (!SQL_SUCCEEDED(rc)) {
                                LOG("SQLPutData failed at offset {} of {}", offset, totalChars);
                                return rc;
                            }
                            offset += len;
                        }
                    } else if (matchedInfo->paramCType == SQL_C_CHAR) {
                        std::string s = pyObj.cast<std::string>();
                        size_t totalBytes = s.size();
                        const char* dataPtr = s.data();
                        size_t offset = 0;
                        size_t chunkBytes = DAE_CHUNK_SIZE;
                        while (offset < totalBytes) {
                            size_t len = std::min(chunkBytes, totalBytes - offset);

                            rc = SQLPutData_ptr(hStmt, (SQLPOINTER)(dataPtr + offset), static_cast<SQLLEN>(len));
                            if (!SQL_SUCCEEDED(rc)) {
                                LOG("SQLPutData failed at offset {} of {}", offset, totalBytes);
                                return rc;
                            }
                            offset += len;
                        }
                    } else {
                        ThrowStdException("Unsupported C type for str in DAE");
                    }
                } else {
                    ThrowStdException("DAE only supported for str or bytes");
                }
            }
            if (!SQL_SUCCEEDED(rc)) {
                LOG("SQLParamData final rc: {}", rc);
                return rc;
            }
            LOG("DAE complete, SQLExecute resumed internally.");
        }
        if (!SQL_SUCCEEDED(rc) && rc != SQL_NO_DATA) {
            LOG("DDBCSQLExecute: Error during execution of the statement");
            return rc;
        }

        // Unbind the bound buffers for all parameters coz the buffers' memory will
        // be freed when this function exits (parambuffers goes out of scope)
        rc = SQLFreeStmt_ptr(hStmt, SQL_RESET_PARAMS);
        return rc;
    }
}

SQLRETURN BindParameterArray(SQLHANDLE hStmt,
                             const py::list& columnwise_params,
                             const std::vector<ParamInfo>& paramInfos,
                             size_t paramSetSize,
                             std::vector<std::shared_ptr<void>>& paramBuffers) {
    LOG("Starting column-wise parameter array binding. paramSetSize: {}, paramCount: {}", paramSetSize, columnwise_params.size());

    std::vector<std::shared_ptr<void>> tempBuffers;

    try {
        for (int paramIndex = 0; paramIndex < columnwise_params.size(); ++paramIndex) {
            const py::list& columnValues = columnwise_params[paramIndex].cast<py::list>();
            const ParamInfo& info = paramInfos[paramIndex];
            if (columnValues.size() != paramSetSize) {
                ThrowStdException("Column " + std::to_string(paramIndex) + " has mismatched size.");
            }
            void* dataPtr = nullptr;
            SQLLEN* strLenOrIndArray = nullptr;
            SQLLEN bufferLength = 0;
            switch (info.paramCType) {
                case SQL_C_LONG: {
                    int* dataArray = AllocateParamBufferArray<int>(tempBuffers, paramSetSize);
                    for (size_t i = 0; i < paramSetSize; ++i) {
                        if (columnValues[i].is_none()) {
                            if (!strLenOrIndArray)
                                strLenOrIndArray = AllocateParamBufferArray<SQLLEN>(tempBuffers, paramSetSize);
                            dataArray[i] = 0;
                            strLenOrIndArray[i] = SQL_NULL_DATA;
                        } else {
                            dataArray[i] = columnValues[i].cast<int>();
                            if (strLenOrIndArray) strLenOrIndArray[i] = 0;
                        }
                    }
                    dataPtr = dataArray;
                    break;
                }
                case SQL_C_DOUBLE: {
                    double* dataArray = AllocateParamBufferArray<double>(tempBuffers, paramSetSize);
                    for (size_t i = 0; i < paramSetSize; ++i) {
                        if (columnValues[i].is_none()) {
                            if (!strLenOrIndArray)
                                strLenOrIndArray = AllocateParamBufferArray<SQLLEN>(tempBuffers, paramSetSize);
                            dataArray[i] = 0;
                            strLenOrIndArray[i] = SQL_NULL_DATA;
                        } else {
                            dataArray[i] = columnValues[i].cast<double>();
                            if (strLenOrIndArray) strLenOrIndArray[i] = 0;
                        }
                    }
                    dataPtr = dataArray;
                    break;
                }
                case SQL_C_WCHAR: {
                    SQLWCHAR* wcharArray = AllocateParamBufferArray<SQLWCHAR>(tempBuffers, paramSetSize * (info.columnSize + 1));
                    strLenOrIndArray = AllocateParamBufferArray<SQLLEN>(tempBuffers, paramSetSize);
                    for (size_t i = 0; i < paramSetSize; ++i) {
                        if (columnValues[i].is_none()) {
                            strLenOrIndArray[i] = SQL_NULL_DATA;
                            std::memset(wcharArray + i * (info.columnSize + 1), 0, (info.columnSize + 1) * sizeof(SQLWCHAR));
                        } else {
                            std::wstring wstr = columnValues[i].cast<std::wstring>();
#if defined(__APPLE__) || defined(__linux__)
                            // Convert to UTF-16 first, then check the actual UTF-16 length
                            auto utf16Buf = WStringToSQLWCHAR(wstr);
                            // Check UTF-16 length (excluding null terminator) against column size
                            if (utf16Buf.size() > 0 && (utf16Buf.size() - 1) > info.columnSize) {
                                std::string offending = WideToUTF8(wstr);
                                ThrowStdException("Input string UTF-16 length exceeds allowed column size at parameter index " + std::to_string(paramIndex) + 
                                    ". UTF-16 length: " + std::to_string(utf16Buf.size() - 1) + ", Column size: " + std::to_string(info.columnSize));
                            }
                            // If we reach here, the UTF-16 string fits - copy it completely
                            std::memcpy(wcharArray + i * (info.columnSize + 1), utf16Buf.data(), utf16Buf.size() * sizeof(SQLWCHAR));
#else
                            // On Windows, wchar_t is already UTF-16, so the original check is sufficient
                            if (wstr.length() > info.columnSize) {
                                std::string offending = WideToUTF8(wstr);
                                ThrowStdException("Input string exceeds allowed column size at parameter index " + std::to_string(paramIndex));
                            }
#if defined(__APPLE__) || defined(__linux__)
                            auto utf16Buf = WStringToSQLWCHAR(wstr);
                            size_t copySize = std::min(utf16Buf.size(), static_cast<size_t>(info.columnSize + 1));
                            std::memcpy(wcharArray + i * (info.columnSize + 1), utf16Buf.data(), copySize * sizeof(SQLWCHAR));
#else
                            std::memcpy(wcharArray + i * (info.columnSize + 1), wstr.c_str(), (wstr.length() + 1) * sizeof(SQLWCHAR));
#endif
                            strLenOrIndArray[i] = SQL_NTS;
                        }
                    }
                    dataPtr = wcharArray;
                    bufferLength = (info.columnSize + 1) * sizeof(SQLWCHAR);
                    break;
                }
                case SQL_C_TINYINT:
                case SQL_C_UTINYINT: {
                    unsigned char* dataArray = AllocateParamBufferArray<unsigned char>(tempBuffers, paramSetSize);
                    for (size_t i = 0; i < paramSetSize; ++i) {
                        if (columnValues[i].is_none()) {
                            if (!strLenOrIndArray)
                                strLenOrIndArray = AllocateParamBufferArray<SQLLEN>(tempBuffers, paramSetSize);
                            dataArray[i] = 0;
                            strLenOrIndArray[i] = SQL_NULL_DATA;
                        } else {
                            int intVal = columnValues[i].cast<int>();
                            if (intVal < 0 || intVal > 255) {
                                ThrowStdException("UTINYINT value out of range at rowIndex " + std::to_string(i));
                            }
                            dataArray[i] = static_cast<unsigned char>(intVal);
                            if (strLenOrIndArray) strLenOrIndArray[i] = 0;
                        }
                    }
                    dataPtr = dataArray;
                    bufferLength = sizeof(unsigned char);
                    break;
                }
                case SQL_C_SHORT: {
                    short* dataArray = AllocateParamBufferArray<short>(tempBuffers, paramSetSize);
                    for (size_t i = 0; i < paramSetSize; ++i) {
                        if (columnValues[i].is_none()) {
                            if (!strLenOrIndArray)
                                strLenOrIndArray = AllocateParamBufferArray<SQLLEN>(tempBuffers, paramSetSize);
                            dataArray[i] = 0;
                            strLenOrIndArray[i] = SQL_NULL_DATA;
                        } else {
                            int intVal = columnValues[i].cast<int>();
                            if (intVal < std::numeric_limits<short>::min() ||
                                intVal > std::numeric_limits<short>::max()) {
                                ThrowStdException("SHORT value out of range at rowIndex " + std::to_string(i));
                            }
                            dataArray[i] = static_cast<short>(intVal);
                            if (strLenOrIndArray) strLenOrIndArray[i] = 0;
                        }
                    }
                    dataPtr = dataArray;
                    bufferLength = sizeof(short);
                    break;
                }
                case SQL_C_CHAR:
                case SQL_C_BINARY: {
                    char* charArray = AllocateParamBufferArray<char>(tempBuffers, paramSetSize * (info.columnSize + 1));
                    strLenOrIndArray = AllocateParamBufferArray<SQLLEN>(tempBuffers, paramSetSize);
                    for (size_t i = 0; i < paramSetSize; ++i) {
                        if (columnValues[i].is_none()) {
                            strLenOrIndArray[i] = SQL_NULL_DATA;
                            std::memset(charArray + i * (info.columnSize + 1), 0, info.columnSize + 1);
                        } else {
                            std::string str = columnValues[i].cast<std::string>();
                            if (str.size() > info.columnSize)
                                ThrowStdException("Input exceeds column size at index " + std::to_string(i));
                            std::memcpy(charArray + i * (info.columnSize + 1), str.c_str(), str.size());
                            strLenOrIndArray[i] = static_cast<SQLLEN>(str.size());
                        }
                    }
                    dataPtr = charArray;
                    bufferLength = info.columnSize + 1;
                    break;
                }
                case SQL_C_BIT: {
                    char* boolArray = AllocateParamBufferArray<char>(tempBuffers, paramSetSize);
                    strLenOrIndArray = AllocateParamBufferArray<SQLLEN>(tempBuffers, paramSetSize);
                    for (size_t i = 0; i < paramSetSize; ++i) {
                        if (columnValues[i].is_none()) {
                            boolArray[i] = 0;
                            strLenOrIndArray[i] = SQL_NULL_DATA;
                        } else {
                            boolArray[i] = columnValues[i].cast<bool>() ? 1 : 0;
                            strLenOrIndArray[i] = 0;
                        }
                    }
                    dataPtr = boolArray;
                    bufferLength = sizeof(char);
                    break;
                }
                case SQL_C_STINYINT:
                case SQL_C_USHORT: {
                    unsigned short* dataArray = AllocateParamBufferArray<unsigned short>(tempBuffers, paramSetSize);
                    strLenOrIndArray = AllocateParamBufferArray<SQLLEN>(tempBuffers, paramSetSize);
                    for (size_t i = 0; i < paramSetSize; ++i) {
                        if (columnValues[i].is_none()) {
                            strLenOrIndArray[i] = SQL_NULL_DATA;
                            dataArray[i] = 0;
                        } else {
                            dataArray[i] = columnValues[i].cast<unsigned short>();
                            strLenOrIndArray[i] = 0;
                        }
                    }
                    dataPtr = dataArray;
                    bufferLength = sizeof(unsigned short);
                    break;
                }
                case SQL_C_SBIGINT:
                case SQL_C_SLONG:
                case SQL_C_UBIGINT:
                case SQL_C_ULONG: {
                    int64_t* dataArray = AllocateParamBufferArray<int64_t>(tempBuffers, paramSetSize);
                    strLenOrIndArray = AllocateParamBufferArray<SQLLEN>(tempBuffers, paramSetSize);
                    for (size_t i = 0; i < paramSetSize; ++i) {
                        if (columnValues[i].is_none()) {
                            strLenOrIndArray[i] = SQL_NULL_DATA;
                            dataArray[i] = 0;
                        } else {
                            dataArray[i] = columnValues[i].cast<int64_t>();
                            strLenOrIndArray[i] = 0;
                        }
                    }
                    dataPtr = dataArray;
                    bufferLength = sizeof(int64_t);
                    break;
                }
                case SQL_C_FLOAT: {
                    float* dataArray = AllocateParamBufferArray<float>(tempBuffers, paramSetSize);
                    strLenOrIndArray = AllocateParamBufferArray<SQLLEN>(tempBuffers, paramSetSize);
                    for (size_t i = 0; i < paramSetSize; ++i) {
                        if (columnValues[i].is_none()) {
                            strLenOrIndArray[i] = SQL_NULL_DATA;
                            dataArray[i] = 0.0f;
                        } else {
                            dataArray[i] = columnValues[i].cast<float>();
                            strLenOrIndArray[i] = 0;
                        }
                    }
                    dataPtr = dataArray;
                    bufferLength = sizeof(float);
                    break;
                }
                case SQL_C_TYPE_DATE: {
                    SQL_DATE_STRUCT* dateArray = AllocateParamBufferArray<SQL_DATE_STRUCT>(tempBuffers, paramSetSize);
                    strLenOrIndArray = AllocateParamBufferArray<SQLLEN>(tempBuffers, paramSetSize);
                    for (size_t i = 0; i < paramSetSize; ++i) {
                        if (columnValues[i].is_none()) {
                            strLenOrIndArray[i] = SQL_NULL_DATA;
                            std::memset(&dateArray[i], 0, sizeof(SQL_DATE_STRUCT));
                        } else {
                            py::object dateObj = columnValues[i];
                            dateArray[i].year = dateObj.attr("year").cast<SQLSMALLINT>();
                            dateArray[i].month = dateObj.attr("month").cast<SQLUSMALLINT>();
                            dateArray[i].day = dateObj.attr("day").cast<SQLUSMALLINT>();
                            strLenOrIndArray[i] = 0;
                        }
                    }
                    dataPtr = dateArray;
                    bufferLength = sizeof(SQL_DATE_STRUCT);
                    break;
                }
                case SQL_C_TYPE_TIME: {
                    SQL_TIME_STRUCT* timeArray = AllocateParamBufferArray<SQL_TIME_STRUCT>(tempBuffers, paramSetSize);
                    strLenOrIndArray = AllocateParamBufferArray<SQLLEN>(tempBuffers, paramSetSize);
                    for (size_t i = 0; i < paramSetSize; ++i) {
                        if (columnValues[i].is_none()) {
                            strLenOrIndArray[i] = SQL_NULL_DATA;
                            std::memset(&timeArray[i], 0, sizeof(SQL_TIME_STRUCT));
                        } else {
                            py::object timeObj = columnValues[i];
                            timeArray[i].hour = timeObj.attr("hour").cast<SQLUSMALLINT>();
                            timeArray[i].minute = timeObj.attr("minute").cast<SQLUSMALLINT>();
                            timeArray[i].second = timeObj.attr("second").cast<SQLUSMALLINT>();
                            strLenOrIndArray[i] = 0;
                        }
                    }
                    dataPtr = timeArray;
                    bufferLength = sizeof(SQL_TIME_STRUCT);
                    break;
                }
                case SQL_C_TYPE_TIMESTAMP: {
                    SQL_TIMESTAMP_STRUCT* tsArray = AllocateParamBufferArray<SQL_TIMESTAMP_STRUCT>(tempBuffers, paramSetSize);
                    strLenOrIndArray = AllocateParamBufferArray<SQLLEN>(tempBuffers, paramSetSize);
                    for (size_t i = 0; i < paramSetSize; ++i) {
                        if (columnValues[i].is_none()) {
                            strLenOrIndArray[i] = SQL_NULL_DATA;
                            std::memset(&tsArray[i], 0, sizeof(SQL_TIMESTAMP_STRUCT));
                        } else {
                            py::object dtObj = columnValues[i];
                            tsArray[i].year = dtObj.attr("year").cast<SQLSMALLINT>();
                            tsArray[i].month = dtObj.attr("month").cast<SQLUSMALLINT>();
                            tsArray[i].day = dtObj.attr("day").cast<SQLUSMALLINT>();
                            tsArray[i].hour = dtObj.attr("hour").cast<SQLUSMALLINT>();
                            tsArray[i].minute = dtObj.attr("minute").cast<SQLUSMALLINT>();
                            tsArray[i].second = dtObj.attr("second").cast<SQLUSMALLINT>();
                            tsArray[i].fraction = static_cast<SQLUINTEGER>(dtObj.attr("microsecond").cast<int>() * 1000);  // µs to ns
                            strLenOrIndArray[i] = 0;
                        }
                    }
                    dataPtr = tsArray;
                    bufferLength = sizeof(SQL_TIMESTAMP_STRUCT);
                    break;
                }
                case SQL_C_NUMERIC: {
                    SQL_NUMERIC_STRUCT* numericArray = AllocateParamBufferArray<SQL_NUMERIC_STRUCT>(tempBuffers, paramSetSize);
                    strLenOrIndArray = AllocateParamBufferArray<SQLLEN>(tempBuffers, paramSetSize);
                    for (size_t i = 0; i < paramSetSize; ++i) {
                        const py::handle& element = columnValues[i];
                        if (element.is_none()) {
                            strLenOrIndArray[i] = SQL_NULL_DATA;
                            std::memset(&numericArray[i], 0, sizeof(SQL_NUMERIC_STRUCT));
                            continue;
                        }
                        if (!py::isinstance<NumericData>(element)) {
                            throw std::runtime_error(MakeParamMismatchErrorStr(info.paramCType, paramIndex));
                        }
                        NumericData decimalParam = element.cast<NumericData>();
                        LOG("Received numeric parameter at [%zu]: precision=%d, scale=%d, sign=%d, val=%lld",
                            i, decimalParam.precision, decimalParam.scale, decimalParam.sign, decimalParam.val);
                        numericArray[i].precision = decimalParam.precision;
                        numericArray[i].scale = decimalParam.scale;
                        numericArray[i].sign = decimalParam.sign;
                        std::memset(numericArray[i].val, 0, sizeof(numericArray[i].val));
                        std::memcpy(numericArray[i].val,
                                    reinterpret_cast<const char*>(&decimalParam.val),
                                    std::min(sizeof(decimalParam.val), sizeof(numericArray[i].val)));
                        strLenOrIndArray[i] = sizeof(SQL_NUMERIC_STRUCT);
                    }
                    dataPtr = numericArray;
                    bufferLength = sizeof(SQL_NUMERIC_STRUCT);
                    break;
                }
                default: {
                    ThrowStdException("BindParameterArray: Unsupported C type: " + std::to_string(info.paramCType));
                }
            }
            RETCODE rc = SQLBindParameter_ptr(
                hStmt,
                static_cast<SQLUSMALLINT>(paramIndex + 1),
                static_cast<SQLUSMALLINT>(info.inputOutputType),
                static_cast<SQLSMALLINT>(info.paramCType),
                static_cast<SQLSMALLINT>(info.paramSQLType),
                info.columnSize,
                info.decimalDigits,
                dataPtr,
                bufferLength,
                strLenOrIndArray
            );
            if (!SQL_SUCCEEDED(rc)) {
                LOG("Failed to bind array param {}", paramIndex);
                return rc;
            }
        }
    } catch (...) {
        LOG("Exception occurred during parameter array binding. Cleaning up.");
        throw;
    }
    paramBuffers.insert(paramBuffers.end(), tempBuffers.begin(), tempBuffers.end());
    LOG("Finished column-wise parameter array binding.");
    return SQL_SUCCESS;
}

SQLRETURN SQLExecuteMany_wrap(const SqlHandlePtr statementHandle,
                              const std::wstring& query,
                              const py::list& columnwise_params,
                              const std::vector<ParamInfo>& paramInfos,
                              size_t paramSetSize) {
    SQLHANDLE hStmt = statementHandle->get();
    SQLWCHAR* queryPtr;
#if defined(__APPLE__) || defined(__linux__)
    std::vector<SQLWCHAR> queryBuffer = WStringToSQLWCHAR(query);
    queryPtr = queryBuffer.data();
#else
    queryPtr = const_cast<SQLWCHAR*>(query.c_str());
#endif
    RETCODE rc = SQLPrepare_ptr(hStmt, queryPtr, SQL_NTS);
    if (!SQL_SUCCEEDED(rc)) return rc;
    std::vector<std::shared_ptr<void>> paramBuffers;
    rc = BindParameterArray(hStmt, columnwise_params, paramInfos, paramSetSize, paramBuffers);
    if (!SQL_SUCCEEDED(rc)) return rc;
    rc = SQLSetStmtAttr_ptr(hStmt, SQL_ATTR_PARAMSET_SIZE, (SQLPOINTER)paramSetSize, 0);
    if (!SQL_SUCCEEDED(rc)) return rc;
    rc = SQLExecute_ptr(hStmt);
    return rc;
}

// Wrap SQLNumResultCols
SQLSMALLINT SQLNumResultCols_wrap(SqlHandlePtr statementHandle) {
    LOG("Get number of columns in result set");
    if (!SQLNumResultCols_ptr) {
        LOG("Function pointer not initialized. Loading the driver.");
        DriverLoader::getInstance().loadDriver();  // Load the driver
    }

    SQLSMALLINT columnCount;
    // TODO: Handle the return code
    SQLNumResultCols_ptr(statementHandle->get(), &columnCount);
    return columnCount;
}

// Wrap SQLDescribeCol
SQLRETURN SQLDescribeCol_wrap(SqlHandlePtr StatementHandle, py::list& ColumnMetadata) {
    LOG("Get column description");
    if (!SQLDescribeCol_ptr) {
        LOG("Function pointer not initialized. Loading the driver.");
        DriverLoader::getInstance().loadDriver();  // Load the driver
    }

    SQLSMALLINT ColumnCount;
    SQLRETURN retcode =
        SQLNumResultCols_ptr(StatementHandle->get(), &ColumnCount);
    if (!SQL_SUCCEEDED(retcode)) {
        LOG("Failed to get number of columns");
        return retcode;
    }

    for (SQLUSMALLINT i = 1; i <= ColumnCount; ++i) {
        SQLWCHAR ColumnName[256];
        SQLSMALLINT NameLength;
        SQLSMALLINT DataType;
        SQLULEN ColumnSize;
        SQLSMALLINT DecimalDigits;
        SQLSMALLINT Nullable;

        retcode = SQLDescribeCol_ptr(StatementHandle->get(), i, ColumnName,
                                     sizeof(ColumnName) / sizeof(SQLWCHAR), &NameLength, &DataType,
                                     &ColumnSize, &DecimalDigits, &Nullable);

        if (SQL_SUCCEEDED(retcode)) {
            // Append a named py::dict to ColumnMetadata
            // TODO: Should we define a struct for this task instead of dict?
#if defined(__APPLE__) || defined(__linux__)
            ColumnMetadata.append(py::dict("ColumnName"_a = SQLWCHARToWString(ColumnName, SQL_NTS),
#else
            ColumnMetadata.append(py::dict("ColumnName"_a = std::wstring(ColumnName),
#endif
                                           "DataType"_a = DataType, "ColumnSize"_a = ColumnSize,
                                           "DecimalDigits"_a = DecimalDigits,
                                           "Nullable"_a = Nullable));
        } else {
            return retcode;
        }
    }
    return SQL_SUCCESS;
}

// Wrap SQLFetch to retrieve rows
SQLRETURN SQLFetch_wrap(SqlHandlePtr StatementHandle) {
    LOG("Fetch next row");
    if (!SQLFetch_ptr) {
        LOG("Function pointer not initialized. Loading the driver.");
        DriverLoader::getInstance().loadDriver();  // Load the driver
    }

    return SQLFetch_ptr(StatementHandle->get());
}

// Helper function to retrieve column data
// TODO: Handle variable length data correctly
SQLRETURN SQLGetData_wrap(SqlHandlePtr StatementHandle, SQLUSMALLINT colCount, py::list& row) {
    LOG("Get data from columns");
    if (!SQLGetData_ptr) {
        LOG("Function pointer not initialized. Loading the driver.");
        DriverLoader::getInstance().loadDriver();  // Load the driver
    }

    SQLRETURN ret = SQL_SUCCESS;
    SQLHSTMT hStmt = StatementHandle->get();
    for (SQLSMALLINT i = 1; i <= colCount; ++i) {
        SQLWCHAR columnName[256];
        SQLSMALLINT columnNameLen;
        SQLSMALLINT dataType;
        SQLULEN columnSize;
        SQLSMALLINT decimalDigits;
        SQLSMALLINT nullable;

        ret = SQLDescribeCol_ptr(hStmt, i, columnName, sizeof(columnName) / sizeof(SQLWCHAR),
                                 &columnNameLen, &dataType, &columnSize, &decimalDigits, &nullable);
        if (!SQL_SUCCEEDED(ret)) {
            LOG("Error retrieving data for column - {}, SQLDescribeCol return code - {}", i, ret);
            row.append(py::none());
            // TODO: Do we want to continue in this case or return?
            continue;
        }

        switch (dataType) {
            case SQL_CHAR:
            case SQL_VARCHAR:
            case SQL_LONGVARCHAR: {
                // TODO: revisit
                HandleZeroColumnSizeAtFetch(columnSize);
		uint64_t fetchBufferSize = columnSize + 1 /* null-termination */;
                std::vector<SQLCHAR> dataBuffer(fetchBufferSize);
                SQLLEN dataLen;
                // TODO: Handle the return code better
                ret = SQLGetData_ptr(hStmt, i, SQL_C_CHAR, dataBuffer.data(), dataBuffer.size(),
                                     &dataLen);

                if (SQL_SUCCEEDED(ret)) {
                    // TODO: Refactor these if's across other switches to avoid code duplication
                    // columnSize is in chars, dataLen is in bytes
                    if (dataLen > 0) {
                        uint64_t numCharsInData = dataLen / sizeof(SQLCHAR);
                        // NOTE: dataBuffer.size() includes null-terminator, dataLen doesn't. Hence use '<'.
						if (numCharsInData < dataBuffer.size()) {
                            // SQLGetData will null-terminate the data
#if defined(__APPLE__) || defined(__linux__)
                            std::string fullStr(reinterpret_cast<char*>(dataBuffer.data()));
                            row.append(fullStr);
                            LOG("macOS/Linux: Appended CHAR string of length {} to result row", fullStr.length());
#else
                            row.append(std::string(reinterpret_cast<char*>(dataBuffer.data())));
#endif
						} else {
                            // In this case, buffer size is smaller, and data to be retrieved is longer
                            // TODO: Revisit
                            std::ostringstream oss;
                            oss << "Buffer length for fetch (" << dataBuffer.size()-1 << ") is smaller, & data "
                                << "to be retrieved is longer (" << numCharsInData << "). ColumnID - "
                                << i << ", datatype - " << dataType;
                            ThrowStdException(oss.str());
                        }
				    } else if (dataLen == SQL_NULL_DATA) {
					    row.append(py::none());
                    } else if (dataLen == 0) {
<<<<<<< HEAD
                        // Empty string
                        row.append(std::string(""));
                    } else {
                        assert(dataLen == SQL_NO_TOTAL);
=======
                        // Handle zero-length (non-NULL) data
                        row.append(std::string(""));
                    } else if (dataLen == SQL_NO_TOTAL) {
                        // This means the length of the data couldn't be determined
>>>>>>> 95a1f185
                        LOG("SQLGetData couldn't determine the length of the data. "
                            "Returning NULL value instead. Column ID - {}, Data Type - {}", i, dataType);
                    } else if (dataLen < 0) {
                        // This is unexpected
                        LOG("SQLGetData returned an unexpected negative data length. "
                            "Raising exception. Column ID - {}, Data Type - {}, Data Length - {}",
                            i, dataType, dataLen);
                        ThrowStdException("SQLGetData returned an unexpected negative data length");
                    }
				} else {
					LOG("Error retrieving data for column - {}, data type - {}, SQLGetData return "
						"code - {}. Returning NULL value instead",
						i, dataType, ret);
					row.append(py::none());
				}
                break;
            }
            case SQL_WCHAR:
            case SQL_WVARCHAR:
			case SQL_WLONGVARCHAR: {
                // TODO: revisit
                HandleZeroColumnSizeAtFetch(columnSize);
		uint64_t fetchBufferSize = columnSize + 1 /* null-termination */;
                std::vector<SQLWCHAR> dataBuffer(fetchBufferSize);
                SQLLEN dataLen;
                ret = SQLGetData_ptr(hStmt, i, SQL_C_WCHAR, dataBuffer.data(),
                                     dataBuffer.size() * sizeof(SQLWCHAR), &dataLen);

                if (SQL_SUCCEEDED(ret)) {
                    // TODO: Refactor these if's across other switches to avoid code duplication
                    if (dataLen > 0) {
                        uint64_t numCharsInData = dataLen / sizeof(SQLWCHAR);
						if (numCharsInData < dataBuffer.size()) {
                            // SQLGetData will null-terminate the data
#if defined(__APPLE__) || defined(__linux__)
                            auto raw_bytes = reinterpret_cast<const char*>(dataBuffer.data());
                            size_t actualBufferSize = dataBuffer.size() * sizeof(SQLWCHAR);
                            if (dataLen < 0 || static_cast<size_t>(dataLen) > actualBufferSize) {
                                LOG("Error: py::bytes creation request exceeds buffer size. dataLen={} buffer={}",
                                    dataLen, actualBufferSize);
                                ThrowStdException("Invalid buffer length for py::bytes");
                            }
                            py::bytes py_bytes(raw_bytes, dataLen);
                            py::str decoded = py_bytes.attr("decode")("utf-16-le");
                            row.append(decoded);
#else
                            row.append(std::wstring(dataBuffer.data()));
#endif
						} else {
                            // In this case, buffer size is smaller, and data to be retrieved is longer
                            // TODO: Revisit
                            std::ostringstream oss;
                            oss << "Buffer length for fetch (" << dataBuffer.size()-1 << ") is smaller, & data "
                                << "to be retrieved is longer (" << numCharsInData << "). ColumnID - "
                                << i << ", datatype - " << dataType;
                            ThrowStdException(oss.str());
                        }
				    } else if (dataLen == SQL_NULL_DATA) {
					    row.append(py::none());
                    } else if (dataLen == 0) {
<<<<<<< HEAD
                        // Empty string
                        row.append(py::str(""));
                    } else {
                        assert(dataLen == SQL_NO_TOTAL);
                        LOG("SQLGetData couldn't determine the length of the data. "
                            "Returning NULL value instead. Column ID - {}", i);
					    row.append(py::none());
=======
                        // Handle zero-length (non-NULL) data
                        row.append(py::str(""));
                    } else if (dataLen < 0) {
                        // This is unexpected
                        LOG("SQLGetData returned an unexpected negative data length. "
                            "Raising exception. Column ID - {}, Data Type - {}, Data Length - {}",
                            i, dataType, dataLen);
                        ThrowStdException("SQLGetData returned an unexpected negative data length");
>>>>>>> 95a1f185
                    }
				} else {
					LOG("Error retrieving data for column - {}, data type - {}, SQLGetData return "
						"code - {}. Returning NULL value instead",
						i, dataType, ret);
					row.append(py::none());
				}
                break;
            }
            case SQL_INTEGER: {
                SQLINTEGER intValue;
                ret = SQLGetData_ptr(hStmt, i, SQL_C_LONG, &intValue, 0, NULL);
                if (SQL_SUCCEEDED(ret)) {
                    row.append(static_cast<int>(intValue));
                } else {
                    row.append(py::none());
                }
                break;
            }
            case SQL_SMALLINT: {
                SQLSMALLINT smallIntValue;
                ret = SQLGetData_ptr(hStmt, i, SQL_C_SHORT, &smallIntValue, 0, NULL);
                if (SQL_SUCCEEDED(ret)) {
                    row.append(static_cast<int>(smallIntValue));
                } else {
                    LOG("Error retrieving data for column - {}, data type - {}, SQLGetData return "
                        "code - {}. Returning NULL value instead",
                        i, dataType, ret);
                    row.append(py::none());
                }
                break;
            }
            case SQL_REAL: {
                SQLREAL realValue;
                ret = SQLGetData_ptr(hStmt, i, SQL_C_FLOAT, &realValue, 0, NULL);
                if (SQL_SUCCEEDED(ret)) {
                    row.append(realValue);
                } else {
                    LOG("Error retrieving data for column - {}, data type - {}, SQLGetData return "
                        "code - {}. Returning NULL value instead",
                        i, dataType, ret);
                    row.append(py::none());
                }
                break;
            }
            case SQL_DECIMAL:
            case SQL_NUMERIC: {
                SQLCHAR numericStr[MAX_DIGITS_IN_NUMERIC] = {0};
                SQLLEN indicator;
                ret = SQLGetData_ptr(hStmt, i, SQL_C_CHAR, numericStr, sizeof(numericStr), &indicator);

                if (SQL_SUCCEEDED(ret)) {
                    try{
                    // Convert numericStr to py::decimal.Decimal and append to row
                    row.append(py::module_::import("decimal").attr("Decimal")(
                        std::string(reinterpret_cast<const char*>(numericStr), indicator)));
                    } catch (const py::error_already_set& e) {
                        // If the conversion fails, append None
                        LOG("Error converting to decimal: {}", e.what());
                        row.append(py::none());
                    }
                }
                else {
                    LOG("Error retrieving data for column - {}, data type - {}, SQLGetData return "
                        "code - {}. Returning NULL value instead",
                        i, dataType, ret);
                    row.append(py::none());
                }
                break;
            }
            case SQL_DOUBLE:
            case SQL_FLOAT: {
                SQLDOUBLE doubleValue;
                ret = SQLGetData_ptr(hStmt, i, SQL_C_DOUBLE, &doubleValue, 0, NULL);
                if (SQL_SUCCEEDED(ret)) {
                    row.append(doubleValue);
                } else {
                    LOG("Error retrieving data for column - {}, data type - {}, SQLGetData return "
                        "code - {}. Returning NULL value instead",
                        i, dataType, ret);
                    row.append(py::none());
                }
                break;
            }
            case SQL_BIGINT: {
                SQLBIGINT bigintValue;
                ret = SQLGetData_ptr(hStmt, i, SQL_C_SBIGINT, &bigintValue, 0, NULL);
                if (SQL_SUCCEEDED(ret)) {
                    row.append(static_cast<long long>(bigintValue));
                } else {
                    LOG("Error retrieving data for column - {}, data type - {}, SQLGetData return "
                        "code - {}. Returning NULL value instead",
                        i, dataType, ret);
                    row.append(py::none());
                }
                break;
            }
            case SQL_TYPE_DATE: {
                SQL_DATE_STRUCT dateValue;
                ret =
                    SQLGetData_ptr(hStmt, i, SQL_C_TYPE_DATE, &dateValue, sizeof(dateValue), NULL);
                if (SQL_SUCCEEDED(ret)) {
                    row.append(
                        py::module_::import("datetime").attr("date")(
                            dateValue.year,
                            dateValue.month,
                            dateValue.day
                        )
                    );
                } else {
                    LOG("Error retrieving data for column - {}, data type - {}, SQLGetData return "
                        "code - {}. Returning NULL value instead",
                        i, dataType, ret);
                    row.append(py::none());
                }
                break;
            }
            case SQL_TIME:
            case SQL_TYPE_TIME:
            case SQL_SS_TIME2: {
                SQL_TIME_STRUCT timeValue;
                ret =
                    SQLGetData_ptr(hStmt, i, SQL_C_TYPE_TIME, &timeValue, sizeof(timeValue), NULL);
                if (SQL_SUCCEEDED(ret)) {
                    row.append(
                        py::module_::import("datetime").attr("time")(
                            timeValue.hour,
                            timeValue.minute,
                            timeValue.second
                        )
                    );
                } else {
                    LOG("Error retrieving data for column - {}, data type - {}, SQLGetData return "
                        "code - {}. Returning NULL value instead",
                        i, dataType, ret);
                    row.append(py::none());
                }
                break;
            }
            case SQL_TIMESTAMP:
            case SQL_TYPE_TIMESTAMP:
            case SQL_DATETIME: {
                SQL_TIMESTAMP_STRUCT timestampValue;
                ret = SQLGetData_ptr(hStmt, i, SQL_C_TYPE_TIMESTAMP, &timestampValue,
                                     sizeof(timestampValue), NULL);
                if (SQL_SUCCEEDED(ret)) {
                    row.append(
                        py::module_::import("datetime").attr("datetime")(
                            timestampValue.year,
                            timestampValue.month,
                            timestampValue.day,
                            timestampValue.hour,
                            timestampValue.minute,
                            timestampValue.second,
                            timestampValue.fraction / 1000  // Convert back ns to µs
                        )
                    );
                } else {
                    LOG("Error retrieving data for column - {}, data type - {}, SQLGetData return "
                        "code - {}. Returning NULL value instead",
                        i, dataType, ret);
                    row.append(py::none());
                }
                break;
            }
            case SQL_BINARY:
            case SQL_VARBINARY:
            case SQL_LONGVARBINARY: {
                // TODO: revisit
                HandleZeroColumnSizeAtFetch(columnSize);
                std::unique_ptr<SQLCHAR[]> dataBuffer(new SQLCHAR[columnSize]);
                SQLLEN dataLen;
                ret = SQLGetData_ptr(hStmt, i, SQL_C_BINARY, dataBuffer.get(), columnSize, &dataLen);

                if (SQL_SUCCEEDED(ret)) {
                    // TODO: Refactor these if's across other switches to avoid code duplication
                    if (dataLen > 0) {
						if (static_cast<size_t>(dataLen) <= columnSize) {
                            row.append(py::bytes(reinterpret_cast<const char*>(
                                dataBuffer.get()), dataLen));
						} else {
                            // In this case, buffer size is smaller, and data to be retrieved is longer
                            // TODO: Revisit
                            std::ostringstream oss;
                            oss << "Buffer length for fetch (" << columnSize << ") is smaller, & data "
                                << "to be retrieved is longer (" << dataLen << "). ColumnID - "
                                << i << ", datatype - " << dataType;
                            ThrowStdException(oss.str());
                        }
				    } else if (dataLen == SQL_NULL_DATA) {
					    row.append(py::none());
                    } else if (dataLen == 0) {
                        // Empty bytes
                        row.append(py::bytes(""));
<<<<<<< HEAD
                    } else {
                        assert(dataLen == SQL_NO_TOTAL);
                        LOG("SQLGetData couldn't determine the length of the data. "
                            "Returning NULL value instead. Column ID - {}", i);
					    row.append(py::none());
=======
                    } else if (dataLen < 0) {
                        // This is unexpected
                        LOG("SQLGetData returned an unexpected negative data length. "
                            "Raising exception. Column ID - {}, Data Type - {}, Data Length - {}",
                            i, dataType, dataLen);
                        ThrowStdException("SQLGetData returned an unexpected negative data length");
>>>>>>> 95a1f185
                    }
				} else {
					LOG("Error retrieving data for column - {}, data type - {}, SQLGetData return "
						"code - {}. Returning NULL value instead",
						i, dataType, ret);
					row.append(py::none());
				}
                break;
            }
            case SQL_TINYINT: {
                SQLCHAR tinyIntValue;
                ret = SQLGetData_ptr(hStmt, i, SQL_C_TINYINT, &tinyIntValue, 0, NULL);
                if (SQL_SUCCEEDED(ret)) {
                    row.append(static_cast<int>(tinyIntValue));
                } else {
                    LOG("Error retrieving data for column - {}, data type - {}, SQLGetData return "
                        "code - {}. Returning NULL value instead",
                        i, dataType, ret);
                    row.append(py::none());
                }
                break;
            }
            case SQL_BIT: {
                SQLCHAR bitValue;
                ret = SQLGetData_ptr(hStmt, i, SQL_C_BIT, &bitValue, 0, NULL);
                if (SQL_SUCCEEDED(ret)) {
                    row.append(static_cast<bool>(bitValue));
                } else {
                    LOG("Error retrieving data for column - {}, data type - {}, SQLGetData return "
                        "code - {}. Returning NULL value instead",
                        i, dataType, ret);
                    row.append(py::none());
                }
                break;
            }
#if (ODBCVER >= 0x0350)
            case SQL_GUID: {
                SQLGUID guidValue;
                ret = SQLGetData_ptr(hStmt, i, SQL_C_GUID, &guidValue, sizeof(guidValue), NULL);
                if (SQL_SUCCEEDED(ret)) {
                    std::ostringstream oss;
                    oss << std::hex << std::setfill('0') << std::setw(8) << guidValue.Data1 << '-'
                        << std::setw(4) << guidValue.Data2 << '-' << std::setw(4) << guidValue.Data3
                        << '-' << std::setw(2) << static_cast<int>(guidValue.Data4[0])
                        << std::setw(2) << static_cast<int>(guidValue.Data4[1]) << '-' << std::hex
                        << std::setw(2) << static_cast<int>(guidValue.Data4[2]) << std::setw(2)
                        << static_cast<int>(guidValue.Data4[3]) << std::setw(2)
                        << static_cast<int>(guidValue.Data4[4]) << std::setw(2)
                        << static_cast<int>(guidValue.Data4[5]) << std::setw(2)
                        << static_cast<int>(guidValue.Data4[6]) << std::setw(2)
                        << static_cast<int>(guidValue.Data4[7]);
                    row.append(oss.str());  // Append GUID as a string
                } else {
                    LOG("Error retrieving data for column - {}, data type - {}, SQLGetData return "
                        "code - {}. Returning NULL value instead",
                        i, dataType, ret);
                    row.append(py::none());
                }
                break;
            }
#endif
            default:
                std::ostringstream errorString;
                errorString << "Unsupported data type for column - " << columnName << ", Type - "
                            << dataType << ", column ID - " << i;
                LOG(errorString.str());
                ThrowStdException(errorString.str());
                break;
        }
    }
    return ret;
}

SQLRETURN SQLFetchScroll_wrap(SqlHandlePtr StatementHandle, SQLSMALLINT FetchOrientation, SQLLEN FetchOffset, py::list& row_data) {
    LOG("Fetching with scroll: orientation={}, offset={}", FetchOrientation, FetchOffset);
    if (!SQLFetchScroll_ptr) {
        LOG("Function pointer not initialized. Loading the driver.");
        DriverLoader::getInstance().loadDriver();  // Load the driver
    }

    // Unbind any columns from previous fetch operations to avoid memory corruption
    SQLFreeStmt_ptr(StatementHandle->get(), SQL_UNBIND);
    
    // Perform scroll operation
    SQLRETURN ret = SQLFetchScroll_ptr(StatementHandle->get(), FetchOrientation, FetchOffset);
    
    // If successful and caller wants data, retrieve it
    if (SQL_SUCCEEDED(ret) && row_data.size() == 0) {
        // Get column count
        SQLSMALLINT colCount = SQLNumResultCols_wrap(StatementHandle);
        
        // Get the data in a consistent way with other fetch methods
        ret = SQLGetData_wrap(StatementHandle, colCount, row_data);
    }
    
    return ret;
}


// For column in the result set, binds a buffer to retrieve column data
// TODO: Move to anonymous namespace, since it is not used outside this file
SQLRETURN SQLBindColums(SQLHSTMT hStmt, ColumnBuffers& buffers, py::list& columnNames,
                        SQLUSMALLINT numCols, int fetchSize) {
    SQLRETURN ret = SQL_SUCCESS;
    // Bind columns based on their data types
    for (SQLUSMALLINT col = 1; col <= numCols; col++) {
        auto columnMeta = columnNames[col - 1].cast<py::dict>();
        SQLSMALLINT dataType = columnMeta["DataType"].cast<SQLSMALLINT>();
        SQLULEN columnSize = columnMeta["ColumnSize"].cast<SQLULEN>();

        switch (dataType) {
            case SQL_CHAR:
            case SQL_VARCHAR:
            case SQL_LONGVARCHAR: {
                // TODO: handle variable length data correctly. This logic wont suffice
                HandleZeroColumnSizeAtFetch(columnSize);
                uint64_t fetchBufferSize = columnSize + 1 /*null-terminator*/;
		// TODO: For LONGVARCHAR/BINARY types, columnSize is returned as 2GB-1 by
		// SQLDescribeCol. So fetchBufferSize = 2GB. fetchSize=1 if columnSize>1GB.
		// So we'll allocate a vector of size 2GB. If a query fetches multiple (say N)
		// LONG... columns, we will have allocated multiple (N) 2GB sized vectors. This
		// will make driver very slow. And if the N is high enough, we could hit the OS
		// limit for heap memory that we can allocate, & hence get a std::bad_alloc. The
		// process could also be killed by OS for consuming too much memory.
		// Hence this will be revisited in beta to not allocate 2GB+ memory,
		// & use streaming instead
                buffers.charBuffers[col - 1].resize(fetchSize * fetchBufferSize);
                ret = SQLBindCol_ptr(hStmt, col, SQL_C_CHAR, buffers.charBuffers[col - 1].data(),
                                     fetchBufferSize * sizeof(SQLCHAR),
                                     buffers.indicators[col - 1].data());
                break;
            }
            case SQL_WCHAR:
            case SQL_WVARCHAR:
            case SQL_WLONGVARCHAR: {
                // TODO: handle variable length data correctly. This logic wont suffice
                HandleZeroColumnSizeAtFetch(columnSize);
                uint64_t fetchBufferSize = columnSize + 1 /*null-terminator*/;
                buffers.wcharBuffers[col - 1].resize(fetchSize * fetchBufferSize);
                ret = SQLBindCol_ptr(hStmt, col, SQL_C_WCHAR, buffers.wcharBuffers[col - 1].data(),
                                     fetchBufferSize * sizeof(SQLWCHAR),
                                     buffers.indicators[col - 1].data());
                break;
            }
            case SQL_INTEGER:
                buffers.intBuffers[col - 1].resize(fetchSize);
                ret = SQLBindCol_ptr(hStmt, col, SQL_C_SLONG, buffers.intBuffers[col - 1].data(),
                                     sizeof(SQLINTEGER), buffers.indicators[col - 1].data());
                break;
            case SQL_SMALLINT:
                buffers.smallIntBuffers[col - 1].resize(fetchSize);
                ret = SQLBindCol_ptr(hStmt, col, SQL_C_SSHORT,
                                     buffers.smallIntBuffers[col - 1].data(), sizeof(SQLSMALLINT),
                                     buffers.indicators[col - 1].data());
                break;
            case SQL_TINYINT:
                buffers.charBuffers[col - 1].resize(fetchSize);
                ret = SQLBindCol_ptr(hStmt, col, SQL_C_TINYINT, buffers.charBuffers[col - 1].data(),
                                     sizeof(SQLCHAR), buffers.indicators[col - 1].data());
                break;
            case SQL_BIT:
                buffers.charBuffers[col - 1].resize(fetchSize);
                ret = SQLBindCol_ptr(hStmt, col, SQL_C_BIT, buffers.charBuffers[col - 1].data(),
                                     sizeof(SQLCHAR), buffers.indicators[col - 1].data());
                break;
            case SQL_REAL:
                buffers.realBuffers[col - 1].resize(fetchSize);
                ret = SQLBindCol_ptr(hStmt, col, SQL_C_FLOAT, buffers.realBuffers[col - 1].data(),
                                     sizeof(SQLREAL), buffers.indicators[col - 1].data());
                break;
            case SQL_DECIMAL:
            case SQL_NUMERIC:
                buffers.charBuffers[col - 1].resize(fetchSize * MAX_DIGITS_IN_NUMERIC);
                ret = SQLBindCol_ptr(hStmt, col, SQL_C_CHAR, buffers.charBuffers[col - 1].data(),
                                     MAX_DIGITS_IN_NUMERIC * sizeof(SQLCHAR),
                                     buffers.indicators[col - 1].data());
                break;
            case SQL_DOUBLE:
            case SQL_FLOAT:
                buffers.doubleBuffers[col - 1].resize(fetchSize);
                ret =
                    SQLBindCol_ptr(hStmt, col, SQL_C_DOUBLE, buffers.doubleBuffers[col - 1].data(),
                                   sizeof(SQLDOUBLE), buffers.indicators[col - 1].data());
                break;
            case SQL_TIMESTAMP:
            case SQL_TYPE_TIMESTAMP:
            case SQL_DATETIME:
                buffers.timestampBuffers[col - 1].resize(fetchSize);
                ret = SQLBindCol_ptr(
                    hStmt, col, SQL_C_TYPE_TIMESTAMP, buffers.timestampBuffers[col - 1].data(),
                    sizeof(SQL_TIMESTAMP_STRUCT), buffers.indicators[col - 1].data());
                break;
            case SQL_BIGINT:
                buffers.bigIntBuffers[col - 1].resize(fetchSize);
                ret =
                    SQLBindCol_ptr(hStmt, col, SQL_C_SBIGINT, buffers.bigIntBuffers[col - 1].data(),
                                   sizeof(SQLBIGINT), buffers.indicators[col - 1].data());
                break;
            case SQL_TYPE_DATE:
                buffers.dateBuffers[col - 1].resize(fetchSize);
                ret =
                    SQLBindCol_ptr(hStmt, col, SQL_C_TYPE_DATE, buffers.dateBuffers[col - 1].data(),
                                   sizeof(SQL_DATE_STRUCT), buffers.indicators[col - 1].data());
                break;
            case SQL_TIME:
            case SQL_TYPE_TIME:
            case SQL_SS_TIME2:
                buffers.timeBuffers[col - 1].resize(fetchSize);
                ret =
                    SQLBindCol_ptr(hStmt, col, SQL_C_TYPE_TIME, buffers.timeBuffers[col - 1].data(),
                                   sizeof(SQL_TIME_STRUCT), buffers.indicators[col - 1].data());
                break;
            case SQL_GUID:
                buffers.guidBuffers[col - 1].resize(fetchSize);
                ret = SQLBindCol_ptr(hStmt, col, SQL_C_GUID, buffers.guidBuffers[col - 1].data(),
                                     sizeof(SQLGUID), buffers.indicators[col - 1].data());
                break;
            case SQL_BINARY:
            case SQL_VARBINARY:
            case SQL_LONGVARBINARY:
                // TODO: handle variable length data correctly. This logic wont suffice
                HandleZeroColumnSizeAtFetch(columnSize);
                buffers.charBuffers[col - 1].resize(fetchSize * columnSize);
                ret = SQLBindCol_ptr(hStmt, col, SQL_C_BINARY, buffers.charBuffers[col - 1].data(),
                                     columnSize, buffers.indicators[col - 1].data());
                break;
            default:
                std::wstring columnName = columnMeta["ColumnName"].cast<std::wstring>();
                std::ostringstream errorString;
                errorString << "Unsupported data type for column - " << columnName.c_str()
                            << ", Type - " << dataType << ", column ID - " << col;
                LOG(errorString.str());
                ThrowStdException(errorString.str());
                break;
        }
        if (!SQL_SUCCEEDED(ret)) {
            std::wstring columnName = columnMeta["ColumnName"].cast<std::wstring>();
            std::ostringstream errorString;
            errorString << "Failed to bind column - " << columnName.c_str() << ", Type - "
                        << dataType << ", column ID - " << col;
            LOG(errorString.str());
            ThrowStdException(errorString.str());
            return ret;
        }
    }
    return ret;
}

// Fetch rows in batches
// TODO: Move to anonymous namespace, since it is not used outside this file
SQLRETURN FetchBatchData(SQLHSTMT hStmt, ColumnBuffers& buffers, py::list& columnNames,
                         py::list& rows, SQLUSMALLINT numCols, SQLULEN& numRowsFetched) {
    LOG("Fetching data in batches");
    SQLRETURN ret = SQLFetchScroll_ptr(hStmt, SQL_FETCH_NEXT, 0);
    if (ret == SQL_NO_DATA) {
        LOG("No data to fetch");
        return ret;
    }
    if (!SQL_SUCCEEDED(ret)) {
        LOG("Error while fetching rows in batches");
        return ret;
    }
    // numRowsFetched is the SQL_ATTR_ROWS_FETCHED_PTR attribute. It'll be populated by
    // SQLFetchScroll
    for (SQLULEN i = 0; i < numRowsFetched; i++) {
        py::list row;
        for (SQLUSMALLINT col = 1; col <= numCols; col++) {
            auto columnMeta = columnNames[col - 1].cast<py::dict>();
            SQLSMALLINT dataType = columnMeta["DataType"].cast<SQLSMALLINT>();
            SQLLEN dataLen = buffers.indicators[col - 1][i];

            if (dataLen == SQL_NULL_DATA) {
                row.append(py::none());
                continue;
            }
            // TODO: variable length data needs special handling, this logic wont suffice
            // This value indicates that the driver cannot determine the length of the data
            if (dataLen == SQL_NO_TOTAL) {
                LOG("Cannot determine the length of the data. Returning NULL value instead."
                    "Column ID - {}", col);
                row.append(py::none());
                continue;
            } else if (dataLen == SQL_NULL_DATA) {
                LOG("Column data is NULL. Appending None to the result row. Column ID - {}", col);
                row.append(py::none());
                continue;
            } else if (dataLen == 0) {
                // Handle zero-length (non-NULL) data
                if (dataType == SQL_CHAR || dataType == SQL_VARCHAR || dataType == SQL_LONGVARCHAR) {
                    row.append(std::string(""));
                } else if (dataType == SQL_WCHAR || dataType == SQL_WVARCHAR || dataType == SQL_WLONGVARCHAR) {
                    row.append(std::wstring(L""));
                } else if (dataType == SQL_BINARY || dataType == SQL_VARBINARY || dataType == SQL_LONGVARBINARY) {
                    row.append(py::bytes(""));
                } else {
                    // For other datatypes, 0 length is unexpected. Log & append None
                    LOG("Column data length is 0 for non-string/binary datatype. Appending None to the result row. Column ID - {}", col);
                    row.append(py::none());
                }
                continue;
            } else if (dataLen < 0) {
                // Negative value is unexpected, log column index, SQL type & raise exception
                LOG("Unexpected negative data length. Column ID - {}, SQL Type - {}, Data Length - {}", col, dataType, dataLen);
                ThrowStdException("Unexpected negative data length, check logs for details");
            }
<<<<<<< HEAD
            assert(dataLen >= 0 && "Data length must be >= 0");
=======
            assert(dataLen > 0 && "Data length must be > 0");
>>>>>>> 95a1f185

            switch (dataType) {
                case SQL_CHAR:
                case SQL_VARCHAR:
                case SQL_LONGVARCHAR: {
                    // TODO: variable length data needs special handling, this logic wont suffice
                    SQLULEN columnSize = columnMeta["ColumnSize"].cast<SQLULEN>();
                    HandleZeroColumnSizeAtFetch(columnSize);
                    uint64_t fetchBufferSize = columnSize + 1 /*null-terminator*/;
					uint64_t numCharsInData = dataLen / sizeof(SQLCHAR);
					// fetchBufferSize includes null-terminator, numCharsInData doesn't. Hence '<'
                    if (numCharsInData < fetchBufferSize) {
                        // SQLFetch will nullterminate the data
                        row.append(std::string(
                            reinterpret_cast<char*>(&buffers.charBuffers[col - 1][i * fetchBufferSize]),
                            numCharsInData));
                    } else {
                        // In this case, buffer size is smaller, and data to be retrieved is longer
                        // TODO: Revisit
                        std::ostringstream oss;
                        oss << "Buffer length for fetch (" << columnSize << ") is smaller, & data "
                            << "to be retrieved is longer (" << numCharsInData << "). ColumnID - "
                            << col << ", datatype - " << dataType;
                        ThrowStdException(oss.str());
                    }
                    break;
                }
                case SQL_WCHAR:
                case SQL_WVARCHAR:
                case SQL_WLONGVARCHAR: {
                    // TODO: variable length data needs special handling, this logic wont suffice
                    SQLULEN columnSize = columnMeta["ColumnSize"].cast<SQLULEN>();
                    HandleZeroColumnSizeAtFetch(columnSize);
                    uint64_t fetchBufferSize = columnSize + 1 /*null-terminator*/;
					uint64_t numCharsInData = dataLen / sizeof(SQLWCHAR);
					// fetchBufferSize includes null-terminator, numCharsInData doesn't. Hence '<'
                    if (numCharsInData < fetchBufferSize) {
                        // SQLFetch will nullterminate the data
#if defined(__APPLE__) || defined(__linux__)
                        // Use unix-specific conversion to handle the wchar_t/SQLWCHAR size difference
                        SQLWCHAR* wcharData = &buffers.wcharBuffers[col - 1][i * fetchBufferSize];
                        std::wstring wstr = SQLWCHARToWString(wcharData, numCharsInData);
                        row.append(wstr);
#else
                        // On Windows, wchar_t and SQLWCHAR are both 2 bytes, so direct cast works
                        row.append(std::wstring(
                            reinterpret_cast<wchar_t*>(&buffers.wcharBuffers[col - 1][i * fetchBufferSize]),
                            numCharsInData));
#endif
                    } else {
                        // In this case, buffer size is smaller, and data to be retrieved is longer
                        // TODO: Revisit
                        std::ostringstream oss;
                        oss << "Buffer length for fetch (" << columnSize << ") is smaller, & data "
                            << "to be retrieved is longer (" << numCharsInData << "). ColumnID - "
                            << col << ", datatype - " << dataType;
                        ThrowStdException(oss.str());
                    }
                    break;
                }
                case SQL_INTEGER: {
                    row.append(buffers.intBuffers[col - 1][i]);
                    break;
                }
                case SQL_SMALLINT: {
                    row.append(buffers.smallIntBuffers[col - 1][i]);
                    break;
                }
                case SQL_TINYINT: {
                    row.append(buffers.charBuffers[col - 1][i]);
                    break;
                }
                case SQL_BIT: {
                    row.append(static_cast<bool>(buffers.charBuffers[col - 1][i]));
                    break;
                }
                case SQL_REAL: {
                    row.append(buffers.realBuffers[col - 1][i]);
                    break;
                }
                case SQL_DECIMAL:
                case SQL_NUMERIC: {
                    try {
                        // Convert numericStr to py::decimal.Decimal and append to row
                        row.append(py::module_::import("decimal").attr("Decimal")(std::string(
                            reinterpret_cast<const char*>(
                                &buffers.charBuffers[col - 1][i * MAX_DIGITS_IN_NUMERIC]),
                            buffers.indicators[col - 1][i])));
                    } catch (const py::error_already_set& e) {
                        // Handle the exception, e.g., log the error and append py::none()
                        LOG("Error converting to decimal: {}", e.what());
                        row.append(py::none());
                    }
                    break;
                }
                case SQL_DOUBLE:
                case SQL_FLOAT: {
                    row.append(buffers.doubleBuffers[col - 1][i]);
                    break;
                }
                case SQL_TIMESTAMP:
                case SQL_TYPE_TIMESTAMP:
                case SQL_DATETIME: {
                    row.append(py::module_::import("datetime")
                                   .attr("datetime")(buffers.timestampBuffers[col - 1][i].year,
                                                     buffers.timestampBuffers[col - 1][i].month,
                                                     buffers.timestampBuffers[col - 1][i].day,
                                                     buffers.timestampBuffers[col - 1][i].hour,
                                                     buffers.timestampBuffers[col - 1][i].minute,
                                                     buffers.timestampBuffers[col - 1][i].second,
						                             buffers.timestampBuffers[col - 1][i].fraction / 1000  /* Convert back ns to µs */));
                    break;
                }
                case SQL_BIGINT: {
                    row.append(buffers.bigIntBuffers[col - 1][i]);
                    break;
                }
                case SQL_TYPE_DATE: {
                    row.append(py::module_::import("datetime")
                                   .attr("date")(buffers.dateBuffers[col - 1][i].year,
                                                 buffers.dateBuffers[col - 1][i].month,
                                                 buffers.dateBuffers[col - 1][i].day));
                    break;
                }
                case SQL_TIME:
                case SQL_TYPE_TIME:
                case SQL_SS_TIME2: {
                    row.append(py::module_::import("datetime")
                                   .attr("time")(buffers.timeBuffers[col - 1][i].hour,
                                                 buffers.timeBuffers[col - 1][i].minute,
                                                 buffers.timeBuffers[col - 1][i].second));
                    break;
                }
                case SQL_GUID: {
                    row.append(
                        py::bytes(reinterpret_cast<const char*>(&buffers.guidBuffers[col - 1][i]),
                                  sizeof(SQLGUID)));
                    break;
                }
                case SQL_BINARY:
                case SQL_VARBINARY:
                case SQL_LONGVARBINARY: {
                    // TODO: variable length data needs special handling, this logic wont suffice
                    SQLULEN columnSize = columnMeta["ColumnSize"].cast<SQLULEN>();
                    HandleZeroColumnSizeAtFetch(columnSize);
                    if (static_cast<size_t>(dataLen) <= columnSize) {
                        row.append(py::bytes(reinterpret_cast<const char*>(
                                                 &buffers.charBuffers[col - 1][i * columnSize]),
                                             dataLen));
                    } else {
                        // In this case, buffer size is smaller, and data to be retrieved is longer
                        // TODO: Revisit
                        std::ostringstream oss;
                        oss << "Buffer length for fetch (" << columnSize << ") is smaller, & data "
                            << "to be retrieved is longer (" << dataLen << "). ColumnID - "
                            << col << ", datatype - " << dataType;
                        ThrowStdException(oss.str());
                    }
                    break;
                }
                default: {
                    std::wstring columnName = columnMeta["ColumnName"].cast<std::wstring>();
                    std::ostringstream errorString;
                    errorString << "Unsupported data type for column - " << columnName.c_str()
                                << ", Type - " << dataType << ", column ID - " << col;
                    LOG(errorString.str());
                    ThrowStdException(errorString.str());
                    break;
                }
            }
        }
        rows.append(row);
    }
    return ret;
}

// Given a list of columns that are a part of single row in the result set, calculates
// the max size of the row
// TODO: Move to anonymous namespace, since it is not used outside this file
size_t calculateRowSize(py::list& columnNames, SQLUSMALLINT numCols) {
    size_t rowSize = 0;
    for (SQLUSMALLINT col = 1; col <= numCols; col++) {
        auto columnMeta = columnNames[col - 1].cast<py::dict>();
        SQLSMALLINT dataType = columnMeta["DataType"].cast<SQLSMALLINT>();
        SQLULEN columnSize = columnMeta["ColumnSize"].cast<SQLULEN>();

        switch (dataType) {
            case SQL_CHAR:
            case SQL_VARCHAR:
            case SQL_LONGVARCHAR:
                rowSize += columnSize;
                break;
            case SQL_WCHAR:
            case SQL_WVARCHAR:
            case SQL_WLONGVARCHAR:
                rowSize += columnSize * sizeof(SQLWCHAR);
                break;
            case SQL_INTEGER:
                rowSize += sizeof(SQLINTEGER);
                break;
            case SQL_SMALLINT:
                rowSize += sizeof(SQLSMALLINT);
                break;
            case SQL_REAL:
                rowSize += sizeof(SQLREAL);
                break;
            case SQL_FLOAT:
                rowSize += sizeof(SQLFLOAT);
                break;
            case SQL_DOUBLE:
                rowSize += sizeof(SQLDOUBLE);
                break;
            case SQL_DECIMAL:
            case SQL_NUMERIC:
                rowSize += MAX_DIGITS_IN_NUMERIC;
                break;
            case SQL_TIMESTAMP:
            case SQL_TYPE_TIMESTAMP:
            case SQL_DATETIME:
                rowSize += sizeof(SQL_TIMESTAMP_STRUCT);
                break;
            case SQL_BIGINT:
                rowSize += sizeof(SQLBIGINT);
                break;
            case SQL_TYPE_DATE:
                rowSize += sizeof(SQL_DATE_STRUCT);
                break;
            case SQL_TIME:
            case SQL_TYPE_TIME:
            case SQL_SS_TIME2:
                rowSize += sizeof(SQL_TIME_STRUCT);
                break;
            case SQL_GUID:
                rowSize += sizeof(SQLGUID);
                break;
            case SQL_TINYINT:
            case SQL_BIT:
                rowSize += sizeof(SQLCHAR);
                break;
            case SQL_BINARY:
            case SQL_VARBINARY:
            case SQL_LONGVARBINARY:
                rowSize += columnSize;
                break;
            default:
                std::wstring columnName = columnMeta["ColumnName"].cast<std::wstring>();
                std::ostringstream errorString;
                errorString << "Unsupported data type for column - " << columnName.c_str()
                            << ", Type - " << dataType << ", column ID - " << col;
                LOG(errorString.str());
                ThrowStdException(errorString.str());
                break;
        }
    }
    return rowSize;
}

// FetchMany_wrap - Fetches multiple rows of data from the result set.
//
// @param StatementHandle: Handle to the statement from which data is to be fetched.
// @param rows: A Python list that will be populated with the fetched rows of data.
// @param fetchSize: The number of rows to fetch. Default value is 1.
//
// @return SQLRETURN: SQL_SUCCESS if data is fetched successfully,
//                    SQL_NO_DATA if there are no more rows to fetch,
//                    throws a runtime error if there is an error fetching data.
//
// This function assumes that the statement handle (hStmt) is already allocated and a query has been
// executed. It fetches the specified number of rows from the result set and populates the provided
// Python list with the row data. If there are no more rows to fetch, it returns SQL_NO_DATA. If an
// error occurs during fetching, it throws a runtime error.
SQLRETURN FetchMany_wrap(SqlHandlePtr StatementHandle, py::list& rows, int fetchSize = 1) {
    SQLRETURN ret;
    SQLHSTMT hStmt = StatementHandle->get();
    // Retrieve column count
    SQLSMALLINT numCols = SQLNumResultCols_wrap(StatementHandle);

    // Retrieve column metadata
    py::list columnNames;
    ret = SQLDescribeCol_wrap(StatementHandle, columnNames);
    if (!SQL_SUCCEEDED(ret)) {
        LOG("Failed to get column descriptions");
        return ret;
    }

    // Initialize column buffers
    ColumnBuffers buffers(numCols, fetchSize);

    // Bind columns
    ret = SQLBindColums(hStmt, buffers, columnNames, numCols, fetchSize);
    if (!SQL_SUCCEEDED(ret)) {
        LOG("Error when binding columns");
        return ret;
    }

    SQLULEN numRowsFetched;
    SQLSetStmtAttr_ptr(hStmt, SQL_ATTR_ROW_ARRAY_SIZE, (SQLPOINTER)(intptr_t)fetchSize, 0);
    SQLSetStmtAttr_ptr(hStmt, SQL_ATTR_ROWS_FETCHED_PTR, &numRowsFetched, 0);

    ret = FetchBatchData(hStmt, buffers, columnNames, rows, numCols, numRowsFetched);
    if (!SQL_SUCCEEDED(ret) && ret != SQL_NO_DATA) {
        LOG("Error when fetching data");
        return ret;
    }

    // Reset attributes before returning to avoid using stack pointers later
    SQLSetStmtAttr_ptr(hStmt, SQL_ATTR_ROW_ARRAY_SIZE, (SQLPOINTER)1, 0);
    SQLSetStmtAttr_ptr(hStmt, SQL_ATTR_ROWS_FETCHED_PTR, NULL, 0);

    return ret;
}

// FetchAll_wrap - Fetches all rows of data from the result set.
//
// @param StatementHandle: Handle to the statement from which data is to be fetched.
// @param rows: A Python list that will be populated with the fetched rows of data.
//
// @return SQLRETURN: SQL_SUCCESS if data is fetched successfully,
//                    SQL_NO_DATA if there are no more rows to fetch,
//                    throws a runtime error if there is an error fetching data.
//
// This function assumes that the statement handle (hStmt) is already allocated and a query has been
// executed. It fetches all rows from the result set and populates the provided Python list with the
// row data. If there are no more rows to fetch, it returns SQL_NO_DATA. If an error occurs during
// fetching, it throws a runtime error.
SQLRETURN FetchAll_wrap(SqlHandlePtr StatementHandle, py::list& rows) {
    SQLRETURN ret;
    SQLHSTMT hStmt = StatementHandle->get();
    // Retrieve column count
    SQLSMALLINT numCols = SQLNumResultCols_wrap(StatementHandle);

    // Retrieve column metadata
    py::list columnNames;
    ret = SQLDescribeCol_wrap(StatementHandle, columnNames);
    if (!SQL_SUCCEEDED(ret)) {
        LOG("Failed to get column descriptions");
        return ret;
    }

    // Define a memory limit (1 GB)
    const size_t memoryLimit = 1ULL * 1024 * 1024 * 1024;  // 1 GB
    size_t totalRowSize = calculateRowSize(columnNames, numCols);

    // Calculate fetch size based on the total row size and memory limit
    size_t numRowsInMemLimit;
    if (totalRowSize > 0) {
        numRowsInMemLimit = static_cast<size_t>(memoryLimit / totalRowSize);
    } else {
        // Handle case where totalRowSize is 0 to avoid division by zero.
        // This can happen for NVARCHAR(MAX) cols. SQLDescribeCol returns 0
        // for column size of such columns.
        // TODO: Find why NVARCHAR(MAX) returns columnsize 0
        // TODO: What if a row has 2 cols, an int & NVARCHAR(MAX)?
        //       totalRowSize will be 4+0 = 4. It wont take NVARCHAR(MAX)
        //       into account. So, we will end up fetching 1000 rows at a time.
        numRowsInMemLimit = 1;  // fetchsize will be 10
    }
    // TODO: Revisit this logic. Eventhough we're fetching fetchSize rows at a time,
    // fetchall will keep all rows in memory anyway. So what are we gaining by fetching
    // fetchSize rows at a time?
    // Also, say the table has only 10 rows, each row size if 100 bytes. Here, we'll have
    // fetchSize = 1000, so we'll allocate memory for 1000 rows inside SQLBindCol_wrap, while
    // actually only need to retrieve 10 rows
    int fetchSize;
    if (numRowsInMemLimit == 0) {
        // If the row size is larger than the memory limit, fetch one row at a time
        fetchSize = 1;
    } else if (numRowsInMemLimit > 0 && numRowsInMemLimit <= 100) {
        // If between 1-100 rows fit in memoryLimit, fetch 10 rows at a time
        fetchSize = 10;
    } else if (numRowsInMemLimit > 100 && numRowsInMemLimit <= 1000) {
        // If between 100-1000 rows fit in memoryLimit, fetch 100 rows at a time
        fetchSize = 100;
    } else {
        fetchSize = 1000;
    }
    LOG("Fetching data in batch sizes of {}", fetchSize);

    ColumnBuffers buffers(numCols, fetchSize);

    // Bind columns
    ret = SQLBindColums(hStmt, buffers, columnNames, numCols, fetchSize);
    if (!SQL_SUCCEEDED(ret)) {
        LOG("Error when binding columns");
        return ret;
    }

    SQLULEN numRowsFetched;
    SQLSetStmtAttr_ptr(hStmt, SQL_ATTR_ROW_ARRAY_SIZE, (SQLPOINTER)(intptr_t)fetchSize, 0);
    SQLSetStmtAttr_ptr(hStmt, SQL_ATTR_ROWS_FETCHED_PTR, &numRowsFetched, 0);

    while (ret != SQL_NO_DATA) {
        ret = FetchBatchData(hStmt, buffers, columnNames, rows, numCols, numRowsFetched);
        if (!SQL_SUCCEEDED(ret) && ret != SQL_NO_DATA) {
            LOG("Error when fetching data");
            return ret;
        }
    }
    
    // Reset attributes before returning to avoid using stack pointers later
    SQLSetStmtAttr_ptr(hStmt, SQL_ATTR_ROW_ARRAY_SIZE, (SQLPOINTER)1, 0);
    SQLSetStmtAttr_ptr(hStmt, SQL_ATTR_ROWS_FETCHED_PTR, NULL, 0);

    return ret;
}

// FetchOne_wrap - Fetches a single row of data from the result set.
//
// @param StatementHandle: Handle to the statement from which data is to be fetched.
// @param row: A Python list that will be populated with the fetched row data.
//
// @return SQLRETURN: SQL_SUCCESS or SQL_SUCCESS_WITH_INFO if data is fetched successfully,
//                    SQL_NO_DATA if there are no more rows to fetch,
//                    throws a runtime error if there is an error fetching data.
//
// This function assumes that the statement handle (hStmt) is already allocated and a query has been
// executed. It fetches the next row of data from the result set and populates the provided Python
// list with the row data. If there are no more rows to fetch, it returns SQL_NO_DATA. If an error
// occurs during fetching, it throws a runtime error.
SQLRETURN FetchOne_wrap(SqlHandlePtr StatementHandle, py::list& row) {
    SQLRETURN ret;
    SQLHSTMT hStmt = StatementHandle->get();

    // Assume hStmt is already allocated and a query has been executed
    ret = SQLFetch_ptr(hStmt);
    if (SQL_SUCCEEDED(ret)) {
        // Retrieve column count
        SQLSMALLINT colCount = SQLNumResultCols_wrap(StatementHandle);
        ret = SQLGetData_wrap(StatementHandle, colCount, row);
    } else if (ret != SQL_NO_DATA) {
        LOG("Error when fetching data");
    }
    return ret;
}

// Wrap SQLMoreResults
SQLRETURN SQLMoreResults_wrap(SqlHandlePtr StatementHandle) {
    LOG("Check for more results");
    if (!SQLMoreResults_ptr) {
        LOG("Function pointer not initialized. Loading the driver.");
        DriverLoader::getInstance().loadDriver();  // Load the driver
    }

    return SQLMoreResults_ptr(StatementHandle->get());
}

// Wrap SQLFreeHandle
SQLRETURN SQLFreeHandle_wrap(SQLSMALLINT HandleType, SqlHandlePtr Handle) {
    LOG("Free SQL handle");
    if (!SQLAllocHandle_ptr) {
        LOG("Function pointer not initialized. Loading the driver.");
        DriverLoader::getInstance().loadDriver();  // Load the driver
    }

    SQLRETURN ret = SQLFreeHandle_ptr(HandleType, Handle->get());
    if (!SQL_SUCCEEDED(ret)) {
        LOG("SQLFreeHandle failed with error code - {}", ret);
        return ret;
    }
    return ret;
}

// Wrap SQLRowCount
SQLLEN SQLRowCount_wrap(SqlHandlePtr StatementHandle) {
    LOG("Get number of row affected by last execute");
    if (!SQLRowCount_ptr) {
        LOG("Function pointer not initialized. Loading the driver.");
        DriverLoader::getInstance().loadDriver();  // Load the driver
    }

    SQLLEN rowCount;
    SQLRETURN ret = SQLRowCount_ptr(StatementHandle->get(), &rowCount);
    if (!SQL_SUCCEEDED(ret)) {
        LOG("SQLRowCount failed with error code - {}", ret);
        return ret;
    }
    LOG("SQLRowCount returned {}", rowCount);
    return rowCount;
}

static std::once_flag pooling_init_flag;
void enable_pooling(int maxSize, int idleTimeout) {
    std::call_once(pooling_init_flag, [&]() {
        ConnectionPoolManager::getInstance().configure(maxSize, idleTimeout);
    });
}

// Architecture-specific defines
#ifndef ARCHITECTURE
#define ARCHITECTURE "win64"  // Default to win64 if not defined during compilation
#endif

// Functions/data to be exposed to Python as a part of ddbc_bindings module
PYBIND11_MODULE(ddbc_bindings, m) {
    m.doc() = "msodbcsql driver api bindings for Python";

    // Add architecture information as module attribute
    m.attr("__architecture__") = ARCHITECTURE;

    // Expose architecture-specific constants
    m.attr("ARCHITECTURE") = ARCHITECTURE;
    
    // Expose the C++ functions to Python
    m.def("ThrowStdException", &ThrowStdException);
    m.def("GetDriverPathCpp", &GetDriverPathCpp, "Get the path to the ODBC driver");

    // Define parameter info class
    py::class_<ParamInfo>(m, "ParamInfo")
        .def(py::init<>())
        .def_readwrite("inputOutputType", &ParamInfo::inputOutputType)
        .def_readwrite("paramCType", &ParamInfo::paramCType)
        .def_readwrite("paramSQLType", &ParamInfo::paramSQLType)
        .def_readwrite("columnSize", &ParamInfo::columnSize)
        .def_readwrite("decimalDigits", &ParamInfo::decimalDigits)
        .def_readwrite("strLenOrInd", &ParamInfo::strLenOrInd)
        .def_readwrite("dataPtr", &ParamInfo::dataPtr)
        .def_readwrite("isDAE", &ParamInfo::isDAE);

    // Define numeric data class
    py::class_<NumericData>(m, "NumericData")
        .def(py::init<>())
        .def(py::init<SQLCHAR, SQLSCHAR, SQLCHAR, std::uint64_t>())
        .def_readwrite("precision", &NumericData::precision)
        .def_readwrite("scale", &NumericData::scale)
        .def_readwrite("sign", &NumericData::sign)
        .def_readwrite("val", &NumericData::val);

    // Define error info class
    py::class_<ErrorInfo>(m, "ErrorInfo")
        .def_readwrite("sqlState", &ErrorInfo::sqlState)
        .def_readwrite("ddbcErrorMsg", &ErrorInfo::ddbcErrorMsg);
        
    py::class_<SqlHandle, SqlHandlePtr>(m, "SqlHandle")
        .def("free", &SqlHandle::free, "Free the handle");
  
    py::class_<ConnectionHandle>(m, "Connection")
        .def(py::init<const std::string&, bool, const py::dict&>(), py::arg("conn_str"), py::arg("use_pool"), py::arg("attrs_before") = py::dict())
        .def("close", &ConnectionHandle::close, "Close the connection")
        .def("commit", &ConnectionHandle::commit, "Commit the current transaction")
        .def("rollback", &ConnectionHandle::rollback, "Rollback the current transaction")
        .def("set_autocommit", &ConnectionHandle::setAutocommit)
        .def("get_autocommit", &ConnectionHandle::getAutocommit)
        .def("alloc_statement_handle", &ConnectionHandle::allocStatementHandle);
    m.def("enable_pooling", &enable_pooling, "Enable global connection pooling");
    m.def("close_pooling", []() {ConnectionPoolManager::getInstance().closePools();});
    m.def("DDBCSQLExecDirect", &SQLExecDirect_wrap, "Execute a SQL query directly");
    m.def("DDBCSQLExecute", &SQLExecute_wrap, "Prepare and execute T-SQL statements");
    m.def("SQLExecuteMany", &SQLExecuteMany_wrap, "Execute statement with multiple parameter sets");
    m.def("DDBCSQLRowCount", &SQLRowCount_wrap,
          "Get the number of rows affected by the last statement");
    m.def("DDBCSQLFetch", &SQLFetch_wrap, "Fetch the next row from the result set");
    m.def("DDBCSQLNumResultCols", &SQLNumResultCols_wrap,
          "Get the number of columns in the result set");
    m.def("DDBCSQLDescribeCol", &SQLDescribeCol_wrap,
          "Get information about a column in the result set");
    m.def("DDBCSQLGetData", &SQLGetData_wrap, "Retrieve data from the result set");
    m.def("DDBCSQLMoreResults", &SQLMoreResults_wrap, "Check for more results in the result set");
    m.def("DDBCSQLFetchOne", &FetchOne_wrap, "Fetch one row from the result set");
    m.def("DDBCSQLFetchMany", &FetchMany_wrap, py::arg("StatementHandle"), py::arg("rows"),
          py::arg("fetchSize") = 1, "Fetch many rows from the result set");
    m.def("DDBCSQLFetchAll", &FetchAll_wrap, "Fetch all rows from the result set");
    m.def("DDBCSQLFreeHandle", &SQLFreeHandle_wrap, "Free a handle");
    m.def("DDBCSQLCheckError", &SQLCheckError_Wrap, "Check for driver errors");
    m.def("DDBCSQLGetAllDiagRecords", &SQLGetAllDiagRecords,
          "Get all diagnostic records for a handle",
          py::arg("handle"));
    m.def("DDBCSQLTables", &SQLTables_wrap, 
          "Get table information using ODBC SQLTables",
          py::arg("StatementHandle"), py::arg("catalog") = std::wstring(), 
          py::arg("schema") = std::wstring(), py::arg("table") = std::wstring(), 
          py::arg("tableType") = std::wstring());
    m.def("DDBCSQLFetchScroll", &SQLFetchScroll_wrap,
          "Scroll to a specific position in the result set and optionally fetch data");

    // Add a version attribute
    m.attr("__version__") = "1.0.0";
    
    try {
        // Try loading the ODBC driver when the module is imported
        LOG("Loading ODBC driver");
        DriverLoader::getInstance().loadDriver();  // Load the driver
    } catch (const std::exception& e) {
        // Log the error but don't throw - let the error happen when functions are called
        LOG("Failed to load ODBC driver during module initialization: {}", e.what());
    }
}<|MERGE_RESOLUTION|>--- conflicted
+++ resolved
@@ -1798,17 +1798,10 @@
 				    } else if (dataLen == SQL_NULL_DATA) {
 					    row.append(py::none());
                     } else if (dataLen == 0) {
-<<<<<<< HEAD
-                        // Empty string
-                        row.append(std::string(""));
-                    } else {
-                        assert(dataLen == SQL_NO_TOTAL);
-=======
                         // Handle zero-length (non-NULL) data
                         row.append(std::string(""));
                     } else if (dataLen == SQL_NO_TOTAL) {
                         // This means the length of the data couldn't be determined
->>>>>>> 95a1f185
                         LOG("SQLGetData couldn't determine the length of the data. "
                             "Returning NULL value instead. Column ID - {}, Data Type - {}", i, dataType);
                     } else if (dataLen < 0) {
@@ -1869,15 +1862,6 @@
 				    } else if (dataLen == SQL_NULL_DATA) {
 					    row.append(py::none());
                     } else if (dataLen == 0) {
-<<<<<<< HEAD
-                        // Empty string
-                        row.append(py::str(""));
-                    } else {
-                        assert(dataLen == SQL_NO_TOTAL);
-                        LOG("SQLGetData couldn't determine the length of the data. "
-                            "Returning NULL value instead. Column ID - {}", i);
-					    row.append(py::none());
-=======
                         // Handle zero-length (non-NULL) data
                         row.append(py::str(""));
                     } else if (dataLen < 0) {
@@ -1886,7 +1870,6 @@
                             "Raising exception. Column ID - {}, Data Type - {}, Data Length - {}",
                             i, dataType, dataLen);
                         ThrowStdException("SQLGetData returned an unexpected negative data length");
->>>>>>> 95a1f185
                     }
 				} else {
 					LOG("Error retrieving data for column - {}, data type - {}, SQLGetData return "
@@ -2081,20 +2064,12 @@
                     } else if (dataLen == 0) {
                         // Empty bytes
                         row.append(py::bytes(""));
-<<<<<<< HEAD
-                    } else {
-                        assert(dataLen == SQL_NO_TOTAL);
-                        LOG("SQLGetData couldn't determine the length of the data. "
-                            "Returning NULL value instead. Column ID - {}", i);
-					    row.append(py::none());
-=======
                     } else if (dataLen < 0) {
                         // This is unexpected
                         LOG("SQLGetData returned an unexpected negative data length. "
                             "Raising exception. Column ID - {}, Data Type - {}, Data Length - {}",
                             i, dataType, dataLen);
                         ThrowStdException("SQLGetData returned an unexpected negative data length");
->>>>>>> 95a1f185
                     }
 				} else {
 					LOG("Error retrieving data for column - {}, data type - {}, SQLGetData return "
@@ -2400,11 +2375,7 @@
                 LOG("Unexpected negative data length. Column ID - {}, SQL Type - {}, Data Length - {}", col, dataType, dataLen);
                 ThrowStdException("Unexpected negative data length, check logs for details");
             }
-<<<<<<< HEAD
-            assert(dataLen >= 0 && "Data length must be >= 0");
-=======
             assert(dataLen > 0 && "Data length must be > 0");
->>>>>>> 95a1f185
 
             switch (dataType) {
                 case SQL_CHAR:
