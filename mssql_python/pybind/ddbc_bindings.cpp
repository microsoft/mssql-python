--- conflicted
+++ resolved
@@ -2170,10 +2170,8 @@
                             if (static_cast<size_t>(dataLen) <= columnSize) {
                                 row.append(py::bytes(reinterpret_cast<const char*>(dataBuffer.data()), dataLen));
                             } else {
-                                std::ostringstream oss;
-                                oss << "Buffer length for fetch (" << columnSize << ") is smaller than actual data ("
-                                    << dataLen << "). ColumnID - " << i << ", datatype - " << dataType;
-                                ThrowStdException(oss.str());
+                                LOG("VARBINARY column {} data truncated, using streaming LOB", i);
+                                row.append(FetchLobColumnData(hStmt, i, SQL_C_BINARY, false, true));
                             }
                         } else if (dataLen == SQL_NULL_DATA) {
                             row.append(py::none());
@@ -2622,18 +2620,12 @@
                 case SQL_VARBINARY:
                 case SQL_LONGVARBINARY: {
                     SQLULEN columnSize = columnMeta["ColumnSize"].cast<SQLULEN>();
-<<<<<<< HEAD
                     HandleZeroColumnSizeAtFetch(columnSize);
                     bool isLob = std::find(lobColumns.begin(), lobColumns.end(), col) != lobColumns.end();
                     if (!isLob && static_cast<size_t>(dataLen) <= columnSize) {
                         row.append(py::bytes(reinterpret_cast<const char*>(
                                                  &buffers.charBuffers[col - 1][i * columnSize]),
                                              dataLen));
-=======
-                    bool isLob = std::find(lobColumns.begin(), lobColumns.end(), col) != lobColumns.end();
-                    if (!isLob && static_cast<size_t>(dataLen) <= columnSize) {
-                        row.append(py::bytes(reinterpret_cast<const char*>(&buffers.charBuffers[col - 1][i * columnSize]), dataLen));
->>>>>>> 7d60259d
                     } else {
                         row.append(FetchLobColumnData(hStmt, col, SQL_C_BINARY, false, true));
                     }
@@ -2773,11 +2765,7 @@
         if ((dataType == SQL_WVARCHAR || dataType == SQL_WLONGVARCHAR || 
              dataType == SQL_VARCHAR || dataType == SQL_LONGVARCHAR ||
              dataType == SQL_VARBINARY || dataType == SQL_LONGVARBINARY) &&
-<<<<<<< HEAD
             (columnSize == 0 || columnSize == SQL_NO_TOTAL || columnSize > SQL_MAX_LOB_SIZE)) {
-=======
-            (columnSize == 0 || columnSize == SQL_NO_TOTAL || columnSize > 8000)) {
->>>>>>> 7d60259d
             lobColumns.push_back(i + 1); // 1-based
         }
     }
@@ -2890,11 +2878,7 @@
     }
     LOG("Fetching data in batch sizes of {}", fetchSize);
 
-<<<<<<< HEAD
     std::vector<SQLUSMALLINT> lobColumns;
-=======
-     std::vector<SQLUSMALLINT> lobColumns;
->>>>>>> 7d60259d
     for (SQLSMALLINT i = 0; i < numCols; i++) {
         auto colMeta = columnNames[i].cast<py::dict>();
         SQLSMALLINT dataType = colMeta["DataType"].cast<SQLSMALLINT>();
@@ -2903,11 +2887,7 @@
         if ((dataType == SQL_WVARCHAR || dataType == SQL_WLONGVARCHAR || 
              dataType == SQL_VARCHAR || dataType == SQL_LONGVARCHAR ||
              dataType == SQL_VARBINARY || dataType == SQL_LONGVARBINARY) &&
-<<<<<<< HEAD
             (columnSize == 0 || columnSize == SQL_NO_TOTAL || columnSize > SQL_MAX_LOB_SIZE)) {
-=======
-            (columnSize == 0 || columnSize == SQL_NO_TOTAL || columnSize > 8000)) {
->>>>>>> 7d60259d
             lobColumns.push_back(i + 1); // 1-based
         }
     }
