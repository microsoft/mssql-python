<<<<<<< HEAD
// Copyright (c) Microsoft Corporation.
// Licensed under the MIT license.

// INFO|TODO - Note that is file is Windows specific right now. Making it arch agnostic will be
//             taken up in beta release

#include <pybind11/pybind11.h> // pybind11.h must be the first include - https://pybind11.readthedocs.io/en/latest/basics.html#header-and-namespace-conventions

#include <cstdint>
#include <iomanip>  // std::setw, std::setfill
#include <iostream>
#include <string>
#include <utility>  // std::forward

#include <pybind11/chrono.h>
#include <pybind11/complex.h>
#include <pybind11/functional.h>
#include <pybind11/pytypes.h>  // Add this line for datetime support
#include <pybind11/stl.h>
#include <windows.h>  // windows.h needs to be included before sql.h
#include <sql.h>
#include <sqlext.h>


namespace py = pybind11;
using namespace pybind11::literals;

//-------------------------------------------------------------------------------------------------
// Macro definitions
//-------------------------------------------------------------------------------------------------

// This constant is not exposed via sql.h, hence define it here
#define SQL_SS_TIME2 (-154)

#define MAX_DIGITS_IN_NUMERIC 64

#define STRINGIFY_FOR_CASE(x) \
    case x:                   \
        return #x

//-------------------------------------------------------------------------------------------------
// Class definitions
//-------------------------------------------------------------------------------------------------

// Struct to hold parameter information for binding. Used by SQLBindParameter.
// This struct is shared between C++ & Python code.
struct ParamInfo {
    SQLSMALLINT inputOutputType;
    SQLSMALLINT paramCType;
    SQLSMALLINT paramSQLType;
    SQLULEN columnSize;
    SQLSMALLINT decimalDigits;
    // TODO: Reuse python buffer for large data using Python buffer protocol
    // Stores pointer to the python object that holds parameter value
    // py::object* dataPtr;
};

// Mirrors the SQL_NUMERIC_STRUCT. But redefined to replace val char array
// with std::string, because pybind doesn't allow binding char array.
// This struct is shared between C++ & Python code.
struct NumericData {
    SQLCHAR precision;
    SQLSCHAR scale;
    SQLCHAR sign;  // 1=pos, 0=neg
    std::uint64_t val; // 123.45 -> 12345

    NumericData() : precision(0), scale(0), sign(0), val(0) {}

    NumericData(SQLCHAR precision, SQLSCHAR scale, SQLCHAR sign, std::uint64_t value)
        : precision(precision), scale(scale), sign(sign), val(value) {}
};

// Struct to hold data buffers and indicators for each column
struct ColumnBuffers {
    std::vector<std::vector<SQLCHAR>> charBuffers;
    std::vector<std::vector<SQLWCHAR>> wcharBuffers;
    std::vector<std::vector<SQLINTEGER>> intBuffers;
    std::vector<std::vector<SQLSMALLINT>> smallIntBuffers;
    std::vector<std::vector<SQLREAL>> realBuffers;
    std::vector<std::vector<SQLDOUBLE>> doubleBuffers;
    std::vector<std::vector<SQL_TIMESTAMP_STRUCT>> timestampBuffers;
    std::vector<std::vector<SQLBIGINT>> bigIntBuffers;
    std::vector<std::vector<SQL_DATE_STRUCT>> dateBuffers;
    std::vector<std::vector<SQL_TIME_STRUCT>> timeBuffers;
    std::vector<std::vector<SQLGUID>> guidBuffers;
    std::vector<std::vector<SQLLEN>> indicators;

    ColumnBuffers(SQLSMALLINT numCols, int fetchSize)
        : charBuffers(numCols),
          wcharBuffers(numCols),
          intBuffers(numCols),
          smallIntBuffers(numCols),
          realBuffers(numCols),
          doubleBuffers(numCols),
          timestampBuffers(numCols),
          bigIntBuffers(numCols),
          dateBuffers(numCols),
          timeBuffers(numCols),
          guidBuffers(numCols),
          indicators(numCols, std::vector<SQLLEN>(fetchSize)) {}
};

// This struct is used to relay error info obtained from SQLDiagRec API to the Python module
struct ErrorInfo {
    std::wstring sqlState;
    std::wstring ddbcErrorMsg;
};


//-------------------------------------------------------------------------------------------------
// Function pointer typedefs
//-------------------------------------------------------------------------------------------------

// Handle APIs
typedef SQLRETURN (*SQLAllocHandleFunc)(SQLSMALLINT, SQLHANDLE, SQLHANDLE*);
typedef SQLRETURN (*SQLSetEnvAttrFunc)(SQLHANDLE, SQLINTEGER, SQLPOINTER, SQLINTEGER);
typedef SQLRETURN (*SQLSetConnectAttrFunc)(SQLHDBC, SQLINTEGER, SQLPOINTER, SQLINTEGER);
typedef SQLRETURN (*SQLSetStmtAttrFunc)(SQLHSTMT, SQLINTEGER, SQLPOINTER, SQLINTEGER);
typedef SQLRETURN (*SQLGetConnectAttrFunc)(SQLHDBC, SQLINTEGER, SQLPOINTER, SQLINTEGER,
                                           SQLINTEGER*);

// Connection and Execution APIs
typedef SQLRETURN (*SQLDriverConnectFunc)(SQLHANDLE, SQLHWND, SQLWCHAR*, SQLSMALLINT, SQLWCHAR*,
                                          SQLSMALLINT, SQLSMALLINT*, SQLUSMALLINT);
typedef SQLRETURN (*SQLExecDirectFunc)(SQLHANDLE, SQLWCHAR*, SQLINTEGER);
typedef SQLRETURN (*SQLPrepareFunc)(SQLHANDLE, SQLWCHAR*, SQLINTEGER);
typedef SQLRETURN (*SQLBindParameterFunc)(SQLHANDLE, SQLUSMALLINT, SQLSMALLINT, SQLSMALLINT,
                                          SQLSMALLINT, SQLULEN, SQLSMALLINT, SQLPOINTER, SQLLEN,
                                          SQLLEN*);
typedef SQLRETURN (*SQLExecuteFunc)(SQLHANDLE);
typedef SQLRETURN (*SQLRowCountFunc)(SQLHSTMT, SQLLEN*);
typedef SQLRETURN (*SQLSetDescFieldFunc)(SQLHDESC, SQLSMALLINT, SQLSMALLINT, SQLPOINTER, SQLINTEGER);
typedef SQLRETURN (*SQLGetStmtAttrFunc)(SQLHSTMT, SQLINTEGER, SQLPOINTER, SQLINTEGER, SQLINTEGER*);

// Data retrieval APIs
typedef SQLRETURN (*SQLFetchFunc)(SQLHANDLE);
typedef SQLRETURN (*SQLFetchScrollFunc)(SQLHANDLE, SQLSMALLINT, SQLLEN);
typedef SQLRETURN (*SQLGetDataFunc)(SQLHANDLE, SQLUSMALLINT, SQLSMALLINT, SQLPOINTER, SQLLEN,
                                    SQLLEN*);
typedef SQLRETURN (*SQLNumResultColsFunc)(SQLHSTMT, SQLSMALLINT*);
typedef SQLRETURN (*SQLBindColFunc)(SQLHSTMT, SQLUSMALLINT, SQLSMALLINT, SQLPOINTER, SQLLEN,
                                    SQLLEN*);
typedef SQLRETURN (*SQLDescribeColFunc)(SQLHSTMT, SQLUSMALLINT, SQLWCHAR*, SQLSMALLINT,
                                        SQLSMALLINT*, SQLSMALLINT*, SQLULEN*, SQLSMALLINT*,
                                        SQLSMALLINT*);
typedef SQLRETURN (*SQLMoreResultsFunc)(SQLHSTMT);
typedef SQLRETURN (*SQLColAttributeFunc)(SQLHSTMT, SQLUSMALLINT, SQLUSMALLINT, SQLPOINTER,
                                         SQLSMALLINT, SQLSMALLINT*, SQLPOINTER);

// Transaction APIs
typedef SQLRETURN (*SQLEndTranFunc)(SQLSMALLINT, SQLHANDLE, SQLSMALLINT);

// Disconnect/free APIs
typedef SQLRETURN (*SQLFreeHandleFunc)(SQLSMALLINT, SQLHANDLE);
typedef SQLRETURN (*SQLDisconnectFunc)(SQLHDBC);
typedef SQLRETURN (*SQLFreeStmtFunc)(SQLHSTMT, SQLUSMALLINT);

// Diagnostic APIs
typedef SQLRETURN (*SQLGetDiagRecFunc)(SQLSMALLINT, SQLHANDLE, SQLSMALLINT, SQLWCHAR*, SQLINTEGER*,
                                       SQLWCHAR*, SQLSMALLINT, SQLSMALLINT*);

//-------------------------------------------------------------------------------------------------
// Function pointer initialization
//-------------------------------------------------------------------------------------------------

// Handle APIs
SQLAllocHandleFunc SQLAllocHandle_ptr = nullptr;
SQLSetEnvAttrFunc SQLSetEnvAttr_ptr = nullptr;
SQLSetConnectAttrFunc SQLSetConnectAttr_ptr = nullptr;
SQLSetStmtAttrFunc SQLSetStmtAttr_ptr = nullptr;
SQLGetConnectAttrFunc SQLGetConnectAttr_ptr = nullptr;

// Connection and Execution APIs
SQLDriverConnectFunc SQLDriverConnect_ptr = nullptr;
SQLExecDirectFunc SQLExecDirect_ptr = nullptr;
SQLPrepareFunc SQLPrepare_ptr = nullptr;
SQLBindParameterFunc SQLBindParameter_ptr = nullptr;
SQLExecuteFunc SQLExecute_ptr = nullptr;
SQLRowCountFunc SQLRowCount_ptr = nullptr;
SQLGetStmtAttrFunc SQLGetStmtAttr_ptr = nullptr;
SQLSetDescFieldFunc SQLSetDescField_ptr = nullptr;

// Data retrieval APIs
SQLFetchFunc SQLFetch_ptr = nullptr;
SQLFetchScrollFunc SQLFetchScroll_ptr = nullptr;
SQLGetDataFunc SQLGetData_ptr = nullptr;
SQLNumResultColsFunc SQLNumResultCols_ptr = nullptr;
SQLBindColFunc SQLBindCol_ptr = nullptr;
SQLDescribeColFunc SQLDescribeCol_ptr = nullptr;
SQLMoreResultsFunc SQLMoreResults_ptr = nullptr;
SQLColAttributeFunc SQLColAttribute_ptr = nullptr;

// Transaction APIs
SQLEndTranFunc SQLEndTran_ptr = nullptr;

// Disconnect/free APIs
SQLFreeHandleFunc SQLFreeHandle_ptr = nullptr;
SQLDisconnectFunc SQLDisconnect_ptr = nullptr;
SQLFreeStmtFunc SQLFreeStmt_ptr = nullptr;

// Diagnostic APIs
SQLGetDiagRecFunc SQLGetDiagRec_ptr = nullptr;

namespace {

// TODO: Revisit GIL considerations if we're using python's logger
template <typename... Args>
void LOG(const std::string& formatString, Args&&... args) {
    // TODO: Try to do this string concatenation at compile time
    std::string ddbcFormatString = "[DDBC Bindings log] " + formatString;
    static py::object logging = py::module_::import("mssql_python.logging_config")
	                            .attr("get_logger")();
    if (py::isinstance<py::none>(logging)) {
        return;
    }
    py::str message = py::str(ddbcFormatString).format(std::forward<Args>(args)...);
    logging.attr("debug")(message);
}

// TODO: Add more nuanced exception classes
void ThrowStdException(const std::string& message) { throw std::runtime_error(message); }

// Helper to load the driver
// TODO: We don't need to do explicit linking using LoadLibrary. We can just use implicit
//       linking to load this DLL. It will simplify the code a lot.
void LoadDriverOrThrowException() {
    HMODULE hDdbcModule;
    wchar_t ddbcModulePath[MAX_PATH];
    // Get the path to DDBC module:
    // GetModuleHandleExW returns a handle to current shared library (ddbc_bindings.pyd) given a
    // function from the library (LoadDriverOrThrowException). GetModuleFileNameW takes in the
    // library handle (hDdbcModule) & returns the full path to this library (ddbcModulePath)
    if (GetModuleHandleExW(
            GET_MODULE_HANDLE_EX_FLAG_FROM_ADDRESS | GET_MODULE_HANDLE_EX_FLAG_UNCHANGED_REFCOUNT,
            (LPWSTR)&LoadDriverOrThrowException, &hDdbcModule) &&
        GetModuleFileNameW(hDdbcModule, ddbcModulePath, MAX_PATH)) {
        // Look for last occurence of '\' in the path and set it to null
        wchar_t* lastBackSlash = wcsrchr(ddbcModulePath, L'\\');
        if (lastBackSlash == nullptr) {
            LOG("Invalid DDBC module path - %S", ddbcModulePath);
            ThrowStdException("Failed to load driver");
        }
        *lastBackSlash = 0;
    } else {
        LOG("Failed to get DDBC module path. Error code - %d", GetLastError());
        ThrowStdException("Failed to load driver");
    }

    // Look for msodbcsql18.dll in a path relative to DDBC module
    std::wstring dllDir = std::wstring(ddbcModulePath) + L"\\libs\\win\\msodbcsql18.dll";
    HMODULE hModule = LoadLibraryW(dllDir.c_str());
    if (!hModule) {
        LOG("LoadLibraryW failed to load driver from - %S", dllDir.c_str());
        ThrowStdException("Failed to load driver");
    }
    LOG("Driver loaded successfully from - {}", dllDir.c_str());

    // Environment and handle function loading
    SQLAllocHandle_ptr = (SQLAllocHandleFunc)GetProcAddress(hModule, "SQLAllocHandle");
    SQLSetEnvAttr_ptr = (SQLSetEnvAttrFunc)GetProcAddress(hModule, "SQLSetEnvAttr");
    SQLSetConnectAttr_ptr = (SQLSetConnectAttrFunc)GetProcAddress(hModule, "SQLSetConnectAttrW");
    SQLSetStmtAttr_ptr = (SQLSetStmtAttrFunc)GetProcAddress(hModule, "SQLSetStmtAttrW");
    SQLGetConnectAttr_ptr = (SQLGetConnectAttrFunc)GetProcAddress(hModule, "SQLGetConnectAttrW");

    // Connection and statement function loading
    SQLDriverConnect_ptr = (SQLDriverConnectFunc)GetProcAddress(hModule, "SQLDriverConnectW");
    SQLExecDirect_ptr = (SQLExecDirectFunc)GetProcAddress(hModule, "SQLExecDirectW");
    SQLPrepare_ptr = (SQLPrepareFunc)GetProcAddress(hModule, "SQLPrepareW");
    SQLBindParameter_ptr = (SQLBindParameterFunc)GetProcAddress(hModule, "SQLBindParameter");
    SQLExecute_ptr = (SQLExecuteFunc)GetProcAddress(hModule, "SQLExecute");
    SQLRowCount_ptr = (SQLRowCountFunc)GetProcAddress(hModule, "SQLRowCount");
    SQLGetStmtAttr_ptr = (SQLGetStmtAttrFunc)GetProcAddress(hModule, "SQLGetStmtAttrW");
    SQLSetDescField_ptr = (SQLSetDescFieldFunc)GetProcAddress(hModule, "SQLSetDescFieldW");

    // Fetch and data retrieval function loading
    SQLFetch_ptr = (SQLFetchFunc)GetProcAddress(hModule, "SQLFetch");
    SQLFetchScroll_ptr = (SQLFetchScrollFunc)GetProcAddress(hModule, "SQLFetchScroll");
    SQLGetData_ptr = (SQLGetDataFunc)GetProcAddress(hModule, "SQLGetData");
    SQLNumResultCols_ptr = (SQLNumResultColsFunc)GetProcAddress(hModule, "SQLNumResultCols");
    SQLBindCol_ptr = (SQLBindColFunc)GetProcAddress(hModule, "SQLBindCol");
    SQLDescribeCol_ptr = (SQLDescribeColFunc)GetProcAddress(hModule, "SQLDescribeColW");
    SQLMoreResults_ptr = (SQLMoreResultsFunc)GetProcAddress(hModule, "SQLMoreResults");
    SQLColAttribute_ptr = (SQLColAttributeFunc)GetProcAddress(hModule, "SQLColAttributeW");

    // Transaction functions loading
    SQLEndTran_ptr = (SQLEndTranFunc)GetProcAddress(hModule, "SQLEndTran");

    // Disconnect and free functions loading
    SQLFreeHandle_ptr = (SQLFreeHandleFunc)GetProcAddress(hModule, "SQLFreeHandle");
    SQLDisconnect_ptr = (SQLDisconnectFunc)GetProcAddress(hModule, "SQLDisconnect");
    SQLFreeStmt_ptr = (SQLFreeStmtFunc)GetProcAddress(hModule, "SQLFreeStmt");

    // Diagnostic record function Loading
    SQLGetDiagRec_ptr = (SQLGetDiagRecFunc)GetProcAddress(hModule, "SQLGetDiagRecW");

    bool success = SQLAllocHandle_ptr && SQLSetEnvAttr_ptr && SQLSetConnectAttr_ptr &&
                   SQLSetStmtAttr_ptr && SQLGetConnectAttr_ptr && SQLDriverConnect_ptr &&
                   SQLExecDirect_ptr && SQLPrepare_ptr && SQLBindParameter_ptr && SQLExecute_ptr &&
                   SQLRowCount_ptr && SQLGetStmtAttr_ptr && SQLSetDescField_ptr && SQLFetch_ptr &&
		   SQLFetchScroll_ptr && SQLGetData_ptr && SQLNumResultCols_ptr &&
		   SQLBindCol_ptr && SQLDescribeCol_ptr && SQLMoreResults_ptr &&
		   SQLColAttribute_ptr && SQLEndTran_ptr && SQLFreeHandle_ptr &&
		   SQLDisconnect_ptr && SQLFreeStmt_ptr && SQLGetDiagRec_ptr;

    if (!success) {
        LOG("Failed to load required function pointers from driver - %S", dllDir.c_str());
        ThrowStdException("Failed to load required function pointers from driver");
    }
    LOG("Sucessfully loaded function pointers from driver");
}

const char* GetSqlCTypeAsString(const SQLSMALLINT cType) {
    switch (cType) {
        STRINGIFY_FOR_CASE(SQL_C_CHAR);
        STRINGIFY_FOR_CASE(SQL_C_WCHAR);
        STRINGIFY_FOR_CASE(SQL_C_SSHORT);
        STRINGIFY_FOR_CASE(SQL_C_USHORT);
        STRINGIFY_FOR_CASE(SQL_C_SHORT);
        STRINGIFY_FOR_CASE(SQL_C_SLONG);
        STRINGIFY_FOR_CASE(SQL_C_ULONG);
        STRINGIFY_FOR_CASE(SQL_C_LONG);
        STRINGIFY_FOR_CASE(SQL_C_STINYINT);
        STRINGIFY_FOR_CASE(SQL_C_UTINYINT);
        STRINGIFY_FOR_CASE(SQL_C_TINYINT);
        STRINGIFY_FOR_CASE(SQL_C_SBIGINT);
        STRINGIFY_FOR_CASE(SQL_C_UBIGINT);
        STRINGIFY_FOR_CASE(SQL_C_FLOAT);
        STRINGIFY_FOR_CASE(SQL_C_DOUBLE);
        STRINGIFY_FOR_CASE(SQL_C_BIT);
        STRINGIFY_FOR_CASE(SQL_C_BINARY);
        STRINGIFY_FOR_CASE(SQL_C_TYPE_DATE);
        STRINGIFY_FOR_CASE(SQL_C_TYPE_TIME);
        STRINGIFY_FOR_CASE(SQL_C_TYPE_TIMESTAMP);
        STRINGIFY_FOR_CASE(SQL_C_NUMERIC);
        STRINGIFY_FOR_CASE(SQL_C_GUID);
        STRINGIFY_FOR_CASE(SQL_C_DEFAULT);
        default:
            return "Unkown";
    }
}

std::string MakeParamMismatchErrorStr(const SQLSMALLINT cType, const int paramIndex) {
    std::string errorString =
        "Parameter's object type does not match parameter's C type. paramIndex - " +
        std::to_string(paramIndex) + ", C type - " + GetSqlCTypeAsString(cType);
    return errorString;
}

// This function allocates a buffer of ParamType, stores it as a void* in paramBuffers for
// book-keeping and then returns a ParamType* to the allocated memory.
// ctorArgs are the arguments to ParamType's constructor used while creating/allocating ParamType
template <typename ParamType, typename... CtorArgs>
ParamType* AllocateParamBuffer(std::vector<std::shared_ptr<void>>& paramBuffers,
                               CtorArgs&&... ctorArgs) {
    paramBuffers.emplace_back(new ParamType(std::forward<CtorArgs>(ctorArgs)...),
                              std::default_delete<ParamType>());
    return static_cast<ParamType*>(paramBuffers.back().get());
}

// Given a list of parameters and their ParamInfo, calls SQLBindParameter on each of them with
// appropriate arguments
SQLRETURN BindParameters(SQLHANDLE hStmt, const py::list& params,
                         const std::vector<ParamInfo>& paramInfos,
                         std::vector<std::shared_ptr<void>>& paramBuffers) {
    for (int paramIndex = 0; paramIndex < params.size(); paramIndex++) {
        const auto& param = params[paramIndex];
        const ParamInfo& paramInfo = paramInfos[paramIndex];
        void* dataPtr = nullptr;
        SQLLEN bufferLength = 0;
        SQLLEN* strLenOrIndPtr = nullptr;

        // TODO: Add more data types like money, guid, interval, TVPs etc.
        switch (paramInfo.paramCType) {
            case SQL_C_CHAR:
            case SQL_C_BINARY: {
                if (!py::isinstance<py::str>(param) && !py::isinstance<py::bytearray>(param) &&
                    !py::isinstance<py::bytes>(param)) {
                    ThrowStdException(MakeParamMismatchErrorStr(paramInfo.paramCType, paramIndex));
                }
                std::string* strParam =
                    AllocateParamBuffer<std::string>(paramBuffers, param.cast<std::string>());
                if (strParam->size() > 8192 /* TODO: Fix max length */) {
                    ThrowStdException(
                        "Streaming parameters is not yet supported. Parameter size"
                        " must be less than 8192 bytes");
                }
                dataPtr = const_cast<void*>(static_cast<const void*>(strParam->c_str()));
                bufferLength = strParam->size() + 1 /* null terminator */;
                strLenOrIndPtr = AllocateParamBuffer<SQLLEN>(paramBuffers);
                *strLenOrIndPtr = SQL_NTS;
                break;
            }
            case SQL_C_WCHAR: {
                if (!py::isinstance<py::str>(param) && !py::isinstance<py::bytearray>(param) &&
                    !py::isinstance<py::bytes>(param)) {
                    ThrowStdException(MakeParamMismatchErrorStr(paramInfo.paramCType, paramIndex));
                }
                std::wstring* strParam =
                    AllocateParamBuffer<std::wstring>(paramBuffers, param.cast<std::wstring>());
                if (strParam->size() > 4096 /* TODO: Fix max length */) {
                    ThrowStdException(
                        "Streaming parameters is not yet supported. Parameter size"
                        " must be less than 8192 bytes");
                }
                dataPtr = const_cast<void*>(static_cast<const void*>(strParam->c_str()));
                bufferLength = (strParam->size() + 1 /* null terminator */) * sizeof(wchar_t);
                strLenOrIndPtr = AllocateParamBuffer<SQLLEN>(paramBuffers);
                *strLenOrIndPtr = SQL_NTS;
                break;
            }
            case SQL_C_BIT: {
                if (!py::isinstance<py::bool_>(param)) {
                    ThrowStdException(MakeParamMismatchErrorStr(paramInfo.paramCType, paramIndex));
                }
                dataPtr =
                    static_cast<void*>(AllocateParamBuffer<bool>(paramBuffers, param.cast<bool>()));
                break;
            }
            case SQL_C_DEFAULT: {
                if (!py::isinstance<py::none>(param)) {
                    ThrowStdException(MakeParamMismatchErrorStr(paramInfo.paramCType, paramIndex));
                }
                // TODO: This wont work for None values added to BINARY/VARBINARY columns. None values
                //       of binary columns need to have C type = SQL_C_BINARY & SQL type = SQL_BINARY
                dataPtr = nullptr;
                strLenOrIndPtr = AllocateParamBuffer<SQLLEN>(paramBuffers);
                *strLenOrIndPtr = SQL_NULL_DATA;
                break;
            }
            case SQL_C_STINYINT:
            case SQL_C_TINYINT:
            case SQL_C_SSHORT:
            case SQL_C_SHORT: {
                if (!py::isinstance<py::int_>(param)) {
                    ThrowStdException(MakeParamMismatchErrorStr(paramInfo.paramCType, paramIndex));
                }
                dataPtr =
                    static_cast<void*>(AllocateParamBuffer<int>(paramBuffers, param.cast<int>()));
                break;
            }
            case SQL_C_UTINYINT:
            case SQL_C_USHORT: {
                if (!py::isinstance<py::int_>(param)) {
                    ThrowStdException(MakeParamMismatchErrorStr(paramInfo.paramCType, paramIndex));
                }
                dataPtr = static_cast<void*>(
                    AllocateParamBuffer<unsigned int>(paramBuffers, param.cast<unsigned int>()));
                break;
            }
            case SQL_C_SBIGINT:
            case SQL_C_SLONG:
            case SQL_C_LONG: {
                if (!py::isinstance<py::int_>(param)) {
                    ThrowStdException(MakeParamMismatchErrorStr(paramInfo.paramCType, paramIndex));
                }
                dataPtr = static_cast<void*>(
                    AllocateParamBuffer<int64_t>(paramBuffers, param.cast<int64_t>()));
                break;
            }
            case SQL_C_UBIGINT:
            case SQL_C_ULONG: {
                if (!py::isinstance<py::int_>(param)) {
                    ThrowStdException(MakeParamMismatchErrorStr(paramInfo.paramCType, paramIndex));
                }
                dataPtr = static_cast<void*>(
                    AllocateParamBuffer<uint64_t>(paramBuffers, param.cast<uint64_t>()));
                break;
            }
            case SQL_C_FLOAT: {
                if (!py::isinstance<py::float_>(param)) {
                    ThrowStdException(MakeParamMismatchErrorStr(paramInfo.paramCType, paramIndex));
                }
                dataPtr = static_cast<void*>(
                    AllocateParamBuffer<float>(paramBuffers, param.cast<float>()));
                break;
            }
            case SQL_C_DOUBLE: {
                if (!py::isinstance<py::float_>(param)) {
                    ThrowStdException(MakeParamMismatchErrorStr(paramInfo.paramCType, paramIndex));
                }
                dataPtr = static_cast<void*>(
                    AllocateParamBuffer<double>(paramBuffers, param.cast<double>()));
                break;
            }
            case SQL_C_TYPE_DATE: {
                py::object dateType = py::module_::import("datetime").attr("date");
                if (!py::isinstance(param, dateType)) {
                    ThrowStdException(MakeParamMismatchErrorStr(paramInfo.paramCType, paramIndex));
                }
                // TODO: can be moved to python by registering SQL_DATE_STRUCT in pybind
                SQL_DATE_STRUCT* sqlDatePtr = AllocateParamBuffer<SQL_DATE_STRUCT>(paramBuffers);
                sqlDatePtr->year = param.attr("year").cast<int>();
                sqlDatePtr->month = param.attr("month").cast<int>();
                sqlDatePtr->day = param.attr("day").cast<int>();
                dataPtr = static_cast<void*>(sqlDatePtr);
                break;
            }
            case SQL_C_TYPE_TIME: {
                py::object timeType = py::module_::import("datetime").attr("time");
                if (!py::isinstance(param, timeType)) {
                    ThrowStdException(MakeParamMismatchErrorStr(paramInfo.paramCType, paramIndex));
                }
                // TODO: can be moved to python by registering SQL_TIME_STRUCT in pybind
                SQL_TIME_STRUCT* sqlTimePtr = AllocateParamBuffer<SQL_TIME_STRUCT>(paramBuffers);
                sqlTimePtr->hour = param.attr("hour").cast<int>();
                sqlTimePtr->minute = param.attr("minute").cast<int>();
                sqlTimePtr->second = param.attr("second").cast<int>();
                dataPtr = static_cast<void*>(sqlTimePtr);
                break;
            }
            case SQL_C_TYPE_TIMESTAMP: {
                py::object datetimeType = py::module_::import("datetime").attr("datetime");
                if (!py::isinstance(param, datetimeType)) {
                    ThrowStdException(MakeParamMismatchErrorStr(paramInfo.paramCType, paramIndex));
                }
                SQL_TIMESTAMP_STRUCT* sqlTimestampPtr =
                    AllocateParamBuffer<SQL_TIMESTAMP_STRUCT>(paramBuffers);
                sqlTimestampPtr->year = param.attr("year").cast<int>();
                sqlTimestampPtr->month = param.attr("month").cast<int>();
                sqlTimestampPtr->day = param.attr("day").cast<int>();
                sqlTimestampPtr->hour = param.attr("hour").cast<int>();
                sqlTimestampPtr->minute = param.attr("minute").cast<int>();
                sqlTimestampPtr->second = param.attr("second").cast<int>();
                // SQL server supports in ns, but python datetime supports in µs
                sqlTimestampPtr->fraction = static_cast<SQLUINTEGER>(
                    param.attr("microsecond").cast<int>() * 1000);  // Convert µs to ns
                dataPtr = static_cast<void*>(sqlTimestampPtr);
                break;
            }
            case SQL_C_NUMERIC: {
                if (!py::isinstance<NumericData>(param)) {
                    ThrowStdException(MakeParamMismatchErrorStr(paramInfo.paramCType, paramIndex));
                }
                NumericData decimalParam = param.cast<NumericData>();
                LOG("Received numeric parameter: precision - {}, scale- {}, sign - {}, value - {}",
                    decimalParam.precision, decimalParam.scale, decimalParam.sign,
                    decimalParam.val);
                SQL_NUMERIC_STRUCT* decimalPtr =
                    AllocateParamBuffer<SQL_NUMERIC_STRUCT>(paramBuffers);
                decimalPtr->precision = decimalParam.precision;
                decimalPtr->scale = decimalParam.scale;
                decimalPtr->sign = decimalParam.sign;
                // Convert the integer decimalParam.val to char array
                std:memset(static_cast<void*>(decimalPtr->val), 0, sizeof(decimalPtr->val));
                std::memcpy(static_cast<void*>(decimalPtr->val),
			    reinterpret_cast<char*>(&decimalParam.val),
                            sizeof(decimalParam.val));
                dataPtr = static_cast<void*>(decimalPtr);
                // TODO: Remove these lines
                //strLenOrIndPtr = AllocateParamBuffer<SQLLEN>(paramBuffers);
                //*strLenOrIndPtr = sizeof(SQL_NUMERIC_STRUCT);
                break;
            }
            case SQL_C_GUID: {
                // TODO
            }
            default: {
                std::ostringstream errorString;
                errorString << "Unsupported parameter type - " << paramInfo.paramCType
                            << " for parameter - " << paramIndex;
                ThrowStdException(errorString.str());
            }
        }
        assert(SQLBindParameter_ptr && SQLGetStmtAttr_ptr && SQLSetDescField_ptr);

        RETCODE rc = SQLBindParameter_ptr(
            hStmt, paramIndex + 1 /* 1-based indexing */, paramInfo.inputOutputType,
            paramInfo.paramCType, paramInfo.paramSQLType, paramInfo.columnSize,
            paramInfo.decimalDigits, dataPtr, bufferLength, strLenOrIndPtr);
        if (!SQL_SUCCEEDED(rc)) {
            LOG("Error when binding parameter - {}", paramIndex);
            return rc;
        }
	// Special handling for Numeric type -
	// https://learn.microsoft.com/en-us/sql/odbc/reference/appendixes/retrieve-numeric-data-sql-numeric-struct-kb222831?view=sql-server-ver16#sql_c_numeric-overview
        if (paramInfo.paramCType == SQL_C_NUMERIC) {
            SQLHDESC hDesc = nullptr;
            RETCODE rc = SQLGetStmtAttr_ptr(hStmt, SQL_ATTR_APP_PARAM_DESC, &hDesc, 0, NULL);
            if(!SQL_SUCCEEDED(rc)) {
                LOG("Error when getting statement attribute - {}", paramIndex);
                return rc;
            }
            rc = SQLSetDescField_ptr(hDesc, 1, SQL_DESC_TYPE, (SQLPOINTER) SQL_C_NUMERIC, 0);
            if(!SQL_SUCCEEDED(rc)) {
                LOG("Error when setting descriptor field SQL_DESC_TYPE - {}", paramIndex);
                return rc;
            }
            SQL_NUMERIC_STRUCT* numericPtr = reinterpret_cast<SQL_NUMERIC_STRUCT*>(dataPtr);
            rc = SQLSetDescField_ptr(hDesc, 1, SQL_DESC_PRECISION,
			             (SQLPOINTER) numericPtr->precision, 0);
            if(!SQL_SUCCEEDED(rc)) {
                LOG("Error when setting descriptor field SQL_DESC_PRECISION - {}", paramIndex);
                return rc;
            }

            rc = SQLSetDescField_ptr(hDesc, 1, SQL_DESC_SCALE,
			             (SQLPOINTER) numericPtr->scale, 0);
            if(!SQL_SUCCEEDED(rc)) {
                LOG("Error when setting descriptor field SQL_DESC_SCALE - {}", paramIndex);
                return rc;
            }

            rc = SQLSetDescField_ptr(hDesc, 1, SQL_DESC_DATA_PTR, (SQLPOINTER) numericPtr, 0);
            if(!SQL_SUCCEEDED(rc)) {
                LOG("Error when setting descriptor field SQL_DESC_DATA_PTR - {}", paramIndex);
                return rc;
            }
        }
    }
    return SQL_SUCCESS;
}

// This is temporary hack to avoid crash when SQLDescribeCol returns 0 as columnSize
// for NVARCHAR(MAX) & similar types. Variable length data needs more nuanced handling.
// TODO: Fix this in beta
// This function sets the buffer allocated to fetch NVARCHAR(MAX) & similar types to
// 4096 chars. So we'll retrieve data upto 4096. Anything greater then that will throw
// error
void HandleZeroColumnSizeAtFetch(SQLULEN& columnSize) {
    if (columnSize == 0) {
        columnSize = 4096;
    }
}

}  // namespace

// Wrap SQLAllocHandle
SQLRETURN SQLAllocHandle_wrap(SQLSMALLINT HandleType, intptr_t InputHandle, intptr_t OutputHandle) {
    LOG("Allocate SQL Handle");
    if (!SQLAllocHandle_ptr) {
        LoadDriverOrThrowException();
    }

    SQLHANDLE* pOutputHandle = reinterpret_cast<SQLHANDLE*>(OutputHandle);
    return SQLAllocHandle_ptr(HandleType, reinterpret_cast<SQLHANDLE>(InputHandle), pOutputHandle);
}

// Wrap SQLSetEnvAttr
SQLRETURN SQLSetEnvAttr_wrap(intptr_t EnvHandle, SQLINTEGER Attribute, intptr_t ValuePtr,
                             SQLINTEGER StringLength) {
    LOG("Set SQL environment Attribute");
    if (!SQLSetEnvAttr_ptr) {
        LoadDriverOrThrowException();
    }

    // TODO: Does ValuePtr need to be converted from Python to C++ object?
    return SQLSetEnvAttr_ptr(reinterpret_cast<SQLHANDLE>(EnvHandle), Attribute,
                             reinterpret_cast<SQLPOINTER>(ValuePtr), StringLength);
}

// Wrap SQLSetConnectAttr
SQLRETURN SQLSetConnectAttr_wrap(intptr_t ConnectionHandle, SQLINTEGER Attribute, intptr_t ValuePtr,
                                 SQLINTEGER StringLength) {
    LOG("Set SQL Connection Attribute");
    if (!SQLSetConnectAttr_ptr) {
        LoadDriverOrThrowException();
    }

    // TODO: Does ValuePtr need to be converted from Python to C++ object?
    return SQLSetConnectAttr_ptr(reinterpret_cast<SQLHDBC>(ConnectionHandle), Attribute,
                                 reinterpret_cast<SQLPOINTER>(ValuePtr), StringLength);
}

// Wrap SQLSetStmtAttr
SQLRETURN SQLSetStmtAttr_wrap(intptr_t ConnectionHandle, SQLINTEGER Attribute, intptr_t ValuePtr,
                              SQLINTEGER StringLength) {
    LOG("Set SQL Statement Attribute");
    if (!SQLSetConnectAttr_ptr) {
        LoadDriverOrThrowException();
    }

    // TODO: Does ValuePtr need to be converted from Python to C++ object?
    return SQLSetStmtAttr_ptr(reinterpret_cast<SQLHSTMT>(ConnectionHandle), Attribute,
                              reinterpret_cast<SQLPOINTER>(ValuePtr), StringLength);
}

// Wrap SQLGetConnectionAttrA
// Currently only supports retrieval of int-valued attributes
// TODO: add support to retrieve all types of attributes
SQLINTEGER SQLGetConnectionAttr_wrap(intptr_t ConnectionHandle, SQLINTEGER attribute) {
    LOG("Get SQL COnnection Attribute");
    if (!SQLGetConnectAttr_ptr) {
        LoadDriverOrThrowException();
    }

    SQLINTEGER stringLength;
    SQLINTEGER intValue;

    // Try to get the attribute as an integer
    SQLGetConnectAttr_ptr(reinterpret_cast<SQLHDBC>(ConnectionHandle), attribute, &intValue,
                          sizeof(SQLINTEGER), &stringLength);
    return intValue;
}

// Helper function to check for driver errors
ErrorInfo SQLCheckError_Wrap(SQLSMALLINT handleType, intptr_t handle, SQLRETURN retcode) {
    LOG("Checking errors for retcode - {}" , retcode);
    ErrorInfo errorInfo;
    if (retcode == SQL_INVALID_HANDLE) {
        LOG("Invalid handle received");
        errorInfo.ddbcErrorMsg = std::wstring( L"Invalid handle!");
        return errorInfo;
    }
    assert(handle != 0);
    if (!SQL_SUCCEEDED(retcode)) {
        if (!SQLGetDiagRec_ptr) {
            LoadDriverOrThrowException();
        }

        SQLWCHAR sqlState[6], message[SQL_MAX_MESSAGE_LENGTH];
        SQLINTEGER nativeError;
        SQLSMALLINT messageLen;

        SQLRETURN diagReturn =
            SQLGetDiagRec_ptr(handleType, reinterpret_cast<SQLHANDLE>(handle), 1, sqlState,
                              &nativeError, message, SQL_MAX_MESSAGE_LENGTH, &messageLen);

        if (SQL_SUCCEEDED(diagReturn)) {
            errorInfo.sqlState = std::wstring(sqlState);
            errorInfo.ddbcErrorMsg = std::wstring(message);
        }
    }
    return errorInfo;
}

// Wrap SQLDriverConnect
SQLRETURN SQLDriverConnect_wrap(intptr_t ConnectionHandle, intptr_t WindowHandle,
                                const std::wstring& ConnectionString) {
    LOG("Driver Connect to MSSQL");
    if (!SQLDriverConnect_ptr) {
        LoadDriverOrThrowException();
    }
    return SQLDriverConnect_ptr(reinterpret_cast<SQLHANDLE>(ConnectionHandle),
                                reinterpret_cast<SQLHWND>(WindowHandle),
                                const_cast<SQLWCHAR*>(ConnectionString.c_str()), SQL_NTS, nullptr,
                                0, nullptr, SQL_DRIVER_NOPROMPT);
}

// Wrap SQLExecDirect
SQLRETURN SQLExecDirect_wrap(intptr_t StatementHandle, const std::wstring& Query) {
    LOG("Execute SQL query directly - {}", Query.c_str());
    if (!SQLExecDirect_ptr) {
        LoadDriverOrThrowException();
    }

    return SQLExecDirect_ptr(reinterpret_cast<SQLHANDLE>(StatementHandle),
                             const_cast<SQLWCHAR*>(Query.c_str()), SQL_NTS);
}

// Executes the provided query. If the query is parametrized, it prepares the statement and
// binds the parameters. Otherwise, it executes the query directly.
// 'usePrepare' parameter can be used to disable the prepare step for queries that might already
// be prepared in a previous call.
SQLRETURN SQLExecute_wrap(const intptr_t statementHandle,
                          const std::wstring& query /* TODO: Use SQLTCHAR? */,
                          const py::list& params, const std::vector<ParamInfo>& paramInfos,
                          py::list& isStmtPrepared, const bool usePrepare = true) {
    LOG("Execute SQL Query - {}", query.c_str());
    if (!SQLPrepare_ptr) {
        LoadDriverOrThrowException();
    }
    assert(SQLPrepare_ptr && SQLBindParameter_ptr && SQLExecute_ptr && SQLExecDirect_ptr);

    if (params.size() != paramInfos.size()) {
        // TODO: This should be a special internal exception, that python wont relay to users as is
        ThrowStdException("Number of parameters and paramInfos do not match");
    }

    RETCODE rc;
    SQLHANDLE hStmt = reinterpret_cast<SQLHANDLE>(statementHandle);
    SQLWCHAR* queryPtr = const_cast<SQLWCHAR*>(query.c_str());
    if (params.size() == 0) {
        // Execute statement directly if the statement is not parametrized. This is the
        // fastest way to submit a SQL statement for one-time execution according to
        // DDBC documentation -
        // https://learn.microsoft.com/en-us/sql/odbc/reference/syntax/sqlexecdirect-function?view=sql-server-ver16
        rc = SQLExecDirect_ptr(hStmt, queryPtr, SQL_NTS);
        if (!SQL_SUCCEEDED(rc) && rc != SQL_NO_DATA) {
            LOG("Error during direct execution of the statement");
        }
        return rc;
    } else {
        // isStmtPrepared is a list instead of a bool coz bools in Python are immutable.
        // Hence, we can't pass around bools by reference & modify them. Therefore, isStmtPrepared
        // must be a list with exactly one bool element
        assert(isStmtPrepared.size() == 1);
        if (usePrepare) {
            rc = SQLPrepare_ptr(hStmt, queryPtr, SQL_NTS);
            if (!SQL_SUCCEEDED(rc)) {
                LOG("Error while preparing the statement");
                return rc;
            }
            isStmtPrepared[0] = py::cast(true);
        } else {
            // Make sure the statement has been prepared earlier if we're not preparing now
            bool isStmtPreparedAsBool = isStmtPrepared[0].cast<bool>();
            if (!isStmtPreparedAsBool) {
                // TODO: Print the query
                ThrowStdException("Cannot execute unprepared statement");
            }
        }

        // This vector manages the heap memory allocated for parameter buffers.
        // It must be in scope until SQLExecute is done.
        std::vector<std::shared_ptr<void>> paramBuffers;
        rc = BindParameters(hStmt, params, paramInfos, paramBuffers);
        if (!SQL_SUCCEEDED(rc)) {
            return rc;
        }

        rc = SQLExecute_ptr(hStmt);
        if (!SQL_SUCCEEDED(rc) && rc != SQL_NO_DATA) {
            LOG("DDBCSQLExecute: Error during execution of the statement");
            return rc;
        }
        // TODO: Handle huge input parameters by checking rc == SQL_NEED_DATA

        // Unbind the bound buffers for all parameters coz the buffers' memory will
        // be freed when this function exits (parambuffers goes out of scope)
        rc = SQLFreeStmt_ptr(hStmt, SQL_RESET_PARAMS);

        return rc;
    }
}

// Wrap SQLNumResultCols
SQLSMALLINT SQLNumResultCols_wrap(intptr_t statementHandle) {
    LOG("Get number of columns in result set");
    if (!SQLNumResultCols_ptr) {
        LoadDriverOrThrowException();
    }

    SQLSMALLINT columnCount;
    // TODO: Handle the return code
    SQLNumResultCols_ptr(reinterpret_cast<SQLHSTMT>(statementHandle), &columnCount);
    return columnCount;
}

// Wrap SQLDescribeCol
SQLRETURN SQLDescribeCol_wrap(intptr_t StatementHandle, py::list& ColumnMetadata) {
    LOG("Get column description");
    if (!SQLDescribeCol_ptr) {
        LoadDriverOrThrowException();
    }

    SQLSMALLINT ColumnCount;
    SQLRETURN retcode =
        SQLNumResultCols_ptr(reinterpret_cast<SQLHSTMT>(StatementHandle), &ColumnCount);
    if (!SQL_SUCCEEDED(retcode)) {
        LOG("Failed to get number of columns");
        return retcode;
    }

    for (SQLUSMALLINT i = 1; i <= ColumnCount; ++i) {
        SQLWCHAR ColumnName[256];
        SQLSMALLINT NameLength;
        SQLSMALLINT DataType;
        SQLULEN ColumnSize;
        SQLSMALLINT DecimalDigits;
        SQLSMALLINT Nullable;

        retcode = SQLDescribeCol_ptr(reinterpret_cast<SQLHSTMT>(StatementHandle), i, ColumnName,
                                     sizeof(ColumnName) / sizeof(SQLWCHAR), &NameLength, &DataType,
                                     &ColumnSize, &DecimalDigits, &Nullable);

        if (SQL_SUCCEEDED(retcode)) {
            // Append a named py::dict to ColumnMetadata
            // TODO: Should we define a struct for this task instead of dict?
            ColumnMetadata.append(py::dict("ColumnName"_a = std::wstring(ColumnName),
                                           "DataType"_a = DataType, "ColumnSize"_a = ColumnSize,
                                           "DecimalDigits"_a = DecimalDigits,
                                           "Nullable"_a = Nullable));
        } else {
            return retcode;
        }
    }
    return SQL_SUCCESS;
}

// Wrap SQLFetch to retrieve rows
SQLRETURN SQLFetch_wrap(intptr_t StatementHandle) {
    LOG("Fetch next row");
    if (!SQLFetch_ptr) {
        LoadDriverOrThrowException();
    }

    return SQLFetch_ptr(reinterpret_cast<SQLHANDLE>(StatementHandle));
}

// Helper function to retrieve column data
// TODO: Handle variable length data correctly
SQLRETURN SQLGetData_wrap(intptr_t StatementHandle, SQLUSMALLINT colCount, py::list& row) {
    LOG("Get data from columns");
    if (!SQLGetData_ptr) {
        LoadDriverOrThrowException();
    }

    SQLRETURN ret;
    SQLHSTMT hStmt = reinterpret_cast<SQLHSTMT>(StatementHandle);
    for (SQLSMALLINT i = 1; i <= colCount; ++i) {
        SQLWCHAR columnName[256];
        SQLSMALLINT columnNameLen;
        SQLSMALLINT dataType;
        SQLULEN columnSize;
        SQLSMALLINT decimalDigits;
        SQLSMALLINT nullable;

        ret = SQLDescribeCol_ptr(hStmt, i, columnName, sizeof(columnName) / sizeof(SQLWCHAR),
                                 &columnNameLen, &dataType, &columnSize, &decimalDigits, &nullable);
        if (!SQL_SUCCEEDED(ret)) {
            LOG("Error retrieving data for column - {}, SQLDescribeCol return code - {}", i, ret);
            row.append(py::none());
            // TODO: Do we want to continue in this case or return?
            continue;
        }

        switch (dataType) {
            case SQL_CHAR:
            case SQL_VARCHAR:
            case SQL_LONGVARCHAR: {
                // TODO: revisit
                HandleZeroColumnSizeAtFetch(columnSize);
		uint64_t fetchBufferSize = columnSize + 1 /* null-termination */;
                std::vector<SQLCHAR> dataBuffer(fetchBufferSize);
                SQLLEN dataLen;
                // TODO: Handle the return code better
                ret = SQLGetData_ptr(hStmt, i, SQL_C_CHAR, dataBuffer.data(), dataBuffer.size(),
                                     &dataLen);

                if (SQL_SUCCEEDED(ret)) {
                    // TODO: Refactor these if's across other switches to avoid code duplication
                    // columnSize is in chars, dataLen is in bytes
                    if (dataLen > 0) {
                        uint64_t numCharsInData = dataLen / sizeof(SQLCHAR);
                        // NOTE: dataBuffer.size() includes null-terminator, dataLen doesn't. Hence use '<'.
						if (numCharsInData < dataBuffer.size()) {
                            // SQLGetData will null-terminate the data
                            row.append(std::string(reinterpret_cast<char*>(dataBuffer.data())));
						} else {
                            // In this case, buffer size is smaller, and data to be retrieved is longer
                            // TODO: Revisit
                            std::ostringstream oss;
                            oss << "Buffer length for fetch (" << dataBuffer.size()-1 << ") is smaller, & data "
                                << "to be retrieved is longer (" << numCharsInData << "). ColumnID - "
                                << i << ", datatype - " << dataType;
                            ThrowStdException(oss.str());
                        }
				    } else if (dataLen == SQL_NULL_DATA) {
					    row.append(py::none());
                    } else {
                        assert(dataLen == SQL_NO_TOTAL);
                        LOG("SQLGetData couldn't determine the length of the data. "
                            "Returning NULL value instead. Column ID - {}", i);
					    row.append(py::none());
                    }
				} else {
					LOG("Error retrieving data for column - {}, data type - {}, SQLGetData return "
						"code - {}. Returning NULL value instead",
						i, dataType, ret);
					row.append(py::none());
				}
                break;
            }
            case SQL_WCHAR:
            case SQL_WVARCHAR:
			case SQL_WLONGVARCHAR: {
                // TODO: revisit
                HandleZeroColumnSizeAtFetch(columnSize);
		uint64_t fetchBufferSize = columnSize + 1 /* null-termination */;
                std::vector<SQLWCHAR> dataBuffer(fetchBufferSize);
                SQLLEN dataLen;
                ret = SQLGetData_ptr(hStmt, i, SQL_C_WCHAR, dataBuffer.data(),
                                     dataBuffer.size() * sizeof(SQLWCHAR), &dataLen);

                if (SQL_SUCCEEDED(ret)) {
                    // TODO: Refactor these if's across other switches to avoid code duplication
                    if (dataLen > 0) {
                        uint64_t numCharsInData = dataLen / sizeof(SQLWCHAR);
						if (numCharsInData < dataBuffer.size()) {
                            // SQLGetData will null-terminate the data
                            row.append(std::wstring(dataBuffer.data()));
						} else {
                            // In this case, buffer size is smaller, and data to be retrieved is longer
                            // TODO: Revisit
                            std::ostringstream oss;
                            oss << "Buffer length for fetch (" << dataBuffer.size()-1 << ") is smaller, & data "
                                << "to be retrieved is longer (" << numCharsInData << "). ColumnID - "
                                << i << ", datatype - " << dataType;
                            ThrowStdException(oss.str());
                        }
				    } else if (dataLen == SQL_NULL_DATA) {
					    row.append(py::none());
                    } else {
                        assert(dataLen == SQL_NO_TOTAL);
                        LOG("SQLGetData couldn't determine the length of the data. "
                            "Returning NULL value instead. Column ID - {}", i);
					    row.append(py::none());
                    }
				} else {
					LOG("Error retrieving data for column - {}, data type - {}, SQLGetData return "
						"code - {}. Returning NULL value instead",
						i, dataType, ret);
					row.append(py::none());
				}
                break;
            }
            case SQL_INTEGER: {
                SQLINTEGER intValue;
                ret = SQLGetData_ptr(hStmt, i, SQL_C_LONG, &intValue, 0, NULL);
                if (SQL_SUCCEEDED(ret)) {
                    row.append(static_cast<int>(intValue));
                } else {
                    row.append(py::none());
                }
                break;
            }
            case SQL_SMALLINT: {
                SQLSMALLINT smallIntValue;
                ret = SQLGetData_ptr(hStmt, i, SQL_C_SHORT, &smallIntValue, 0, NULL);
                if (SQL_SUCCEEDED(ret)) {
                    row.append(static_cast<int>(smallIntValue));
                } else {
                    LOG("Error retrieving data for column - {}, data type - {}, SQLGetData return "
                        "code - {}. Returning NULL value instead",
                        i, dataType, ret);
                    row.append(py::none());
                }
                break;
            }
            case SQL_REAL: {
                SQLREAL realValue;
                ret = SQLGetData_ptr(hStmt, i, SQL_C_FLOAT, &realValue, 0, NULL);
                if (SQL_SUCCEEDED(ret)) {
                    row.append(realValue);
                } else {
                    LOG("Error retrieving data for column - {}, data type - {}, SQLGetData return "
                        "code - {}. Returning NULL value instead",
                        i, dataType, ret);
                    row.append(py::none());
                }
                break;
            }
            case SQL_DECIMAL:
            case SQL_NUMERIC: {
                SQLCHAR numericStr[MAX_DIGITS_IN_NUMERIC] = {0};
                SQLLEN indicator;
                ret = SQLGetData_ptr(hStmt, i, SQL_C_CHAR, numericStr, sizeof(numericStr), &indicator);

                if (SQL_SUCCEEDED(ret)) {
                    try{
                    // Convert numericStr to py::decimal.Decimal and append to row
                    row.append(py::module_::import("decimal").attr("Decimal")(
                        std::string(reinterpret_cast<const char*>(numericStr), indicator)));
                    } catch (const py::error_already_set& e) {
                        // If the conversion fails, append None
                        LOG("Error converting to decimal: {}", e.what());
                        row.append(py::none());
                    }
                }
                else {
                    LOG("Error retrieving data for column - {}, data type - {}, SQLGetData return "
                        "code - {}. Returning NULL value instead",
                        i, dataType, ret);
                    row.append(py::none());
                }
                break;
            }
            case SQL_DOUBLE:
            case SQL_FLOAT: {
                SQLDOUBLE doubleValue;
                ret = SQLGetData_ptr(hStmt, i, SQL_C_DOUBLE, &doubleValue, 0, NULL);
                if (SQL_SUCCEEDED(ret)) {
                    row.append(doubleValue);
                } else {
                    LOG("Error retrieving data for column - {}, data type - {}, SQLGetData return "
                        "code - {}. Returning NULL value instead",
                        i, dataType, ret);
                    row.append(py::none());
                }
                break;
            }
            case SQL_BIGINT: {
                SQLBIGINT bigintValue;
                ret = SQLGetData_ptr(hStmt, i, SQL_C_SBIGINT, &bigintValue, 0, NULL);
                if (SQL_SUCCEEDED(ret)) {
                    row.append(static_cast<long long>(bigintValue));
                } else {
                    LOG("Error retrieving data for column - {}, data type - {}, SQLGetData return "
                        "code - {}. Returning NULL value instead",
                        i, dataType, ret);
                    row.append(py::none());
                }
                break;
            }
            case SQL_TYPE_DATE: {
                SQL_DATE_STRUCT dateValue;
                ret =
                    SQLGetData_ptr(hStmt, i, SQL_C_TYPE_DATE, &dateValue, sizeof(dateValue), NULL);
                if (SQL_SUCCEEDED(ret)) {
                    row.append(
                        py::module_::import("datetime").attr("date")(
                            dateValue.year,
                            dateValue.month,
                            dateValue.day
                        )
                    );
                } else {
                    LOG("Error retrieving data for column - {}, data type - {}, SQLGetData return "
                        "code - {}. Returning NULL value instead",
                        i, dataType, ret);
                    row.append(py::none());
                }
                break;
            }
            case SQL_TIME:
            case SQL_TYPE_TIME:
            case SQL_SS_TIME2: {
                SQL_TIME_STRUCT timeValue;
                ret =
                    SQLGetData_ptr(hStmt, i, SQL_C_TYPE_TIME, &timeValue, sizeof(timeValue), NULL);
                if (SQL_SUCCEEDED(ret)) {
                    row.append(
                        py::module_::import("datetime").attr("time")(
                            timeValue.hour,
                            timeValue.minute,
                            timeValue.second
                        )
                    );
                } else {
                    LOG("Error retrieving data for column - {}, data type - {}, SQLGetData return "
                        "code - {}. Returning NULL value instead",
                        i, dataType, ret);
                    row.append(py::none());
                }
                break;
            }
            case SQL_TIMESTAMP:
            case SQL_TYPE_TIMESTAMP:
            case SQL_DATETIME: {
                SQL_TIMESTAMP_STRUCT timestampValue;
                ret = SQLGetData_ptr(hStmt, i, SQL_C_TYPE_TIMESTAMP, &timestampValue,
                                     sizeof(timestampValue), NULL);
                if (SQL_SUCCEEDED(ret)) {
                    row.append(
                        py::module_::import("datetime").attr("datetime")(
                            timestampValue.year,
                            timestampValue.month,
                            timestampValue.day,
                            timestampValue.hour,
                            timestampValue.minute,
                            timestampValue.second,
                            timestampValue.fraction / 1000  // Convert back ns to µs
                        )
                    );
                } else {
                    LOG("Error retrieving data for column - {}, data type - {}, SQLGetData return "
                        "code - {}. Returning NULL value instead",
                        i, dataType, ret);
                    row.append(py::none());
                }
                break;
            }
            case SQL_BINARY:
            case SQL_VARBINARY:
            case SQL_LONGVARBINARY: {
                // TODO: revisit
                HandleZeroColumnSizeAtFetch(columnSize);
                std::unique_ptr<SQLCHAR[]> dataBuffer(new SQLCHAR[columnSize]);
                SQLLEN dataLen;
                ret = SQLGetData_ptr(hStmt, i, SQL_C_BINARY, dataBuffer.get(), columnSize, &dataLen);

                if (SQL_SUCCEEDED(ret)) {
                    // TODO: Refactor these if's across other switches to avoid code duplication
                    if (dataLen > 0) {
						if (dataLen <= columnSize) {
                            row.append(py::bytes(reinterpret_cast<const char*>(
                                dataBuffer.get()), dataLen));
						} else {
                            // In this case, buffer size is smaller, and data to be retrieved is longer
                            // TODO: Revisit
                            std::ostringstream oss;
                            oss << "Buffer length for fetch (" << columnSize << ") is smaller, & data "
                                << "to be retrieved is longer (" << dataLen << "). ColumnID - "
                                << i << ", datatype - " << dataType;
                            ThrowStdException(oss.str());
                        }
				    } else if (dataLen == SQL_NULL_DATA) {
					    row.append(py::none());
                    } else {
                        assert(dataLen == SQL_NO_TOTAL);
                        LOG("SQLGetData couldn't determine the length of the data. "
                            "Returning NULL value instead. Column ID - {}", i);
					    row.append(py::none());
                    }
				} else {
					LOG("Error retrieving data for column - {}, data type - {}, SQLGetData return "
						"code - {}. Returning NULL value instead",
						i, dataType, ret);
					row.append(py::none());
				}
                break;
            }
            case SQL_TINYINT: {
                SQLCHAR tinyIntValue;
                ret = SQLGetData_ptr(hStmt, i, SQL_C_TINYINT, &tinyIntValue, 0, NULL);
                if (SQL_SUCCEEDED(ret)) {
                    row.append(static_cast<int>(tinyIntValue));
                } else {
                    LOG("Error retrieving data for column - {}, data type - {}, SQLGetData return "
                        "code - {}. Returning NULL value instead",
                        i, dataType, ret);
                    row.append(py::none());
                }
                break;
            }
            case SQL_BIT: {
                SQLCHAR bitValue;
                ret = SQLGetData_ptr(hStmt, i, SQL_C_BIT, &bitValue, 0, NULL);
                if (SQL_SUCCEEDED(ret)) {
                    row.append(static_cast<bool>(bitValue));
                } else {
                    LOG("Error retrieving data for column - {}, data type - {}, SQLGetData return "
                        "code - {}. Returning NULL value instead",
                        i, dataType, ret);
                    row.append(py::none());
                }
                break;
            }
#if (ODBCVER >= 0x0350)
            case SQL_GUID: {
                SQLGUID guidValue;
                ret = SQLGetData_ptr(hStmt, i, SQL_C_GUID, &guidValue, sizeof(guidValue), NULL);
                if (SQL_SUCCEEDED(ret)) {
                    std::ostringstream oss;
                    oss << std::hex << std::setfill('0') << std::setw(8) << guidValue.Data1 << '-'
                        << std::setw(4) << guidValue.Data2 << '-' << std::setw(4) << guidValue.Data3
                        << '-' << std::setw(2) << static_cast<int>(guidValue.Data4[0])
                        << std::setw(2) << static_cast<int>(guidValue.Data4[1]) << '-' << std::hex
                        << std::setw(2) << static_cast<int>(guidValue.Data4[2]) << std::setw(2)
                        << static_cast<int>(guidValue.Data4[3]) << std::setw(2)
                        << static_cast<int>(guidValue.Data4[4]) << std::setw(2)
                        << static_cast<int>(guidValue.Data4[5]) << std::setw(2)
                        << static_cast<int>(guidValue.Data4[6]) << std::setw(2)
                        << static_cast<int>(guidValue.Data4[7]);
                    row.append(oss.str());  // Append GUID as a string
                } else {
                    LOG("Error retrieving data for column - {}, data type - {}, SQLGetData return "
                        "code - {}. Returning NULL value instead",
                        i, dataType, ret);
                    row.append(py::none());
                }
                break;
            }
#endif
            default:
                std::ostringstream errorString;
                errorString << "Unsupported data type for column - " << columnName << ", Type - "
                            << dataType << ", column ID - " << i;
                LOG(errorString.str());
                ThrowStdException(errorString.str());
                break;
        }
    }
    return ret;
}

// For column in the result set, binds a buffer to retrieve column data
// TODO: Move to anonymous namespace, since it is not used outside this file
SQLRETURN SQLBindColums(SQLHSTMT hStmt, ColumnBuffers& buffers, py::list& columnNames,
                        SQLUSMALLINT numCols, int fetchSize) {
    SQLRETURN ret = SQL_SUCCESS;
    // Bind columns based on their data types
    for (SQLUSMALLINT col = 1; col <= numCols; col++) {
        auto columnMeta = columnNames[col - 1].cast<py::dict>();
        SQLSMALLINT dataType = columnMeta["DataType"].cast<SQLSMALLINT>();
        SQLULEN columnSize = columnMeta["ColumnSize"].cast<SQLULEN>();

        switch (dataType) {
            case SQL_CHAR:
            case SQL_VARCHAR:
            case SQL_LONGVARCHAR: {
                // TODO: handle variable length data correctly. This logic wont suffice
                HandleZeroColumnSizeAtFetch(columnSize);
                uint64_t fetchBufferSize = columnSize + 1 /*null-terminator*/;
		// TODO: For LONGVARCHAR/BINARY types, columnSize is returned as 2GB-1 by
		// SQLDescribeCol. So fetchBufferSize = 2GB. fetchSize=1 if columnSize>1GB.
		// So we'll allocate a vector of size 2GB. If a query fetches multiple (say N)
		// LONG... columns, we will have allocated multiple (N) 2GB sized vectors. This
		// will make driver very slow. And if the N is high enough, we could hit the OS
		// limit for heap memory that we can allocate, & hence get a std::bad_alloc. The
		// process could also be killed by OS for consuming too much memory.
		// Hence this will be revisited in beta to not allocate 2GB+ memory,
		// & use streaming instead
                buffers.charBuffers[col - 1].resize(fetchSize * fetchBufferSize);
                ret = SQLBindCol_ptr(hStmt, col, SQL_C_CHAR, buffers.charBuffers[col - 1].data(),
                                     fetchBufferSize * sizeof(SQLCHAR),
                                     buffers.indicators[col - 1].data());
                break;
            }
            case SQL_WCHAR:
            case SQL_WVARCHAR:
            case SQL_WLONGVARCHAR: {
                // TODO: handle variable length data correctly. This logic wont suffice
                HandleZeroColumnSizeAtFetch(columnSize);
                uint64_t fetchBufferSize = columnSize + 1 /*null-terminator*/;
                buffers.wcharBuffers[col - 1].resize(fetchSize * fetchBufferSize);
                ret = SQLBindCol_ptr(hStmt, col, SQL_C_WCHAR, buffers.wcharBuffers[col - 1].data(),
                                     fetchBufferSize * sizeof(SQLWCHAR),
                                     buffers.indicators[col - 1].data());
                break;
            }
            case SQL_INTEGER:
                buffers.intBuffers[col - 1].resize(fetchSize);
                ret = SQLBindCol_ptr(hStmt, col, SQL_C_SLONG, buffers.intBuffers[col - 1].data(),
                                     sizeof(SQLINTEGER), buffers.indicators[col - 1].data());
                break;
            case SQL_SMALLINT:
                buffers.smallIntBuffers[col - 1].resize(fetchSize);
                ret = SQLBindCol_ptr(hStmt, col, SQL_C_SSHORT,
                                     buffers.smallIntBuffers[col - 1].data(), sizeof(SQLSMALLINT),
                                     buffers.indicators[col - 1].data());
                break;
            case SQL_TINYINT:
                buffers.charBuffers[col - 1].resize(fetchSize);
                ret = SQLBindCol_ptr(hStmt, col, SQL_C_TINYINT, buffers.charBuffers[col - 1].data(),
                                     sizeof(SQLCHAR), buffers.indicators[col - 1].data());
                break;
            case SQL_BIT:
                buffers.charBuffers[col - 1].resize(fetchSize);
                ret = SQLBindCol_ptr(hStmt, col, SQL_C_BIT, buffers.charBuffers[col - 1].data(),
                                     sizeof(SQLCHAR), buffers.indicators[col - 1].data());
                break;
            case SQL_REAL:
                buffers.realBuffers[col - 1].resize(fetchSize);
                ret = SQLBindCol_ptr(hStmt, col, SQL_C_FLOAT, buffers.realBuffers[col - 1].data(),
                                     sizeof(SQLREAL), buffers.indicators[col - 1].data());
                break;
            case SQL_DECIMAL:
            case SQL_NUMERIC:
                buffers.charBuffers[col - 1].resize(fetchSize * MAX_DIGITS_IN_NUMERIC);
                ret = SQLBindCol_ptr(hStmt, col, SQL_C_CHAR, buffers.charBuffers[col - 1].data(),
                                     MAX_DIGITS_IN_NUMERIC * sizeof(SQLCHAR),
                                     buffers.indicators[col - 1].data());
                break;
            case SQL_DOUBLE:
            case SQL_FLOAT:
                buffers.doubleBuffers[col - 1].resize(fetchSize);
                ret =
                    SQLBindCol_ptr(hStmt, col, SQL_C_DOUBLE, buffers.doubleBuffers[col - 1].data(),
                                   sizeof(SQLDOUBLE), buffers.indicators[col - 1].data());
                break;
            case SQL_TIMESTAMP:
            case SQL_TYPE_TIMESTAMP:
            case SQL_DATETIME:
                buffers.timestampBuffers[col - 1].resize(fetchSize);
                ret = SQLBindCol_ptr(
                    hStmt, col, SQL_C_TYPE_TIMESTAMP, buffers.timestampBuffers[col - 1].data(),
                    sizeof(SQL_TIMESTAMP_STRUCT), buffers.indicators[col - 1].data());
                break;
            case SQL_BIGINT:
                buffers.bigIntBuffers[col - 1].resize(fetchSize);
                ret =
                    SQLBindCol_ptr(hStmt, col, SQL_C_SBIGINT, buffers.bigIntBuffers[col - 1].data(),
                                   sizeof(SQLBIGINT), buffers.indicators[col - 1].data());
                break;
            case SQL_TYPE_DATE:
                buffers.dateBuffers[col - 1].resize(fetchSize);
                ret =
                    SQLBindCol_ptr(hStmt, col, SQL_C_TYPE_DATE, buffers.dateBuffers[col - 1].data(),
                                   sizeof(SQL_DATE_STRUCT), buffers.indicators[col - 1].data());
                break;
            case SQL_TIME:
            case SQL_TYPE_TIME:
            case SQL_SS_TIME2:
                buffers.timeBuffers[col - 1].resize(fetchSize);
                ret =
                    SQLBindCol_ptr(hStmt, col, SQL_C_TYPE_TIME, buffers.timeBuffers[col - 1].data(),
                                   sizeof(SQL_TIME_STRUCT), buffers.indicators[col - 1].data());
                break;
            case SQL_GUID:
                buffers.guidBuffers[col - 1].resize(fetchSize);
                ret = SQLBindCol_ptr(hStmt, col, SQL_C_GUID, buffers.guidBuffers[col - 1].data(),
                                     sizeof(SQLGUID), buffers.indicators[col - 1].data());
                break;
            case SQL_BINARY:
            case SQL_VARBINARY:
            case SQL_LONGVARBINARY:
                // TODO: handle variable length data correctly. This logic wont suffice
                HandleZeroColumnSizeAtFetch(columnSize);
                buffers.charBuffers[col - 1].resize(fetchSize * columnSize);
                ret = SQLBindCol_ptr(hStmt, col, SQL_C_BINARY, buffers.charBuffers[col - 1].data(),
                                     columnSize, buffers.indicators[col - 1].data());
                break;
            default:
                std::wstring columnName = columnMeta["ColumnName"].cast<std::wstring>();
                std::ostringstream errorString;
                errorString << "Unsupported data type for column - " << columnName.c_str()
                            << ", Type - " << dataType << ", column ID - " << col;
                LOG(errorString.str());
                ThrowStdException(errorString.str());
                break;
        }
        if (!SQL_SUCCEEDED(ret)) {
            std::wstring columnName = columnMeta["ColumnName"].cast<std::wstring>();
            std::ostringstream errorString;
            errorString << "Failed to bind column - " << columnName.c_str() << ", Type - "
                        << dataType << ", column ID - " << col;
            LOG(errorString.str());
            ThrowStdException(errorString.str());
            return ret;
        }
    }
    return ret;
}

// Fetch rows in batches
// TODO: Move to anonymous namespace, since it is not used outside this file
SQLRETURN FetchBatchData(SQLHSTMT hStmt, ColumnBuffers& buffers, py::list& columnNames,
                         py::list& rows, SQLUSMALLINT numCols, SQLULEN& numRowsFetched) {
    LOG("Fetching data in batches");
    SQLRETURN ret = SQLFetchScroll_ptr(hStmt, SQL_FETCH_NEXT, 0);
    if (ret == SQL_NO_DATA) {
        LOG("No data to fetch");
        return ret;
    }
    if (!SQL_SUCCEEDED(ret)) {
        LOG("Error while fetching rows in batches");
        return ret;
    }
    // numRowsFetched is the SQL_ATTR_ROWS_FETCHED_PTR attribute. It'll be populated by
    // SQLFetchScroll
    for (SQLULEN i = 0; i < numRowsFetched; i++) {
        py::list row;
        for (SQLUSMALLINT col = 1; col <= numCols; col++) {
            auto columnMeta = columnNames[col - 1].cast<py::dict>();
            SQLSMALLINT dataType = columnMeta["DataType"].cast<SQLSMALLINT>();
            SQLLEN dataLen = buffers.indicators[col - 1][i];

            if (dataLen == SQL_NULL_DATA) {
                row.append(py::none());
                continue;
            }
            // TODO: variable length data needs special handling, this logic wont suffice
            // This value indicates that the driver cannot determine the length of the data
            if (dataLen == SQL_NO_TOTAL) {
                LOG("Cannot determine the length of the data. Returning NULL value instead."
                    "Column ID - {}", col);
                row.append(py::none());
                continue;
            }
            assert(dataLen > 0 && "Must be > 0 since SQL_NULL_DATA & SQL_NO_DATA is already handled");

            switch (dataType) {
                case SQL_CHAR:
                case SQL_VARCHAR:
                case SQL_LONGVARCHAR: {
                    // TODO: variable length data needs special handling, this logic wont suffice
                    SQLULEN columnSize = columnMeta["ColumnSize"].cast<SQLULEN>();
                    HandleZeroColumnSizeAtFetch(columnSize);
                    uint64_t fetchBufferSize = columnSize + 1 /*null-terminator*/;
					uint64_t numCharsInData = dataLen / sizeof(SQLCHAR);
					// fetchBufferSize includes null-terminator, numCharsInData doesn't. Hence '<'
                    if (numCharsInData < fetchBufferSize) {
                        // SQLFetch will nullterminate the data
                        row.append(std::string(
                            reinterpret_cast<char*>(&buffers.charBuffers[col - 1][i * fetchBufferSize]),
                            numCharsInData));
                    } else {
                        // In this case, buffer size is smaller, and data to be retrieved is longer
                        // TODO: Revisit
                        std::ostringstream oss;
                        oss << "Buffer length for fetch (" << columnSize << ") is smaller, & data "
                            << "to be retrieved is longer (" << numCharsInData << "). ColumnID - "
                            << col << ", datatype - " << dataType;
                        ThrowStdException(oss.str());
                    }
                    break;
                }
                case SQL_WCHAR:
                case SQL_WVARCHAR:
                case SQL_WLONGVARCHAR: {
                    // TODO: variable length data needs special handling, this logic wont suffice
                    SQLULEN columnSize = columnMeta["ColumnSize"].cast<SQLULEN>();
                    HandleZeroColumnSizeAtFetch(columnSize);
                    uint64_t fetchBufferSize = columnSize + 1 /*null-terminator*/;
					uint64_t numCharsInData = dataLen / sizeof(SQLWCHAR);
					// fetchBufferSize includes null-terminator, numCharsInData doesn't. Hence '<'
                    if (numCharsInData < fetchBufferSize) {
                        // SQLFetch will nullterminate the data
                        row.append(std::wstring(
                            reinterpret_cast<wchar_t*>(&buffers.wcharBuffers[col - 1][i * fetchBufferSize]),
                            numCharsInData));
                    } else {
                        // In this case, buffer size is smaller, and data to be retrieved is longer
                        // TODO: Revisit
                        std::ostringstream oss;
                        oss << "Buffer length for fetch (" << columnSize << ") is smaller, & data "
                            << "to be retrieved is longer (" << numCharsInData << "). ColumnID - "
                            << col << ", datatype - " << dataType;
                        ThrowStdException(oss.str());
                    }
                    break;
                }
                case SQL_INTEGER: {
                    row.append(buffers.intBuffers[col - 1][i]);
                    break;
                }
                case SQL_SMALLINT: {
                    row.append(buffers.smallIntBuffers[col - 1][i]);
                    break;
                }
                case SQL_TINYINT: {
                    row.append(buffers.charBuffers[col - 1][i]);
                    break;
                }
                case SQL_BIT: {
                    row.append(static_cast<bool>(buffers.charBuffers[col - 1][i]));
                    break;
                }
                case SQL_REAL: {
                    row.append(buffers.realBuffers[col - 1][i]);
                    break;
                }
                case SQL_DECIMAL:
                case SQL_NUMERIC: {
                    try {
                        // Convert numericStr to py::decimal.Decimal and append to row
                        row.append(py::module_::import("decimal").attr("Decimal")(std::string(
                            reinterpret_cast<const char*>(
                                &buffers.charBuffers[col - 1][i * MAX_DIGITS_IN_NUMERIC]),
                            buffers.indicators[col - 1][i])));
                    } catch (const py::error_already_set& e) {
                        // Handle the exception, e.g., log the error and append py::none()
                        LOG("Error converting to decimal: {}", e.what());
                        row.append(py::none());
                    }
                    break;
                }
                case SQL_DOUBLE:
                case SQL_FLOAT: {
                    row.append(buffers.doubleBuffers[col - 1][i]);
                    break;
                }
                case SQL_TIMESTAMP:
                case SQL_TYPE_TIMESTAMP:
                case SQL_DATETIME: {
                    row.append(py::module_::import("datetime")
                                   .attr("datetime")(buffers.timestampBuffers[col - 1][i].year,
                                                     buffers.timestampBuffers[col - 1][i].month,
                                                     buffers.timestampBuffers[col - 1][i].day,
                                                     buffers.timestampBuffers[col - 1][i].hour,
                                                     buffers.timestampBuffers[col - 1][i].minute,
                                                     buffers.timestampBuffers[col - 1][i].second,
						                             buffers.timestampBuffers[col - 1][i].fraction / 1000  /* Convert back ns to µs */));
                    break;
                }
                case SQL_BIGINT: {
                    row.append(buffers.bigIntBuffers[col - 1][i]);
                    break;
                }
                case SQL_TYPE_DATE: {
                    row.append(py::module_::import("datetime")
                                   .attr("date")(buffers.dateBuffers[col - 1][i].year,
                                                 buffers.dateBuffers[col - 1][i].month,
                                                 buffers.dateBuffers[col - 1][i].day));
                    break;
                }
                case SQL_TIME:
                case SQL_TYPE_TIME:
                case SQL_SS_TIME2: {
                    row.append(py::module_::import("datetime")
                                   .attr("time")(buffers.timeBuffers[col - 1][i].hour,
                                                 buffers.timeBuffers[col - 1][i].minute,
                                                 buffers.timeBuffers[col - 1][i].second));
                    break;
                }
                case SQL_GUID: {
                    row.append(
                        py::bytes(reinterpret_cast<const char*>(&buffers.guidBuffers[col - 1][i]),
                                  sizeof(SQLGUID)));
                    break;
                }
                case SQL_BINARY:
                case SQL_VARBINARY:
                case SQL_LONGVARBINARY: {
                    // TODO: variable length data needs special handling, this logic wont suffice
                    SQLULEN columnSize = columnMeta["ColumnSize"].cast<SQLULEN>();
                    HandleZeroColumnSizeAtFetch(columnSize);
                    if (dataLen <= columnSize) {
                        row.append(py::bytes(reinterpret_cast<const char*>(
                                                 &buffers.charBuffers[col - 1][i * columnSize]),
                                             dataLen));
                    } else {
                        // In this case, buffer size is smaller, and data to be retrieved is longer
                        // TODO: Revisit
                        std::ostringstream oss;
                        oss << "Buffer length for fetch (" << columnSize << ") is smaller, & data "
                            << "to be retrieved is longer (" << dataLen << "). ColumnID - "
                            << col << ", datatype - " << dataType;
                        ThrowStdException(oss.str());
                    }
                    break;
                }
                default: {
                    std::wstring columnName = columnMeta["ColumnName"].cast<std::wstring>();
                    std::ostringstream errorString;
                    errorString << "Unsupported data type for column - " << columnName.c_str()
                                << ", Type - " << dataType << ", column ID - " << col;
                    LOG(errorString.str());
                    ThrowStdException(errorString.str());
                    break;
                }
            }
        }
        rows.append(row);
    }
    return ret;
}

// Given a list of columns that are a part of single row in the result set, calculates
// the max size of the row
// TODO: Move to anonymous namespace, since it is not used outside this file
size_t calculateRowSize(py::list& columnNames, SQLUSMALLINT numCols) {
    size_t rowSize = 0;
    for (SQLUSMALLINT col = 1; col <= numCols; col++) {
        auto columnMeta = columnNames[col - 1].cast<py::dict>();
        SQLSMALLINT dataType = columnMeta["DataType"].cast<SQLSMALLINT>();
        SQLULEN columnSize = columnMeta["ColumnSize"].cast<SQLULEN>();

        switch (dataType) {
            case SQL_CHAR:
            case SQL_VARCHAR:
            case SQL_LONGVARCHAR:
                rowSize += columnSize;
                break;
            case SQL_WCHAR:
            case SQL_WVARCHAR:
            case SQL_WLONGVARCHAR:
                rowSize += columnSize * sizeof(SQLWCHAR);
                break;
            case SQL_INTEGER:
                rowSize += sizeof(SQLINTEGER);
                break;
            case SQL_SMALLINT:
                rowSize += sizeof(SQLSMALLINT);
                break;
            case SQL_REAL:
                rowSize += sizeof(SQLREAL);
                break;
            case SQL_FLOAT:
                rowSize += sizeof(SQLFLOAT);
                break;
            case SQL_DOUBLE:
                rowSize += sizeof(SQLDOUBLE);
                break;
            case SQL_DECIMAL:
            case SQL_NUMERIC:
                rowSize += MAX_DIGITS_IN_NUMERIC;
                break;
            case SQL_TIMESTAMP:
            case SQL_TYPE_TIMESTAMP:
            case SQL_DATETIME:
                rowSize += sizeof(SQL_TIMESTAMP_STRUCT);
                break;
            case SQL_BIGINT:
                rowSize += sizeof(SQLBIGINT);
                break;
            case SQL_TYPE_DATE:
                rowSize += sizeof(SQL_DATE_STRUCT);
                break;
            case SQL_TIME:
            case SQL_TYPE_TIME:
            case SQL_SS_TIME2:
                rowSize += sizeof(SQL_TIME_STRUCT);
                break;
            case SQL_GUID:
                rowSize += sizeof(SQLGUID);
                break;
            case SQL_TINYINT:
            case SQL_BIT:
                rowSize += sizeof(SQLCHAR);
                break;
            case SQL_BINARY:
            case SQL_VARBINARY:
            case SQL_LONGVARBINARY:
                rowSize += columnSize;
                break;
            default:
                std::wstring columnName = columnMeta["ColumnName"].cast<std::wstring>();
                std::ostringstream errorString;
                errorString << "Unsupported data type for column - " << columnName.c_str()
                            << ", Type - " << dataType << ", column ID - " << col;
                LOG(errorString.str());
                ThrowStdException(errorString.str());
                break;
        }
    }
    return rowSize;
}

// FetchMany_wrap - Fetches multiple rows of data from the result set.
//
// @param StatementHandle: Handle to the statement from which data is to be fetched.
// @param rows: A Python list that will be populated with the fetched rows of data.
// @param fetchSize: The number of rows to fetch. Default value is 1.
//
// @return SQLRETURN: SQL_SUCCESS if data is fetched successfully,
//                    SQL_NO_DATA if there are no more rows to fetch,
//                    throws a runtime error if there is an error fetching data.
//
// This function assumes that the statement handle (hStmt) is already allocated and a query has been
// executed. It fetches the specified number of rows from the result set and populates the provided
// Python list with the row data. If there are no more rows to fetch, it returns SQL_NO_DATA. If an
// error occurs during fetching, it throws a runtime error.
SQLRETURN FetchMany_wrap(intptr_t StatementHandle, py::list& rows, int fetchSize = 1) {
    SQLRETURN ret;
    SQLHSTMT hStmt = reinterpret_cast<SQLHSTMT>(StatementHandle);
    // Retrieve column count
    SQLSMALLINT numCols = SQLNumResultCols_wrap(StatementHandle);

    // Retrieve column metadata
    py::list columnNames;
    ret = SQLDescribeCol_wrap(StatementHandle, columnNames);
    if (!SQL_SUCCEEDED(ret)) {
        LOG("Failed to get column descriptions");
        return ret;
    }

    // Initialize column buffers
    ColumnBuffers buffers(numCols, fetchSize);

    // Bind columns
    ret = SQLBindColums(hStmt, buffers, columnNames, numCols, fetchSize);
    if (!SQL_SUCCEEDED(ret)) {
        LOG("Error when binding columns");
        return ret;
    }

    SQLULEN numRowsFetched;
    SQLSetStmtAttr_ptr(hStmt, SQL_ATTR_ROW_ARRAY_SIZE, (SQLPOINTER)fetchSize, 0);
    SQLSetStmtAttr_ptr(hStmt, SQL_ATTR_ROWS_FETCHED_PTR, &numRowsFetched, 0);

    ret = FetchBatchData(hStmt, buffers, columnNames, rows, numCols, numRowsFetched);
    if (!SQL_SUCCEEDED(ret) && ret != SQL_NO_DATA) {
        LOG("Error when fetching data");
        return ret;
    }

    return ret;
}

// FetchAll_wrap - Fetches all rows of data from the result set.
//
// @param StatementHandle: Handle to the statement from which data is to be fetched.
// @param rows: A Python list that will be populated with the fetched rows of data.
//
// @return SQLRETURN: SQL_SUCCESS if data is fetched successfully,
//                    SQL_NO_DATA if there are no more rows to fetch,
//                    throws a runtime error if there is an error fetching data.
//
// This function assumes that the statement handle (hStmt) is already allocated and a query has been
// executed. It fetches all rows from the result set and populates the provided Python list with the
// row data. If there are no more rows to fetch, it returns SQL_NO_DATA. If an error occurs during
// fetching, it throws a runtime error.
SQLRETURN FetchAll_wrap(intptr_t StatementHandle, py::list& rows) {
    SQLRETURN ret;
    SQLHSTMT hStmt = reinterpret_cast<SQLHSTMT>(StatementHandle);
    // Retrieve column count
    SQLSMALLINT numCols = SQLNumResultCols_wrap(StatementHandle);

    // Retrieve column metadata
    py::list columnNames;
    ret = SQLDescribeCol_wrap(StatementHandle, columnNames);
    if (!SQL_SUCCEEDED(ret)) {
        LOG("Failed to get column descriptions");
        return ret;
    }

    // Define a memory limit (1 GB)
    const size_t memoryLimit = 1ULL * 1024 * 1024 * 1024;  // 1 GB
    size_t totalRowSize = calculateRowSize(columnNames, numCols);

    // Calculate fetch size based on the total row size and memory limit
    size_t numRowsInMemLimit;
    if (totalRowSize > 0) {
        numRowsInMemLimit = static_cast<size_t>(memoryLimit / totalRowSize);
    } else {
        // Handle case where totalRowSize is 0 to avoid division by zero.
        // This can happen for NVARCHAR(MAX) cols. SQLDescribeCol returns 0
        // for column size of such columns.
        // TODO: Find why NVARCHAR(MAX) returns columnsize 0
        // TODO: What if a row has 2 cols, an int & NVARCHAR(MAX)?
        //       totalRowSize will be 4+0 = 4. It wont take NVARCHAR(MAX)
        //       into account. So, we will end up fetching 1000 rows at a time.
        numRowsInMemLimit = 1;  // fetchsize will be 10
    }
    // TODO: Revisit this logic. Eventhough we're fetching fetchSize rows at a time,
    // fetchall will keep all rows in memory anyway. So what are we gaining by fetching
    // fetchSize rows at a time?
    // Also, say the table has only 10 rows, each row size if 100 bytes. Here, we'll have
    // fetchSize = 1000, so we'll allocate memory for 1000 rows inside SQLBindCol_wrap, while
    // actually only need to retrieve 10 rows
    int fetchSize;
    if (numRowsInMemLimit == 0) {
        // If the row size is larger than the memory limit, fetch one row at a time
        fetchSize = 1;
    } else if (numRowsInMemLimit > 0 && numRowsInMemLimit <= 100) {
        // If between 1-100 rows fit in memoryLimit, fetch 10 rows at a time
        fetchSize = 10;
    } else if (numRowsInMemLimit > 100 && numRowsInMemLimit <= 1000) {
        // If between 100-1000 rows fit in memoryLimit, fetch 100 rows at a time
        fetchSize = 100;
    } else {
        fetchSize = 1000;
    }
    LOG("Fetching data in batch sizes of {}", fetchSize);

    ColumnBuffers buffers(numCols, fetchSize);

    // Bind columns
    ret = SQLBindColums(hStmt, buffers, columnNames, numCols, fetchSize);
    if (!SQL_SUCCEEDED(ret)) {
        LOG("Error when binding columns");
        return ret;
    }

    SQLULEN numRowsFetched;
    SQLSetStmtAttr_ptr(hStmt, SQL_ATTR_ROW_ARRAY_SIZE, (SQLPOINTER)fetchSize, 0);
    SQLSetStmtAttr_ptr(hStmt, SQL_ATTR_ROWS_FETCHED_PTR, &numRowsFetched, 0);

    while (ret != SQL_NO_DATA) {
        ret = FetchBatchData(hStmt, buffers, columnNames, rows, numCols, numRowsFetched);
        if (!SQL_SUCCEEDED(ret) && ret != SQL_NO_DATA) {
            LOG("Error when fetching data");
            return ret;
        }
    }

    return ret;
}

// FetchOne_wrap - Fetches a single row of data from the result set.
//
// @param StatementHandle: Handle to the statement from which data is to be fetched.
// @param row: A Python list that will be populated with the fetched row data.
//
// @return SQLRETURN: SQL_SUCCESS or SQL_SUCCESS_WITH_INFO if data is fetched successfully,
//                    SQL_NO_DATA if there are no more rows to fetch,
//                    throws a runtime error if there is an error fetching data.
//
// This function assumes that the statement handle (hStmt) is already allocated and a query has been
// executed. It fetches the next row of data from the result set and populates the provided Python
// list with the row data. If there are no more rows to fetch, it returns SQL_NO_DATA. If an error
// occurs during fetching, it throws a runtime error.
SQLRETURN FetchOne_wrap(intptr_t StatementHandle, py::list& row) {
    SQLRETURN ret;
    SQLHSTMT hStmt = reinterpret_cast<SQLHSTMT>(StatementHandle);

    // Assume hStmt is already allocated and a query has been executed
    ret = SQLFetch_ptr(hStmt);
    if (SQL_SUCCEEDED(ret)) {
        // Retrieve column count
        SQLSMALLINT colCount = SQLNumResultCols_wrap(StatementHandle);
        ret = SQLGetData_wrap(StatementHandle, colCount, row);
    } else if (ret != SQL_NO_DATA) {
        LOG("Error when fetching data");
    }
    return ret;
}

// Wrap SQLMoreResults
SQLRETURN SQLMoreResults_wrap(intptr_t StatementHandle) {
    LOG("Check for more results");
    if (!SQLMoreResults_ptr) {
        LoadDriverOrThrowException();
    }

    return SQLMoreResults_ptr(reinterpret_cast<SQLHANDLE>(StatementHandle));
}

// Wrap SQLEndTran
SQLRETURN SQLEndTran_wrap(SQLSMALLINT HandleType, intptr_t Handle, SQLSMALLINT CompletionType) {
    LOG("End SQL Transaction");
    if (!SQLEndTran_ptr) {
        LoadDriverOrThrowException();
    }

    return SQLEndTran_ptr(HandleType, reinterpret_cast<SQLHANDLE>(Handle), CompletionType);
}

// Wrap SQLFreeHandle
SQLRETURN SQLFreeHandle_wrap(SQLSMALLINT HandleType, intptr_t Handle) {
    LOG("Free SQL handle");
    if (!SQLAllocHandle_ptr) {
        LoadDriverOrThrowException();
    }

    return SQLFreeHandle_ptr(HandleType, reinterpret_cast<SQLHANDLE>(Handle));
}

// Wrap SQLDisconnect
SQLRETURN SQLDisconnect_wrap(intptr_t ConnectionHandle) {
    LOG("Disconnect from MSSQL");
    if (!SQLDisconnect_ptr) {
        LoadDriverOrThrowException();
    }

    return SQLDisconnect_ptr(reinterpret_cast<SQLHDBC>(ConnectionHandle));
}

// Wrap SQLRowCount
SQLLEN SQLRowCount_wrap(intptr_t StatementHandle) {
    LOG("Get number of row affected by last execute");
    if (!SQLRowCount_ptr) {
        LoadDriverOrThrowException();
    }

    SQLLEN rowCount;
    SQLRETURN ret = SQLRowCount_ptr(reinterpret_cast<SQLHSTMT>(StatementHandle), &rowCount);
    if (!SQL_SUCCEEDED(ret)) {
        LOG("SQLRowCount failed with error code - {}", ret);
        return ret;
    }
    LOG("SQLRowCount returned {}", rowCount);
    return rowCount;
}

// Functions/data to be exposed to Python as a part of ddbc_bindings module
PYBIND11_MODULE(ddbc_bindings, m) {
    m.doc() = "msodbcsql driver api bindings for Python";
    m.def("ThrowStdException", &ThrowStdException);
    py::class_<ParamInfo>(m, "ParamInfo")
        .def(py::init<>())
        .def_readwrite("inputOutputType", &ParamInfo::inputOutputType)
        .def_readwrite("paramCType", &ParamInfo::paramCType)
        .def_readwrite("paramSQLType", &ParamInfo::paramSQLType)
        .def_readwrite("columnSize", &ParamInfo::columnSize)
        .def_readwrite("decimalDigits", &ParamInfo::decimalDigits);
    py::class_<NumericData>(m, "NumericData")
        .def(py::init<>())
        .def(py::init<SQLCHAR, SQLSCHAR, SQLCHAR, std::uint64_t>())
        .def_readwrite("precision", &NumericData::precision)
        .def_readwrite("scale", &NumericData::scale)
        .def_readwrite("sign", &NumericData::sign)
        .def_readwrite("val", &NumericData::val);
    py::class_<ErrorInfo>(m, "ErrorInfo")
        .def_readwrite("sqlState", &ErrorInfo::sqlState)
        .def_readwrite("ddbcErrorMsg", &ErrorInfo::ddbcErrorMsg);
    m.def("DDBCSQLAllocHandle", &SQLAllocHandle_wrap,
          "Allocate an environment, connection, statement, or descriptor handle");
    m.def("DDBCSQLSetEnvAttr", &SQLSetEnvAttr_wrap,
          "Set an attribute that governs aspects of environments");
    m.def("DDBCSQLSetConnectAttr", &SQLSetConnectAttr_wrap,
          "Set an attribute that governs aspects of connections");
    m.def("DDBCSQLSetStmtAttr", &SQLSetStmtAttr_wrap,
          "Set an attribute that governs aspects of statements");
    m.def("DDBCSQLGetConnectionAttr", &SQLGetConnectionAttr_wrap,
          "Get an attribute that governs aspects of connections");
    m.def("DDBCSQLDriverConnect", &SQLDriverConnect_wrap,
          "Connect to a data source with a connection string");
    m.def("DDBCSQLExecDirect", &SQLExecDirect_wrap, "Execute a SQL query directly");
    m.def("DDBCSQLExecute", &SQLExecute_wrap, "Prepare and execute T-SQL statements");
    m.def("DDBCSQLRowCount", &SQLRowCount_wrap,
          "Get the number of rows affected by the last statement");
    m.def("DDBCSQLFetch", &SQLFetch_wrap, "Fetch the next row from the result set");
    m.def("DDBCSQLNumResultCols", &SQLNumResultCols_wrap,
          "Get the number of columns in the result set");
    m.def("DDBCSQLDescribeCol", &SQLDescribeCol_wrap,
          "Get information about a column in the result set");
    m.def("DDBCSQLGetData", &SQLGetData_wrap, "Retrieve data from the result set");
    m.def("DDBCSQLMoreResults", &SQLMoreResults_wrap, "Check for more results in the result set");
    m.def("DDBCSQLFetchOne", &FetchOne_wrap, "Fetch one row from the result set");
    m.def("DDBCSQLFetchMany", &FetchMany_wrap, py::arg("StatementHandle"), py::arg("rows"),
          py::arg("fetchSize") = 1, "Fetch many rows from the result set");
    m.def("DDBCSQLFetchAll", &FetchAll_wrap, "Fetch all rows from the result set");
    m.def("DDBCSQLEndTran", &SQLEndTran_wrap, "End a transaction");
    m.def("DDBCSQLFreeHandle", &SQLFreeHandle_wrap, "Free a handle");
    m.def("DDBCSQLDisconnect", &SQLDisconnect_wrap, "Disconnect from a data source");
    m.def("DDBCSQLCheckError", &SQLCheckError_Wrap, "Check for driver errors");
}
=======
// Copyright (c) Microsoft Corporation.
// Licensed under the MIT license.

// INFO|TODO - Note that is file is Windows specific right now. Making it arch agnostic will be
//             taken up in beta release

#include <pybind11/pybind11.h> // pybind11.h must be the first include - https://pybind11.readthedocs.io/en/latest/basics.html#header-and-namespace-conventions

#include <cstdint>
#include <iomanip>  // std::setw, std::setfill
#include <iostream>
#include <string>
#include <utility>  // std::forward

#include <pybind11/chrono.h>
#include <pybind11/complex.h>
#include <pybind11/functional.h>
#include <pybind11/pytypes.h>  // Add this line for datetime support
#include <pybind11/stl.h>
#include <windows.h>  // windows.h needs to be included before sql.h
#include <sql.h>
#include <sqlext.h>


namespace py = pybind11;
using namespace pybind11::literals;

//-------------------------------------------------------------------------------------------------
// Macro definitions
//-------------------------------------------------------------------------------------------------

// This constant is not exposed via sql.h, hence define it here
#define SQL_SS_TIME2 (-154)

#define MAX_DIGITS_IN_NUMERIC 64

#define STRINGIFY_FOR_CASE(x) \
    case x:                   \
        return #x

//-------------------------------------------------------------------------------------------------
// Class definitions
//-------------------------------------------------------------------------------------------------

// Struct to hold parameter information for binding. Used by SQLBindParameter.
// This struct is shared between C++ & Python code.
struct ParamInfo {
    SQLSMALLINT inputOutputType;
    SQLSMALLINT paramCType;
    SQLSMALLINT paramSQLType;
    SQLULEN columnSize;
    SQLSMALLINT decimalDigits;
    // TODO: Reuse python buffer for large data using Python buffer protocol
    // Stores pointer to the python object that holds parameter value
    // py::object* dataPtr;
};

// Mirrors the SQL_NUMERIC_STRUCT. But redefined to replace val char array
// with std::string, because pybind doesn't allow binding char array.
// This struct is shared between C++ & Python code.
struct NumericData {
    SQLCHAR precision;
    SQLSCHAR scale;
    SQLCHAR sign;  // 1=pos, 0=neg
    std::uint64_t val; // 123.45 -> 12345

    NumericData() : precision(0), scale(0), sign(0), val(0) {}

    NumericData(SQLCHAR precision, SQLSCHAR scale, SQLCHAR sign, std::uint64_t value)
        : precision(precision), scale(scale), sign(sign), val(value) {}
};

// Struct to hold data buffers and indicators for each column
struct ColumnBuffers {
    std::vector<std::vector<SQLCHAR>> charBuffers;
    std::vector<std::vector<SQLWCHAR>> wcharBuffers;
    std::vector<std::vector<SQLINTEGER>> intBuffers;
    std::vector<std::vector<SQLSMALLINT>> smallIntBuffers;
    std::vector<std::vector<SQLREAL>> realBuffers;
    std::vector<std::vector<SQLDOUBLE>> doubleBuffers;
    std::vector<std::vector<SQL_TIMESTAMP_STRUCT>> timestampBuffers;
    std::vector<std::vector<SQLBIGINT>> bigIntBuffers;
    std::vector<std::vector<SQL_DATE_STRUCT>> dateBuffers;
    std::vector<std::vector<SQL_TIME_STRUCT>> timeBuffers;
    std::vector<std::vector<SQLGUID>> guidBuffers;
    std::vector<std::vector<SQLLEN>> indicators;

    ColumnBuffers(SQLSMALLINT numCols, int fetchSize)
        : charBuffers(numCols),
          wcharBuffers(numCols),
          intBuffers(numCols),
          smallIntBuffers(numCols),
          realBuffers(numCols),
          doubleBuffers(numCols),
          timestampBuffers(numCols),
          bigIntBuffers(numCols),
          dateBuffers(numCols),
          timeBuffers(numCols),
          guidBuffers(numCols),
          indicators(numCols, std::vector<SQLLEN>(fetchSize)) {}
};

// This struct is used to relay error info obtained from SQLDiagRec API to the Python module
struct ErrorInfo {
    std::wstring sqlState;
    std::wstring ddbcErrorMsg;
};


//-------------------------------------------------------------------------------------------------
// Function pointer typedefs
//-------------------------------------------------------------------------------------------------

// Handle APIs
typedef SQLRETURN (*SQLAllocHandleFunc)(SQLSMALLINT, SQLHANDLE, SQLHANDLE*);
typedef SQLRETURN (*SQLSetEnvAttrFunc)(SQLHANDLE, SQLINTEGER, SQLPOINTER, SQLINTEGER);
typedef SQLRETURN (*SQLSetConnectAttrFunc)(SQLHDBC, SQLINTEGER, SQLPOINTER, SQLINTEGER);
typedef SQLRETURN (*SQLSetStmtAttrFunc)(SQLHSTMT, SQLINTEGER, SQLPOINTER, SQLINTEGER);
typedef SQLRETURN (*SQLGetConnectAttrFunc)(SQLHDBC, SQLINTEGER, SQLPOINTER, SQLINTEGER,
                                           SQLINTEGER*);

// Connection and Execution APIs
typedef SQLRETURN (*SQLDriverConnectFunc)(SQLHANDLE, SQLHWND, SQLWCHAR*, SQLSMALLINT, SQLWCHAR*,
                                          SQLSMALLINT, SQLSMALLINT*, SQLUSMALLINT);
typedef SQLRETURN (*SQLExecDirectFunc)(SQLHANDLE, SQLWCHAR*, SQLINTEGER);
typedef SQLRETURN (*SQLPrepareFunc)(SQLHANDLE, SQLWCHAR*, SQLINTEGER);
typedef SQLRETURN (*SQLBindParameterFunc)(SQLHANDLE, SQLUSMALLINT, SQLSMALLINT, SQLSMALLINT,
                                          SQLSMALLINT, SQLULEN, SQLSMALLINT, SQLPOINTER, SQLLEN,
                                          SQLLEN*);
typedef SQLRETURN (*SQLExecuteFunc)(SQLHANDLE);
typedef SQLRETURN (*SQLRowCountFunc)(SQLHSTMT, SQLLEN*);
typedef SQLRETURN (*SQLSetDescFieldFunc)(SQLHDESC, SQLSMALLINT, SQLSMALLINT, SQLPOINTER, SQLINTEGER);
typedef SQLRETURN (*SQLGetStmtAttrFunc)(SQLHSTMT, SQLINTEGER, SQLPOINTER, SQLINTEGER, SQLINTEGER*);

// Data retrieval APIs
typedef SQLRETURN (*SQLFetchFunc)(SQLHANDLE);
typedef SQLRETURN (*SQLFetchScrollFunc)(SQLHANDLE, SQLSMALLINT, SQLLEN);
typedef SQLRETURN (*SQLGetDataFunc)(SQLHANDLE, SQLUSMALLINT, SQLSMALLINT, SQLPOINTER, SQLLEN,
                                    SQLLEN*);
typedef SQLRETURN (*SQLNumResultColsFunc)(SQLHSTMT, SQLSMALLINT*);
typedef SQLRETURN (*SQLBindColFunc)(SQLHSTMT, SQLUSMALLINT, SQLSMALLINT, SQLPOINTER, SQLLEN,
                                    SQLLEN*);
typedef SQLRETURN (*SQLDescribeColFunc)(SQLHSTMT, SQLUSMALLINT, SQLWCHAR*, SQLSMALLINT,
                                        SQLSMALLINT*, SQLSMALLINT*, SQLULEN*, SQLSMALLINT*,
                                        SQLSMALLINT*);
typedef SQLRETURN (*SQLMoreResultsFunc)(SQLHSTMT);
typedef SQLRETURN (*SQLColAttributeFunc)(SQLHSTMT, SQLUSMALLINT, SQLUSMALLINT, SQLPOINTER,
                                         SQLSMALLINT, SQLSMALLINT*, SQLPOINTER);

// Transaction APIs
typedef SQLRETURN (*SQLEndTranFunc)(SQLSMALLINT, SQLHANDLE, SQLSMALLINT);

// Disconnect/free APIs
typedef SQLRETURN (*SQLFreeHandleFunc)(SQLSMALLINT, SQLHANDLE);
typedef SQLRETURN (*SQLDisconnectFunc)(SQLHDBC);
typedef SQLRETURN (*SQLFreeStmtFunc)(SQLHSTMT, SQLUSMALLINT);

// Diagnostic APIs
typedef SQLRETURN (*SQLGetDiagRecFunc)(SQLSMALLINT, SQLHANDLE, SQLSMALLINT, SQLWCHAR*, SQLINTEGER*,
                                       SQLWCHAR*, SQLSMALLINT, SQLSMALLINT*);

//-------------------------------------------------------------------------------------------------
// Function pointer initialization
//-------------------------------------------------------------------------------------------------

// Handle APIs
SQLAllocHandleFunc SQLAllocHandle_ptr = nullptr;
SQLSetEnvAttrFunc SQLSetEnvAttr_ptr = nullptr;
SQLSetConnectAttrFunc SQLSetConnectAttr_ptr = nullptr;
SQLSetStmtAttrFunc SQLSetStmtAttr_ptr = nullptr;
SQLGetConnectAttrFunc SQLGetConnectAttr_ptr = nullptr;

// Connection and Execution APIs
SQLDriverConnectFunc SQLDriverConnect_ptr = nullptr;
SQLExecDirectFunc SQLExecDirect_ptr = nullptr;
SQLPrepareFunc SQLPrepare_ptr = nullptr;
SQLBindParameterFunc SQLBindParameter_ptr = nullptr;
SQLExecuteFunc SQLExecute_ptr = nullptr;
SQLRowCountFunc SQLRowCount_ptr = nullptr;
SQLGetStmtAttrFunc SQLGetStmtAttr_ptr = nullptr;
SQLSetDescFieldFunc SQLSetDescField_ptr = nullptr;

// Data retrieval APIs
SQLFetchFunc SQLFetch_ptr = nullptr;
SQLFetchScrollFunc SQLFetchScroll_ptr = nullptr;
SQLGetDataFunc SQLGetData_ptr = nullptr;
SQLNumResultColsFunc SQLNumResultCols_ptr = nullptr;
SQLBindColFunc SQLBindCol_ptr = nullptr;
SQLDescribeColFunc SQLDescribeCol_ptr = nullptr;
SQLMoreResultsFunc SQLMoreResults_ptr = nullptr;
SQLColAttributeFunc SQLColAttribute_ptr = nullptr;

// Transaction APIs
SQLEndTranFunc SQLEndTran_ptr = nullptr;

// Disconnect/free APIs
SQLFreeHandleFunc SQLFreeHandle_ptr = nullptr;
SQLDisconnectFunc SQLDisconnect_ptr = nullptr;
SQLFreeStmtFunc SQLFreeStmt_ptr = nullptr;

// Diagnostic APIs
SQLGetDiagRecFunc SQLGetDiagRec_ptr = nullptr;

// Smart wrapper around SQLHANDLE
class SqlHandle {
public:
    SqlHandle(SQLSMALLINT type, SQLHANDLE rawHandle) : _type(type), _handle(rawHandle) {}
    ~SqlHandle() {
        if (_handle) {
            SQLFreeHandle_ptr(_type, _handle);
            _handle = nullptr;
        }
    }
    SQLHANDLE get() const { return _handle; }

private:
    SQLSMALLINT _type;
    SQLHANDLE _handle;
};
using SqlHandlePtr = std::shared_ptr<SqlHandle>;

namespace {

// TODO: Revisit GIL considerations if we're using python's logger
template <typename... Args>
void LOG(const std::string& formatString, Args&&... args) {
    // TODO: Try to do this string concatenation at compile time
    std::string ddbcFormatString = "[DDBC Bindings log] " + formatString;
    static py::object logging = py::module_::import("mssql_python.logging_config")
	                            .attr("get_logger")();
    if (py::isinstance<py::none>(logging)) {
        return;
    }
    py::str message = py::str(ddbcFormatString).format(std::forward<Args>(args)...);
    logging.attr("debug")(message);
}

// TODO: Add more nuanced exception classes
void ThrowStdException(const std::string& message) { throw std::runtime_error(message); }

// Helper to load the driver
// TODO: We don't need to do explicit linking using LoadLibrary. We can just use implicit
//       linking to load this DLL. It will simplify the code a lot.
void LoadDriverOrThrowException() {
    HMODULE hDdbcModule;
    wchar_t ddbcModulePath[MAX_PATH];
    // Get the path to DDBC module:
    // GetModuleHandleExW returns a handle to current shared library (ddbc_bindings.pyd) given a
    // function from the library (LoadDriverOrThrowException). GetModuleFileNameW takes in the
    // library handle (hDdbcModule) & returns the full path to this library (ddbcModulePath)
    if (GetModuleHandleExW(
            GET_MODULE_HANDLE_EX_FLAG_FROM_ADDRESS | GET_MODULE_HANDLE_EX_FLAG_UNCHANGED_REFCOUNT,
            (LPWSTR)&LoadDriverOrThrowException, &hDdbcModule) &&
        GetModuleFileNameW(hDdbcModule, ddbcModulePath, MAX_PATH)) {
        // Look for last occurence of '\' in the path and set it to null
        wchar_t* lastBackSlash = wcsrchr(ddbcModulePath, L'\\');
        if (lastBackSlash == nullptr) {
            LOG("Invalid DDBC module path - %S", ddbcModulePath);
            ThrowStdException("Failed to load driver");
        }
        *lastBackSlash = 0;
    } else {
        LOG("Failed to get DDBC module path. Error code - %d", GetLastError());
        ThrowStdException("Failed to load driver");
    }

    // Look for msodbcsql18.dll in a path relative to DDBC module
    std::wstring dllDir = std::wstring(ddbcModulePath) + L"\\libs\\win\\msodbcsql18.dll";
    HMODULE hModule = LoadLibraryW(dllDir.c_str());
    if (!hModule) {
        LOG("LoadLibraryW failed to load driver from - %S", dllDir.c_str());
        ThrowStdException("Failed to load driver");
    }
    LOG("Driver loaded successfully from - {}", dllDir.c_str());

    // Environment and handle function loading
    SQLAllocHandle_ptr = (SQLAllocHandleFunc)GetProcAddress(hModule, "SQLAllocHandle");
    SQLSetEnvAttr_ptr = (SQLSetEnvAttrFunc)GetProcAddress(hModule, "SQLSetEnvAttr");
    SQLSetConnectAttr_ptr = (SQLSetConnectAttrFunc)GetProcAddress(hModule, "SQLSetConnectAttrW");
    SQLSetStmtAttr_ptr = (SQLSetStmtAttrFunc)GetProcAddress(hModule, "SQLSetStmtAttrW");
    SQLGetConnectAttr_ptr = (SQLGetConnectAttrFunc)GetProcAddress(hModule, "SQLGetConnectAttrW");

    // Connection and statement function loading
    SQLDriverConnect_ptr = (SQLDriverConnectFunc)GetProcAddress(hModule, "SQLDriverConnectW");
    SQLExecDirect_ptr = (SQLExecDirectFunc)GetProcAddress(hModule, "SQLExecDirectW");
    SQLPrepare_ptr = (SQLPrepareFunc)GetProcAddress(hModule, "SQLPrepareW");
    SQLBindParameter_ptr = (SQLBindParameterFunc)GetProcAddress(hModule, "SQLBindParameter");
    SQLExecute_ptr = (SQLExecuteFunc)GetProcAddress(hModule, "SQLExecute");
    SQLRowCount_ptr = (SQLRowCountFunc)GetProcAddress(hModule, "SQLRowCount");
    SQLGetStmtAttr_ptr = (SQLGetStmtAttrFunc)GetProcAddress(hModule, "SQLGetStmtAttrW");
    SQLSetDescField_ptr = (SQLSetDescFieldFunc)GetProcAddress(hModule, "SQLSetDescFieldW");

    // Fetch and data retrieval function loading
    SQLFetch_ptr = (SQLFetchFunc)GetProcAddress(hModule, "SQLFetch");
    SQLFetchScroll_ptr = (SQLFetchScrollFunc)GetProcAddress(hModule, "SQLFetchScroll");
    SQLGetData_ptr = (SQLGetDataFunc)GetProcAddress(hModule, "SQLGetData");
    SQLNumResultCols_ptr = (SQLNumResultColsFunc)GetProcAddress(hModule, "SQLNumResultCols");
    SQLBindCol_ptr = (SQLBindColFunc)GetProcAddress(hModule, "SQLBindCol");
    SQLDescribeCol_ptr = (SQLDescribeColFunc)GetProcAddress(hModule, "SQLDescribeColW");
    SQLMoreResults_ptr = (SQLMoreResultsFunc)GetProcAddress(hModule, "SQLMoreResults");
    SQLColAttribute_ptr = (SQLColAttributeFunc)GetProcAddress(hModule, "SQLColAttributeW");

    // Transaction functions loading
    SQLEndTran_ptr = (SQLEndTranFunc)GetProcAddress(hModule, "SQLEndTran");

    // Disconnect and free functions loading
    SQLFreeHandle_ptr = (SQLFreeHandleFunc)GetProcAddress(hModule, "SQLFreeHandle");
    SQLDisconnect_ptr = (SQLDisconnectFunc)GetProcAddress(hModule, "SQLDisconnect");
    SQLFreeStmt_ptr = (SQLFreeStmtFunc)GetProcAddress(hModule, "SQLFreeStmt");

    // Diagnostic record function Loading
    SQLGetDiagRec_ptr = (SQLGetDiagRecFunc)GetProcAddress(hModule, "SQLGetDiagRecW");

    bool success = SQLAllocHandle_ptr && SQLSetEnvAttr_ptr && SQLSetConnectAttr_ptr &&
                   SQLSetStmtAttr_ptr && SQLGetConnectAttr_ptr && SQLDriverConnect_ptr &&
                   SQLExecDirect_ptr && SQLPrepare_ptr && SQLBindParameter_ptr && SQLExecute_ptr &&
                   SQLRowCount_ptr && SQLGetStmtAttr_ptr && SQLSetDescField_ptr && SQLFetch_ptr &&
		   SQLFetchScroll_ptr && SQLGetData_ptr && SQLNumResultCols_ptr &&
		   SQLBindCol_ptr && SQLDescribeCol_ptr && SQLMoreResults_ptr &&
		   SQLColAttribute_ptr && SQLEndTran_ptr && SQLFreeHandle_ptr &&
		   SQLDisconnect_ptr && SQLFreeStmt_ptr && SQLGetDiagRec_ptr;

    if (!success) {
        LOG("Failed to load required function pointers from driver - %S", dllDir.c_str());
        ThrowStdException("Failed to load required function pointers from driver");
    }
    LOG("Sucessfully loaded function pointers from driver");
}

const char* GetSqlCTypeAsString(const SQLSMALLINT cType) {
    switch (cType) {
        STRINGIFY_FOR_CASE(SQL_C_CHAR);
        STRINGIFY_FOR_CASE(SQL_C_WCHAR);
        STRINGIFY_FOR_CASE(SQL_C_SSHORT);
        STRINGIFY_FOR_CASE(SQL_C_USHORT);
        STRINGIFY_FOR_CASE(SQL_C_SHORT);
        STRINGIFY_FOR_CASE(SQL_C_SLONG);
        STRINGIFY_FOR_CASE(SQL_C_ULONG);
        STRINGIFY_FOR_CASE(SQL_C_LONG);
        STRINGIFY_FOR_CASE(SQL_C_STINYINT);
        STRINGIFY_FOR_CASE(SQL_C_UTINYINT);
        STRINGIFY_FOR_CASE(SQL_C_TINYINT);
        STRINGIFY_FOR_CASE(SQL_C_SBIGINT);
        STRINGIFY_FOR_CASE(SQL_C_UBIGINT);
        STRINGIFY_FOR_CASE(SQL_C_FLOAT);
        STRINGIFY_FOR_CASE(SQL_C_DOUBLE);
        STRINGIFY_FOR_CASE(SQL_C_BIT);
        STRINGIFY_FOR_CASE(SQL_C_BINARY);
        STRINGIFY_FOR_CASE(SQL_C_TYPE_DATE);
        STRINGIFY_FOR_CASE(SQL_C_TYPE_TIME);
        STRINGIFY_FOR_CASE(SQL_C_TYPE_TIMESTAMP);
        STRINGIFY_FOR_CASE(SQL_C_NUMERIC);
        STRINGIFY_FOR_CASE(SQL_C_GUID);
        STRINGIFY_FOR_CASE(SQL_C_DEFAULT);
        default:
            return "Unkown";
    }
}

std::string MakeParamMismatchErrorStr(const SQLSMALLINT cType, const int paramIndex) {
    std::string errorString =
        "Parameter's object type does not match parameter's C type. paramIndex - " +
        std::to_string(paramIndex) + ", C type - " + GetSqlCTypeAsString(cType);
    return errorString;
}

// This function allocates a buffer of ParamType, stores it as a void* in paramBuffers for
// book-keeping and then returns a ParamType* to the allocated memory.
// ctorArgs are the arguments to ParamType's constructor used while creating/allocating ParamType
template <typename ParamType, typename... CtorArgs>
ParamType* AllocateParamBuffer(std::vector<std::shared_ptr<void>>& paramBuffers,
                               CtorArgs&&... ctorArgs) {
    paramBuffers.emplace_back(new ParamType(std::forward<CtorArgs>(ctorArgs)...),
                              std::default_delete<ParamType>());
    return static_cast<ParamType*>(paramBuffers.back().get());
}

// Given a list of parameters and their ParamInfo, calls SQLBindParameter on each of them with
// appropriate arguments
SQLRETURN BindParameters(SQLHANDLE hStmt, const py::list& params,
                         const std::vector<ParamInfo>& paramInfos,
                         std::vector<std::shared_ptr<void>>& paramBuffers) {
    for (int paramIndex = 0; paramIndex < params.size(); paramIndex++) {
        const auto& param = params[paramIndex];
        const ParamInfo& paramInfo = paramInfos[paramIndex];
        void* dataPtr = nullptr;
        SQLLEN bufferLength = 0;
        SQLLEN* strLenOrIndPtr = nullptr;

        // TODO: Add more data types like money, guid, interval, TVPs etc.
        switch (paramInfo.paramCType) {
            case SQL_C_CHAR:
            case SQL_C_BINARY: {
                if (!py::isinstance<py::str>(param) && !py::isinstance<py::bytearray>(param) &&
                    !py::isinstance<py::bytes>(param)) {
                    ThrowStdException(MakeParamMismatchErrorStr(paramInfo.paramCType, paramIndex));
                }
                std::string* strParam =
                    AllocateParamBuffer<std::string>(paramBuffers, param.cast<std::string>());
                if (strParam->size() > 8192 /* TODO: Fix max length */) {
                    ThrowStdException(
                        "Streaming parameters is not yet supported. Parameter size"
                        " must be less than 8192 bytes");
                }
                dataPtr = const_cast<void*>(static_cast<const void*>(strParam->c_str()));
                bufferLength = strParam->size() + 1 /* null terminator */;
                strLenOrIndPtr = AllocateParamBuffer<SQLLEN>(paramBuffers);
                *strLenOrIndPtr = SQL_NTS;
                break;
            }
            case SQL_C_WCHAR: {
                if (!py::isinstance<py::str>(param) && !py::isinstance<py::bytearray>(param) &&
                    !py::isinstance<py::bytes>(param)) {
                    ThrowStdException(MakeParamMismatchErrorStr(paramInfo.paramCType, paramIndex));
                }
                std::wstring* strParam =
                    AllocateParamBuffer<std::wstring>(paramBuffers, param.cast<std::wstring>());
                if (strParam->size() > 4096 /* TODO: Fix max length */) {
                    ThrowStdException(
                        "Streaming parameters is not yet supported. Parameter size"
                        " must be less than 8192 bytes");
                }
                dataPtr = const_cast<void*>(static_cast<const void*>(strParam->c_str()));
                bufferLength = (strParam->size() + 1 /* null terminator */) * sizeof(wchar_t);
                strLenOrIndPtr = AllocateParamBuffer<SQLLEN>(paramBuffers);
                *strLenOrIndPtr = SQL_NTS;
                break;
            }
            case SQL_C_BIT: {
                if (!py::isinstance<py::bool_>(param)) {
                    ThrowStdException(MakeParamMismatchErrorStr(paramInfo.paramCType, paramIndex));
                }
                dataPtr =
                    static_cast<void*>(AllocateParamBuffer<bool>(paramBuffers, param.cast<bool>()));
                break;
            }
            case SQL_C_DEFAULT: {
                if (!py::isinstance<py::none>(param)) {
                    ThrowStdException(MakeParamMismatchErrorStr(paramInfo.paramCType, paramIndex));
                }
                // TODO: This wont work for None values added to BINARY/VARBINARY columns. None values
                //       of binary columns need to have C type = SQL_C_BINARY & SQL type = SQL_BINARY
                dataPtr = nullptr;
                strLenOrIndPtr = AllocateParamBuffer<SQLLEN>(paramBuffers);
                *strLenOrIndPtr = SQL_NULL_DATA;
                break;
            }
            case SQL_C_STINYINT:
            case SQL_C_TINYINT:
            case SQL_C_SSHORT:
            case SQL_C_SHORT: {
                if (!py::isinstance<py::int_>(param)) {
                    ThrowStdException(MakeParamMismatchErrorStr(paramInfo.paramCType, paramIndex));
                }
                dataPtr =
                    static_cast<void*>(AllocateParamBuffer<int>(paramBuffers, param.cast<int>()));
                break;
            }
            case SQL_C_UTINYINT:
            case SQL_C_USHORT: {
                if (!py::isinstance<py::int_>(param)) {
                    ThrowStdException(MakeParamMismatchErrorStr(paramInfo.paramCType, paramIndex));
                }
                dataPtr = static_cast<void*>(
                    AllocateParamBuffer<unsigned int>(paramBuffers, param.cast<unsigned int>()));
                break;
            }
            case SQL_C_SBIGINT:
            case SQL_C_SLONG:
            case SQL_C_LONG: {
                if (!py::isinstance<py::int_>(param)) {
                    ThrowStdException(MakeParamMismatchErrorStr(paramInfo.paramCType, paramIndex));
                }
                dataPtr = static_cast<void*>(
                    AllocateParamBuffer<int64_t>(paramBuffers, param.cast<int64_t>()));
                break;
            }
            case SQL_C_UBIGINT:
            case SQL_C_ULONG: {
                if (!py::isinstance<py::int_>(param)) {
                    ThrowStdException(MakeParamMismatchErrorStr(paramInfo.paramCType, paramIndex));
                }
                dataPtr = static_cast<void*>(
                    AllocateParamBuffer<uint64_t>(paramBuffers, param.cast<uint64_t>()));
                break;
            }
            case SQL_C_FLOAT: {
                if (!py::isinstance<py::float_>(param)) {
                    ThrowStdException(MakeParamMismatchErrorStr(paramInfo.paramCType, paramIndex));
                }
                dataPtr = static_cast<void*>(
                    AllocateParamBuffer<float>(paramBuffers, param.cast<float>()));
                break;
            }
            case SQL_C_DOUBLE: {
                if (!py::isinstance<py::float_>(param)) {
                    ThrowStdException(MakeParamMismatchErrorStr(paramInfo.paramCType, paramIndex));
                }
                dataPtr = static_cast<void*>(
                    AllocateParamBuffer<double>(paramBuffers, param.cast<double>()));
                break;
            }
            case SQL_C_TYPE_DATE: {
                py::object dateType = py::module_::import("datetime").attr("date");
                if (!py::isinstance(param, dateType)) {
                    ThrowStdException(MakeParamMismatchErrorStr(paramInfo.paramCType, paramIndex));
                }
                // TODO: can be moved to python by registering SQL_DATE_STRUCT in pybind
                SQL_DATE_STRUCT* sqlDatePtr = AllocateParamBuffer<SQL_DATE_STRUCT>(paramBuffers);
                sqlDatePtr->year = param.attr("year").cast<int>();
                sqlDatePtr->month = param.attr("month").cast<int>();
                sqlDatePtr->day = param.attr("day").cast<int>();
                dataPtr = static_cast<void*>(sqlDatePtr);
                break;
            }
            case SQL_C_TYPE_TIME: {
                py::object timeType = py::module_::import("datetime").attr("time");
                if (!py::isinstance(param, timeType)) {
                    ThrowStdException(MakeParamMismatchErrorStr(paramInfo.paramCType, paramIndex));
                }
                // TODO: can be moved to python by registering SQL_TIME_STRUCT in pybind
                SQL_TIME_STRUCT* sqlTimePtr = AllocateParamBuffer<SQL_TIME_STRUCT>(paramBuffers);
                sqlTimePtr->hour = param.attr("hour").cast<int>();
                sqlTimePtr->minute = param.attr("minute").cast<int>();
                sqlTimePtr->second = param.attr("second").cast<int>();
                dataPtr = static_cast<void*>(sqlTimePtr);
                break;
            }
            case SQL_C_TYPE_TIMESTAMP: {
                py::object datetimeType = py::module_::import("datetime").attr("datetime");
                if (!py::isinstance(param, datetimeType)) {
                    ThrowStdException(MakeParamMismatchErrorStr(paramInfo.paramCType, paramIndex));
                }
                SQL_TIMESTAMP_STRUCT* sqlTimestampPtr =
                    AllocateParamBuffer<SQL_TIMESTAMP_STRUCT>(paramBuffers);
                sqlTimestampPtr->year = param.attr("year").cast<int>();
                sqlTimestampPtr->month = param.attr("month").cast<int>();
                sqlTimestampPtr->day = param.attr("day").cast<int>();
                sqlTimestampPtr->hour = param.attr("hour").cast<int>();
                sqlTimestampPtr->minute = param.attr("minute").cast<int>();
                sqlTimestampPtr->second = param.attr("second").cast<int>();
                // SQL server supports in ns, but python datetime supports in µs
                sqlTimestampPtr->fraction = static_cast<SQLUINTEGER>(
                    param.attr("microsecond").cast<int>() * 1000);  // Convert µs to ns
                dataPtr = static_cast<void*>(sqlTimestampPtr);
                break;
            }
            case SQL_C_NUMERIC: {
                if (!py::isinstance<NumericData>(param)) {
                    ThrowStdException(MakeParamMismatchErrorStr(paramInfo.paramCType, paramIndex));
                }
                NumericData decimalParam = param.cast<NumericData>();
                LOG("Received numeric parameter: precision - {}, scale- {}, sign - {}, value - {}",
                    decimalParam.precision, decimalParam.scale, decimalParam.sign,
                    decimalParam.val);
                SQL_NUMERIC_STRUCT* decimalPtr =
                    AllocateParamBuffer<SQL_NUMERIC_STRUCT>(paramBuffers);
                decimalPtr->precision = decimalParam.precision;
                decimalPtr->scale = decimalParam.scale;
                decimalPtr->sign = decimalParam.sign;
                // Convert the integer decimalParam.val to char array
                std:memset(static_cast<void*>(decimalPtr->val), 0, sizeof(decimalPtr->val));
                std::memcpy(static_cast<void*>(decimalPtr->val),
			    reinterpret_cast<char*>(&decimalParam.val),
                            sizeof(decimalParam.val));
                dataPtr = static_cast<void*>(decimalPtr);
                // TODO: Remove these lines
                //strLenOrIndPtr = AllocateParamBuffer<SQLLEN>(paramBuffers);
                //*strLenOrIndPtr = sizeof(SQL_NUMERIC_STRUCT);
                break;
            }
            case SQL_C_GUID: {
                // TODO
            }
            default: {
                std::ostringstream errorString;
                errorString << "Unsupported parameter type - " << paramInfo.paramCType
                            << " for parameter - " << paramIndex;
                ThrowStdException(errorString.str());
            }
        }
        assert(SQLBindParameter_ptr && SQLGetStmtAttr_ptr && SQLSetDescField_ptr);

        RETCODE rc = SQLBindParameter_ptr(
            hStmt, paramIndex + 1 /* 1-based indexing */, paramInfo.inputOutputType,
            paramInfo.paramCType, paramInfo.paramSQLType, paramInfo.columnSize,
            paramInfo.decimalDigits, dataPtr, bufferLength, strLenOrIndPtr);
        if (!SQL_SUCCEEDED(rc)) {
            LOG("Error when binding parameter - {}", paramIndex);
            return rc;
        }
	// Special handling for Numeric type -
	// https://learn.microsoft.com/en-us/sql/odbc/reference/appendixes/retrieve-numeric-data-sql-numeric-struct-kb222831?view=sql-server-ver16#sql_c_numeric-overview
        if (paramInfo.paramCType == SQL_C_NUMERIC) {
            SQLHDESC hDesc = nullptr;
            RETCODE rc = SQLGetStmtAttr_ptr(hStmt, SQL_ATTR_APP_PARAM_DESC, &hDesc, 0, NULL);
            if(!SQL_SUCCEEDED(rc)) {
                LOG("Error when getting statement attribute - {}", paramIndex);
                return rc;
            }
            rc = SQLSetDescField_ptr(hDesc, 1, SQL_DESC_TYPE, (SQLPOINTER) SQL_C_NUMERIC, 0);
            if(!SQL_SUCCEEDED(rc)) {
                LOG("Error when setting descriptor field SQL_DESC_TYPE - {}", paramIndex);
                return rc;
            }
            SQL_NUMERIC_STRUCT* numericPtr = reinterpret_cast<SQL_NUMERIC_STRUCT*>(dataPtr);
            rc = SQLSetDescField_ptr(hDesc, 1, SQL_DESC_PRECISION,
			             (SQLPOINTER) numericPtr->precision, 0);
            if(!SQL_SUCCEEDED(rc)) {
                LOG("Error when setting descriptor field SQL_DESC_PRECISION - {}", paramIndex);
                return rc;
            }

            rc = SQLSetDescField_ptr(hDesc, 1, SQL_DESC_SCALE,
			             (SQLPOINTER) numericPtr->scale, 0);
            if(!SQL_SUCCEEDED(rc)) {
                LOG("Error when setting descriptor field SQL_DESC_SCALE - {}", paramIndex);
                return rc;
            }

            rc = SQLSetDescField_ptr(hDesc, 1, SQL_DESC_DATA_PTR, (SQLPOINTER) numericPtr, 0);
            if(!SQL_SUCCEEDED(rc)) {
                LOG("Error when setting descriptor field SQL_DESC_DATA_PTR - {}", paramIndex);
                return rc;
            }
        }
    }
    return SQL_SUCCESS;
}

// This is temporary hack to avoid crash when SQLDescribeCol returns 0 as columnSize
// for NVARCHAR(MAX) & similar types. Variable length data needs more nuanced handling.
// TODO: Fix this in beta
// This function sets the buffer allocated to fetch NVARCHAR(MAX) & similar types to
// 4096 chars. So we'll retrieve data upto 4096. Anything greater then that will throw
// error
void HandleZeroColumnSizeAtFetch(SQLULEN& columnSize) {
    if (columnSize == 0) {
        columnSize = 4096;
    }
}

}  // namespace

// Wrap SQLAllocHandle
SQLRETURN SQLAllocHandle_wrap(SQLSMALLINT HandleType, SqlHandlePtr InputHandle, SqlHandlePtr& OutputHandle) {
    LOG("Allocate SQL Handle");
    if (!SQLAllocHandle_ptr) {
        LoadDriverOrThrowException();
    }

    SQLHANDLE rawOutputHandle = nullptr;
    SQLRETURN ret = SQLAllocHandle_ptr(HandleType, InputHandle ? InputHandle->get() : nullptr, &rawOutputHandle);
    if (!SQL_SUCCEEDED(ret)) {
        LOG("Failed to allocate handle");
        return ret;
    }
    OutputHandle = std::make_shared<SqlHandle>(HandleType, rawOutputHandle);
    return ret;
}

// Wrap SQLSetEnvAttr
SQLRETURN SQLSetEnvAttr_wrap(SqlHandlePtr EnvHandle, SQLINTEGER Attribute, intptr_t ValuePtr,
                             SQLINTEGER StringLength) {
    LOG("Set SQL environment Attribute");
    if (!SQLSetEnvAttr_ptr) {
        LoadDriverOrThrowException();
    }

    // TODO: Does ValuePtr need to be converted from Python to C++ object?
    SQLRETURN ret =  SQLSetEnvAttr_ptr(EnvHandle->get(), Attribute, reinterpret_cast<SQLPOINTER>(ValuePtr), StringLength);
    if (!SQL_SUCCEEDED(ret)) {
        LOG("Failed to set environment attribute");
    }
    return ret;
}

// Wrap SQLSetConnectAttr
SQLRETURN SQLSetConnectAttr_wrap(SqlHandlePtr ConnectionHandle, SQLINTEGER Attribute, intptr_t ValuePtr,
                                 SQLINTEGER StringLength) {
    LOG("Set SQL Connection Attribute");
    if (!SQLSetConnectAttr_ptr) {
        LoadDriverOrThrowException();
    }

    // TODO: Does ValuePtr need to be converted from Python to C++ object?
    SQLRETURN ret =  SQLSetConnectAttr_ptr(ConnectionHandle->get(), Attribute, reinterpret_cast<SQLPOINTER>(ValuePtr), StringLength);
    if (!SQL_SUCCEEDED(ret)) {
        LOG("Failed to set Connection attribute");
    }
    return ret;
}

// Wrap SQLSetStmtAttr
SQLRETURN SQLSetStmtAttr_wrap(SqlHandlePtr StatementHandle, SQLINTEGER Attribute, intptr_t ValuePtr,
                              SQLINTEGER StringLength) {
    LOG("Set SQL Statement Attribute");
    if (!SQLSetConnectAttr_ptr) {
        LoadDriverOrThrowException();
    }

    // TODO: Does ValuePtr need to be converted from Python to C++ object?
    SQLRETURN ret = SQLSetStmtAttr_ptr(StatementHandle->get(), Attribute, reinterpret_cast<SQLPOINTER>(ValuePtr), StringLength);
    if (!SQL_SUCCEEDED(ret)) {
        LOG("Failed to set Statement attribute");
    }
    return ret;
}

// Wrap SQLGetConnectionAttrA
// Currently only supports retrieval of int-valued attributes
// TODO: add support to retrieve all types of attributes
SQLINTEGER SQLGetConnectionAttr_wrap(SqlHandlePtr ConnectionHandle, SQLINTEGER attribute) {
    LOG("Get SQL COnnection Attribute");
    if (!SQLGetConnectAttr_ptr) {
        LoadDriverOrThrowException();
    }

    SQLINTEGER stringLength;
    SQLINTEGER intValue;

    // Try to get the attribute as an integer
    SQLGetConnectAttr_ptr(ConnectionHandle->get(), attribute, &intValue,
                          sizeof(SQLINTEGER), &stringLength);
    return intValue;
}

// Helper function to check for driver errors
ErrorInfo SQLCheckError_Wrap(SQLSMALLINT handleType, SqlHandlePtr handle, SQLRETURN retcode) {
    LOG("Checking errors for retcode - {}" , retcode);
    ErrorInfo errorInfo;
    if (retcode == SQL_INVALID_HANDLE) {
        LOG("Invalid handle received");
        errorInfo.ddbcErrorMsg = std::wstring( L"Invalid handle!");
        return errorInfo;
    }
    assert(handle != 0);
    SQLHANDLE rawHandle = handle->get();
    if (!SQL_SUCCEEDED(retcode)) {
        if (!SQLGetDiagRec_ptr) {
            LoadDriverOrThrowException();
        }

        SQLWCHAR sqlState[6], message[SQL_MAX_MESSAGE_LENGTH];
        SQLINTEGER nativeError;
        SQLSMALLINT messageLen;

        SQLRETURN diagReturn =
            SQLGetDiagRec_ptr(handleType, rawHandle, 1, sqlState,
                              &nativeError, message, SQL_MAX_MESSAGE_LENGTH, &messageLen);

        if (SQL_SUCCEEDED(diagReturn)) {
            errorInfo.sqlState = std::wstring(sqlState);
            errorInfo.ddbcErrorMsg = std::wstring(message);
        }
    }
    return errorInfo;
}

// Wrap SQLDriverConnect
SQLRETURN SQLDriverConnect_wrap(SqlHandlePtr ConnectionHandle, intptr_t WindowHandle, const std::wstring& ConnectionString) {
    LOG("Driver Connect to MSSQL");
    if (!SQLDriverConnect_ptr) {
        LoadDriverOrThrowException();
    }
    SQLRETURN ret = SQLDriverConnect_ptr(ConnectionHandle->get(),
                                reinterpret_cast<SQLHWND>(WindowHandle),
                                const_cast<SQLWCHAR*>(ConnectionString.c_str()), SQL_NTS, nullptr,
                                0, nullptr, SQL_DRIVER_NOPROMPT);
    if (!SQL_SUCCEEDED(ret)) {
        LOG("Failed to connect to DB");
    }
    return ret;
}

// Wrap SQLExecDirect
SQLRETURN SQLExecDirect_wrap(SqlHandlePtr StatementHandle, const std::wstring& Query) {
    LOG("Execute SQL query directly - {}", Query.c_str());
    if (!SQLExecDirect_ptr) {
        LoadDriverOrThrowException();
    }

    SQLRETURN ret = SQLExecDirect_ptr(StatementHandle->get(), const_cast<SQLWCHAR*>(Query.c_str()), SQL_NTS);
    if (!SQL_SUCCEEDED(ret)) {
        LOG("Failed to execute query directly");
    }
    return ret;
}

// Executes the provided query. If the query is parametrized, it prepares the statement and
// binds the parameters. Otherwise, it executes the query directly.
// 'usePrepare' parameter can be used to disable the prepare step for queries that might already
// be prepared in a previous call.
SQLRETURN SQLExecute_wrap(const SqlHandlePtr statementHandle,
                          const std::wstring& query /* TODO: Use SQLTCHAR? */,
                          const py::list& params, const std::vector<ParamInfo>& paramInfos,
                          py::list& isStmtPrepared, const bool usePrepare = true) {
    LOG("Execute SQL Query - {}", query.c_str());
    if (!SQLPrepare_ptr) {
        LoadDriverOrThrowException();
    }
    assert(SQLPrepare_ptr && SQLBindParameter_ptr && SQLExecute_ptr && SQLExecDirect_ptr);

    if (params.size() != paramInfos.size()) {
        // TODO: This should be a special internal exception, that python wont relay to users as is
        ThrowStdException("Number of parameters and paramInfos do not match");
    }

    RETCODE rc;
    SQLHANDLE hStmt = statementHandle->get();
    if (!statementHandle || !statementHandle->get()) {
        LOG("Statement handle is null or empty");
    }
    SQLWCHAR* queryPtr = const_cast<SQLWCHAR*>(query.c_str());
    if (params.size() == 0) {
        // Execute statement directly if the statement is not parametrized. This is the
        // fastest way to submit a SQL statement for one-time execution according to
        // DDBC documentation -
        // https://learn.microsoft.com/en-us/sql/odbc/reference/syntax/sqlexecdirect-function?view=sql-server-ver16
        rc = SQLExecDirect_ptr(hStmt, queryPtr, SQL_NTS);
        if (!SQL_SUCCEEDED(rc) && rc != SQL_NO_DATA) {
            LOG("Error during direct execution of the statement");
        }
        return rc;
    } else {
        // isStmtPrepared is a list instead of a bool coz bools in Python are immutable.
        // Hence, we can't pass around bools by reference & modify them. Therefore, isStmtPrepared
        // must be a list with exactly one bool element
        assert(isStmtPrepared.size() == 1);
        if (usePrepare) {
            rc = SQLPrepare_ptr(hStmt, queryPtr, SQL_NTS);
            if (!SQL_SUCCEEDED(rc)) {
                LOG("Error while preparing the statement");
                return rc;
            }
            isStmtPrepared[0] = py::cast(true);
        } else {
            // Make sure the statement has been prepared earlier if we're not preparing now
            bool isStmtPreparedAsBool = isStmtPrepared[0].cast<bool>();
            if (!isStmtPreparedAsBool) {
                // TODO: Print the query
                ThrowStdException("Cannot execute unprepared statement");
            }
        }

        // This vector manages the heap memory allocated for parameter buffers.
        // It must be in scope until SQLExecute is done.
        std::vector<std::shared_ptr<void>> paramBuffers;
        rc = BindParameters(hStmt, params, paramInfos, paramBuffers);
        if (!SQL_SUCCEEDED(rc)) {
            return rc;
        }

        rc = SQLExecute_ptr(hStmt);
        if (!SQL_SUCCEEDED(rc) && rc != SQL_NO_DATA) {
            LOG("DDBCSQLExecute: Error during execution of the statement");
            return rc;
        }
        // TODO: Handle huge input parameters by checking rc == SQL_NEED_DATA

        // Unbind the bound buffers for all parameters coz the buffers' memory will
        // be freed when this function exits (parambuffers goes out of scope)
        rc = SQLFreeStmt_ptr(hStmt, SQL_RESET_PARAMS);

        return rc;
    }
}

// Wrap SQLNumResultCols
SQLSMALLINT SQLNumResultCols_wrap(SqlHandlePtr statementHandle) {
    LOG("Get number of columns in result set");
    if (!SQLNumResultCols_ptr) {
        LoadDriverOrThrowException();
    }

    SQLSMALLINT columnCount;
    // TODO: Handle the return code
    SQLNumResultCols_ptr(statementHandle->get(), &columnCount);
    return columnCount;
}

// Wrap SQLDescribeCol
SQLRETURN SQLDescribeCol_wrap(SqlHandlePtr StatementHandle, py::list& ColumnMetadata) {
    LOG("Get column description");
    if (!SQLDescribeCol_ptr) {
        LoadDriverOrThrowException();
    }

    SQLSMALLINT ColumnCount;
    SQLRETURN retcode =
        SQLNumResultCols_ptr(StatementHandle->get(), &ColumnCount);
    if (!SQL_SUCCEEDED(retcode)) {
        LOG("Failed to get number of columns");
        return retcode;
    }

    for (SQLUSMALLINT i = 1; i <= ColumnCount; ++i) {
        SQLWCHAR ColumnName[256];
        SQLSMALLINT NameLength;
        SQLSMALLINT DataType;
        SQLULEN ColumnSize;
        SQLSMALLINT DecimalDigits;
        SQLSMALLINT Nullable;

        retcode = SQLDescribeCol_ptr(StatementHandle->get(), i, ColumnName,
                                     sizeof(ColumnName) / sizeof(SQLWCHAR), &NameLength, &DataType,
                                     &ColumnSize, &DecimalDigits, &Nullable);

        if (SQL_SUCCEEDED(retcode)) {
            // Append a named py::dict to ColumnMetadata
            // TODO: Should we define a struct for this task instead of dict?
            ColumnMetadata.append(py::dict("ColumnName"_a = std::wstring(ColumnName),
                                           "DataType"_a = DataType, "ColumnSize"_a = ColumnSize,
                                           "DecimalDigits"_a = DecimalDigits,
                                           "Nullable"_a = Nullable));
        } else {
            return retcode;
        }
    }
    return SQL_SUCCESS;
}

// Wrap SQLFetch to retrieve rows
SQLRETURN SQLFetch_wrap(SqlHandlePtr StatementHandle) {
    LOG("Fetch next row");
    if (!SQLFetch_ptr) {
        LoadDriverOrThrowException();
    }

    return SQLFetch_ptr(StatementHandle->get());
}

// Helper function to retrieve column data
// TODO: Handle variable length data correctly
SQLRETURN SQLGetData_wrap(SqlHandlePtr StatementHandle, SQLUSMALLINT colCount, py::list& row) {
    LOG("Get data from columns");
    if (!SQLGetData_ptr) {
        LoadDriverOrThrowException();
    }

    SQLRETURN ret;
    SQLHSTMT hStmt = StatementHandle->get();
    for (SQLSMALLINT i = 1; i <= colCount; ++i) {
        SQLWCHAR columnName[256];
        SQLSMALLINT columnNameLen;
        SQLSMALLINT dataType;
        SQLULEN columnSize;
        SQLSMALLINT decimalDigits;
        SQLSMALLINT nullable;

        ret = SQLDescribeCol_ptr(hStmt, i, columnName, sizeof(columnName) / sizeof(SQLWCHAR),
                                 &columnNameLen, &dataType, &columnSize, &decimalDigits, &nullable);
        if (!SQL_SUCCEEDED(ret)) {
            LOG("Error retrieving data for column - {}, SQLDescribeCol return code - {}", i, ret);
            row.append(py::none());
            // TODO: Do we want to continue in this case or return?
            continue;
        }

        switch (dataType) {
            case SQL_CHAR:
            case SQL_VARCHAR:
            case SQL_LONGVARCHAR: {
                // TODO: revisit
                HandleZeroColumnSizeAtFetch(columnSize);
		uint64_t fetchBufferSize = columnSize + 1 /* null-termination */;
                std::vector<SQLCHAR> dataBuffer(fetchBufferSize);
                SQLLEN dataLen;
                // TODO: Handle the return code better
                ret = SQLGetData_ptr(hStmt, i, SQL_C_CHAR, dataBuffer.data(), dataBuffer.size(),
                                     &dataLen);

                if (SQL_SUCCEEDED(ret)) {
                    // TODO: Refactor these if's across other switches to avoid code duplication
                    // columnSize is in chars, dataLen is in bytes
                    if (dataLen > 0) {
                        uint64_t numCharsInData = dataLen / sizeof(SQLCHAR);
                        // NOTE: dataBuffer.size() includes null-terminator, dataLen doesn't. Hence use '<'.
						if (numCharsInData < dataBuffer.size()) {
                            // SQLGetData will null-terminate the data
                            row.append(std::string(reinterpret_cast<char*>(dataBuffer.data())));
						} else {
                            // In this case, buffer size is smaller, and data to be retrieved is longer
                            // TODO: Revisit
                            std::ostringstream oss;
                            oss << "Buffer length for fetch (" << dataBuffer.size()-1 << ") is smaller, & data "
                                << "to be retrieved is longer (" << numCharsInData << "). ColumnID - "
                                << i << ", datatype - " << dataType;
                            ThrowStdException(oss.str());
                        }
				    } else if (dataLen == SQL_NULL_DATA) {
					    row.append(py::none());
                    } else {
                        assert(dataLen == SQL_NO_TOTAL);
                        LOG("SQLGetData couldn't determine the length of the data. "
                            "Returning NULL value instead. Column ID - {}", i);
					    row.append(py::none());
                    }
				} else {
					LOG("Error retrieving data for column - {}, data type - {}, SQLGetData return "
						"code - {}. Returning NULL value instead",
						i, dataType, ret);
					row.append(py::none());
				}
                break;
            }
            case SQL_WCHAR:
            case SQL_WVARCHAR:
			case SQL_WLONGVARCHAR: {
                // TODO: revisit
                HandleZeroColumnSizeAtFetch(columnSize);
		uint64_t fetchBufferSize = columnSize + 1 /* null-termination */;
                std::vector<SQLWCHAR> dataBuffer(fetchBufferSize);
                SQLLEN dataLen;
                ret = SQLGetData_ptr(hStmt, i, SQL_C_WCHAR, dataBuffer.data(),
                                     dataBuffer.size() * sizeof(SQLWCHAR), &dataLen);

                if (SQL_SUCCEEDED(ret)) {
                    // TODO: Refactor these if's across other switches to avoid code duplication
                    if (dataLen > 0) {
                        uint64_t numCharsInData = dataLen / sizeof(SQLWCHAR);
						if (numCharsInData < dataBuffer.size()) {
                            // SQLGetData will null-terminate the data
                            row.append(std::wstring(dataBuffer.data()));
						} else {
                            // In this case, buffer size is smaller, and data to be retrieved is longer
                            // TODO: Revisit
                            std::ostringstream oss;
                            oss << "Buffer length for fetch (" << dataBuffer.size()-1 << ") is smaller, & data "
                                << "to be retrieved is longer (" << numCharsInData << "). ColumnID - "
                                << i << ", datatype - " << dataType;
                            ThrowStdException(oss.str());
                        }
				    } else if (dataLen == SQL_NULL_DATA) {
					    row.append(py::none());
                    } else {
                        assert(dataLen == SQL_NO_TOTAL);
                        LOG("SQLGetData couldn't determine the length of the data. "
                            "Returning NULL value instead. Column ID - {}", i);
					    row.append(py::none());
                    }
				} else {
					LOG("Error retrieving data for column - {}, data type - {}, SQLGetData return "
						"code - {}. Returning NULL value instead",
						i, dataType, ret);
					row.append(py::none());
				}
                break;
            }
            case SQL_INTEGER: {
                SQLINTEGER intValue;
                ret = SQLGetData_ptr(hStmt, i, SQL_C_LONG, &intValue, 0, NULL);
                if (SQL_SUCCEEDED(ret)) {
                    row.append(static_cast<int>(intValue));
                } else {
                    row.append(py::none());
                }
                break;
            }
            case SQL_SMALLINT: {
                SQLSMALLINT smallIntValue;
                ret = SQLGetData_ptr(hStmt, i, SQL_C_SHORT, &smallIntValue, 0, NULL);
                if (SQL_SUCCEEDED(ret)) {
                    row.append(static_cast<int>(smallIntValue));
                } else {
                    LOG("Error retrieving data for column - {}, data type - {}, SQLGetData return "
                        "code - {}. Returning NULL value instead",
                        i, dataType, ret);
                    row.append(py::none());
                }
                break;
            }
            case SQL_REAL: {
                SQLREAL realValue;
                ret = SQLGetData_ptr(hStmt, i, SQL_C_FLOAT, &realValue, 0, NULL);
                if (SQL_SUCCEEDED(ret)) {
                    row.append(realValue);
                } else {
                    LOG("Error retrieving data for column - {}, data type - {}, SQLGetData return "
                        "code - {}. Returning NULL value instead",
                        i, dataType, ret);
                    row.append(py::none());
                }
                break;
            }
            case SQL_DECIMAL:
            case SQL_NUMERIC: {
                SQLCHAR numericStr[MAX_DIGITS_IN_NUMERIC] = {0};
                SQLLEN indicator;
                ret = SQLGetData_ptr(hStmt, i, SQL_C_CHAR, numericStr, sizeof(numericStr), &indicator);

                if (SQL_SUCCEEDED(ret)) {
                    try{
                    // Convert numericStr to py::decimal.Decimal and append to row
                    row.append(py::module_::import("decimal").attr("Decimal")(
                        std::string(reinterpret_cast<const char*>(numericStr), indicator)));
                    } catch (const py::error_already_set& e) {
                        // If the conversion fails, append None
                        LOG("Error converting to decimal: {}", e.what());
                        row.append(py::none());
                    }
                }
                else {
                    LOG("Error retrieving data for column - {}, data type - {}, SQLGetData return "
                        "code - {}. Returning NULL value instead",
                        i, dataType, ret);
                    row.append(py::none());
                }
                break;
            }
            case SQL_DOUBLE:
            case SQL_FLOAT: {
                SQLDOUBLE doubleValue;
                ret = SQLGetData_ptr(hStmt, i, SQL_C_DOUBLE, &doubleValue, 0, NULL);
                if (SQL_SUCCEEDED(ret)) {
                    row.append(doubleValue);
                } else {
                    LOG("Error retrieving data for column - {}, data type - {}, SQLGetData return "
                        "code - {}. Returning NULL value instead",
                        i, dataType, ret);
                    row.append(py::none());
                }
                break;
            }
            case SQL_BIGINT: {
                SQLBIGINT bigintValue;
                ret = SQLGetData_ptr(hStmt, i, SQL_C_SBIGINT, &bigintValue, 0, NULL);
                if (SQL_SUCCEEDED(ret)) {
                    row.append(static_cast<long long>(bigintValue));
                } else {
                    LOG("Error retrieving data for column - {}, data type - {}, SQLGetData return "
                        "code - {}. Returning NULL value instead",
                        i, dataType, ret);
                    row.append(py::none());
                }
                break;
            }
            case SQL_TYPE_DATE: {
                SQL_DATE_STRUCT dateValue;
                ret =
                    SQLGetData_ptr(hStmt, i, SQL_C_TYPE_DATE, &dateValue, sizeof(dateValue), NULL);
                if (SQL_SUCCEEDED(ret)) {
                    row.append(
                        py::module_::import("datetime").attr("date")(
                            dateValue.year,
                            dateValue.month,
                            dateValue.day
                        )
                    );
                } else {
                    LOG("Error retrieving data for column - {}, data type - {}, SQLGetData return "
                        "code - {}. Returning NULL value instead",
                        i, dataType, ret);
                    row.append(py::none());
                }
                break;
            }
            case SQL_TIME:
            case SQL_TYPE_TIME:
            case SQL_SS_TIME2: {
                SQL_TIME_STRUCT timeValue;
                ret =
                    SQLGetData_ptr(hStmt, i, SQL_C_TYPE_TIME, &timeValue, sizeof(timeValue), NULL);
                if (SQL_SUCCEEDED(ret)) {
                    row.append(
                        py::module_::import("datetime").attr("time")(
                            timeValue.hour,
                            timeValue.minute,
                            timeValue.second
                        )
                    );
                } else {
                    LOG("Error retrieving data for column - {}, data type - {}, SQLGetData return "
                        "code - {}. Returning NULL value instead",
                        i, dataType, ret);
                    row.append(py::none());
                }
                break;
            }
            case SQL_TIMESTAMP:
            case SQL_TYPE_TIMESTAMP:
            case SQL_DATETIME: {
                SQL_TIMESTAMP_STRUCT timestampValue;
                ret = SQLGetData_ptr(hStmt, i, SQL_C_TYPE_TIMESTAMP, &timestampValue,
                                     sizeof(timestampValue), NULL);
                if (SQL_SUCCEEDED(ret)) {
                    row.append(
                        py::module_::import("datetime").attr("datetime")(
                            timestampValue.year,
                            timestampValue.month,
                            timestampValue.day,
                            timestampValue.hour,
                            timestampValue.minute,
                            timestampValue.second,
                            timestampValue.fraction / 1000  // Convert back ns to µs
                        )
                    );
                } else {
                    LOG("Error retrieving data for column - {}, data type - {}, SQLGetData return "
                        "code - {}. Returning NULL value instead",
                        i, dataType, ret);
                    row.append(py::none());
                }
                break;
            }
            case SQL_BINARY:
            case SQL_VARBINARY:
            case SQL_LONGVARBINARY: {
                // TODO: revisit
                HandleZeroColumnSizeAtFetch(columnSize);
                std::unique_ptr<SQLCHAR[]> dataBuffer(new SQLCHAR[columnSize]);
                SQLLEN dataLen;
                ret = SQLGetData_ptr(hStmt, i, SQL_C_BINARY, dataBuffer.get(), columnSize, &dataLen);

                if (SQL_SUCCEEDED(ret)) {
                    // TODO: Refactor these if's across other switches to avoid code duplication
                    if (dataLen > 0) {
						if (dataLen <= columnSize) {
                            row.append(py::bytes(reinterpret_cast<const char*>(
                                dataBuffer.get()), dataLen));
						} else {
                            // In this case, buffer size is smaller, and data to be retrieved is longer
                            // TODO: Revisit
                            std::ostringstream oss;
                            oss << "Buffer length for fetch (" << columnSize << ") is smaller, & data "
                                << "to be retrieved is longer (" << dataLen << "). ColumnID - "
                                << i << ", datatype - " << dataType;
                            ThrowStdException(oss.str());
                        }
				    } else if (dataLen == SQL_NULL_DATA) {
					    row.append(py::none());
                    } else {
                        assert(dataLen == SQL_NO_TOTAL);
                        LOG("SQLGetData couldn't determine the length of the data. "
                            "Returning NULL value instead. Column ID - {}", i);
					    row.append(py::none());
                    }
				} else {
					LOG("Error retrieving data for column - {}, data type - {}, SQLGetData return "
						"code - {}. Returning NULL value instead",
						i, dataType, ret);
					row.append(py::none());
				}
                break;
            }
            case SQL_TINYINT: {
                SQLCHAR tinyIntValue;
                ret = SQLGetData_ptr(hStmt, i, SQL_C_TINYINT, &tinyIntValue, 0, NULL);
                if (SQL_SUCCEEDED(ret)) {
                    row.append(static_cast<int>(tinyIntValue));
                } else {
                    LOG("Error retrieving data for column - {}, data type - {}, SQLGetData return "
                        "code - {}. Returning NULL value instead",
                        i, dataType, ret);
                    row.append(py::none());
                }
                break;
            }
            case SQL_BIT: {
                SQLCHAR bitValue;
                ret = SQLGetData_ptr(hStmt, i, SQL_C_BIT, &bitValue, 0, NULL);
                if (SQL_SUCCEEDED(ret)) {
                    row.append(static_cast<bool>(bitValue));
                } else {
                    LOG("Error retrieving data for column - {}, data type - {}, SQLGetData return "
                        "code - {}. Returning NULL value instead",
                        i, dataType, ret);
                    row.append(py::none());
                }
                break;
            }
#if (ODBCVER >= 0x0350)
            case SQL_GUID: {
                SQLGUID guidValue;
                ret = SQLGetData_ptr(hStmt, i, SQL_C_GUID, &guidValue, sizeof(guidValue), NULL);
                if (SQL_SUCCEEDED(ret)) {
                    std::ostringstream oss;
                    oss << std::hex << std::setfill('0') << std::setw(8) << guidValue.Data1 << '-'
                        << std::setw(4) << guidValue.Data2 << '-' << std::setw(4) << guidValue.Data3
                        << '-' << std::setw(2) << static_cast<int>(guidValue.Data4[0])
                        << std::setw(2) << static_cast<int>(guidValue.Data4[1]) << '-' << std::hex
                        << std::setw(2) << static_cast<int>(guidValue.Data4[2]) << std::setw(2)
                        << static_cast<int>(guidValue.Data4[3]) << std::setw(2)
                        << static_cast<int>(guidValue.Data4[4]) << std::setw(2)
                        << static_cast<int>(guidValue.Data4[5]) << std::setw(2)
                        << static_cast<int>(guidValue.Data4[6]) << std::setw(2)
                        << static_cast<int>(guidValue.Data4[7]);
                    row.append(oss.str());  // Append GUID as a string
                } else {
                    LOG("Error retrieving data for column - {}, data type - {}, SQLGetData return "
                        "code - {}. Returning NULL value instead",
                        i, dataType, ret);
                    row.append(py::none());
                }
                break;
            }
#endif
            default:
                std::ostringstream errorString;
                errorString << "Unsupported data type for column - " << columnName << ", Type - "
                            << dataType << ", column ID - " << i;
                LOG(errorString.str());
                ThrowStdException(errorString.str());
                break;
        }
    }
    return ret;
}

// For column in the result set, binds a buffer to retrieve column data
// TODO: Move to anonymous namespace, since it is not used outside this file
SQLRETURN SQLBindColums(SQLHSTMT hStmt, ColumnBuffers& buffers, py::list& columnNames,
                        SQLUSMALLINT numCols, int fetchSize) {
    SQLRETURN ret = SQL_SUCCESS;
    // Bind columns based on their data types
    for (SQLUSMALLINT col = 1; col <= numCols; col++) {
        auto columnMeta = columnNames[col - 1].cast<py::dict>();
        SQLSMALLINT dataType = columnMeta["DataType"].cast<SQLSMALLINT>();
        SQLULEN columnSize = columnMeta["ColumnSize"].cast<SQLULEN>();

        switch (dataType) {
            case SQL_CHAR:
            case SQL_VARCHAR:
            case SQL_LONGVARCHAR: {
                // TODO: handle variable length data correctly. This logic wont suffice
                HandleZeroColumnSizeAtFetch(columnSize);
                uint64_t fetchBufferSize = columnSize + 1 /*null-terminator*/;
		// TODO: For LONGVARCHAR/BINARY types, columnSize is returned as 2GB-1 by
		// SQLDescribeCol. So fetchBufferSize = 2GB. fetchSize=1 if columnSize>1GB.
		// So we'll allocate a vector of size 2GB. If a query fetches multiple (say N)
		// LONG... columns, we will have allocated multiple (N) 2GB sized vectors. This
		// will make driver very slow. And if the N is high enough, we could hit the OS
		// limit for heap memory that we can allocate, & hence get a std::bad_alloc. The
		// process could also be killed by OS for consuming too much memory.
		// Hence this will be revisited in beta to not allocate 2GB+ memory,
		// & use streaming instead
                buffers.charBuffers[col - 1].resize(fetchSize * fetchBufferSize);
                ret = SQLBindCol_ptr(hStmt, col, SQL_C_CHAR, buffers.charBuffers[col - 1].data(),
                                     fetchBufferSize * sizeof(SQLCHAR),
                                     buffers.indicators[col - 1].data());
                break;
            }
            case SQL_WCHAR:
            case SQL_WVARCHAR:
            case SQL_WLONGVARCHAR: {
                // TODO: handle variable length data correctly. This logic wont suffice
                HandleZeroColumnSizeAtFetch(columnSize);
                uint64_t fetchBufferSize = columnSize + 1 /*null-terminator*/;
                buffers.wcharBuffers[col - 1].resize(fetchSize * fetchBufferSize);
                ret = SQLBindCol_ptr(hStmt, col, SQL_C_WCHAR, buffers.wcharBuffers[col - 1].data(),
                                     fetchBufferSize * sizeof(SQLWCHAR),
                                     buffers.indicators[col - 1].data());
                break;
            }
            case SQL_INTEGER:
                buffers.intBuffers[col - 1].resize(fetchSize);
                ret = SQLBindCol_ptr(hStmt, col, SQL_C_SLONG, buffers.intBuffers[col - 1].data(),
                                     sizeof(SQLINTEGER), buffers.indicators[col - 1].data());
                break;
            case SQL_SMALLINT:
                buffers.smallIntBuffers[col - 1].resize(fetchSize);
                ret = SQLBindCol_ptr(hStmt, col, SQL_C_SSHORT,
                                     buffers.smallIntBuffers[col - 1].data(), sizeof(SQLSMALLINT),
                                     buffers.indicators[col - 1].data());
                break;
            case SQL_TINYINT:
                buffers.charBuffers[col - 1].resize(fetchSize);
                ret = SQLBindCol_ptr(hStmt, col, SQL_C_TINYINT, buffers.charBuffers[col - 1].data(),
                                     sizeof(SQLCHAR), buffers.indicators[col - 1].data());
                break;
            case SQL_BIT:
                buffers.charBuffers[col - 1].resize(fetchSize);
                ret = SQLBindCol_ptr(hStmt, col, SQL_C_BIT, buffers.charBuffers[col - 1].data(),
                                     sizeof(SQLCHAR), buffers.indicators[col - 1].data());
                break;
            case SQL_REAL:
                buffers.realBuffers[col - 1].resize(fetchSize);
                ret = SQLBindCol_ptr(hStmt, col, SQL_C_FLOAT, buffers.realBuffers[col - 1].data(),
                                     sizeof(SQLREAL), buffers.indicators[col - 1].data());
                break;
            case SQL_DECIMAL:
            case SQL_NUMERIC:
                buffers.charBuffers[col - 1].resize(fetchSize * MAX_DIGITS_IN_NUMERIC);
                ret = SQLBindCol_ptr(hStmt, col, SQL_C_CHAR, buffers.charBuffers[col - 1].data(),
                                     MAX_DIGITS_IN_NUMERIC * sizeof(SQLCHAR),
                                     buffers.indicators[col - 1].data());
                break;
            case SQL_DOUBLE:
            case SQL_FLOAT:
                buffers.doubleBuffers[col - 1].resize(fetchSize);
                ret =
                    SQLBindCol_ptr(hStmt, col, SQL_C_DOUBLE, buffers.doubleBuffers[col - 1].data(),
                                   sizeof(SQLDOUBLE), buffers.indicators[col - 1].data());
                break;
            case SQL_TIMESTAMP:
            case SQL_TYPE_TIMESTAMP:
            case SQL_DATETIME:
                buffers.timestampBuffers[col - 1].resize(fetchSize);
                ret = SQLBindCol_ptr(
                    hStmt, col, SQL_C_TYPE_TIMESTAMP, buffers.timestampBuffers[col - 1].data(),
                    sizeof(SQL_TIMESTAMP_STRUCT), buffers.indicators[col - 1].data());
                break;
            case SQL_BIGINT:
                buffers.bigIntBuffers[col - 1].resize(fetchSize);
                ret =
                    SQLBindCol_ptr(hStmt, col, SQL_C_SBIGINT, buffers.bigIntBuffers[col - 1].data(),
                                   sizeof(SQLBIGINT), buffers.indicators[col - 1].data());
                break;
            case SQL_TYPE_DATE:
                buffers.dateBuffers[col - 1].resize(fetchSize);
                ret =
                    SQLBindCol_ptr(hStmt, col, SQL_C_TYPE_DATE, buffers.dateBuffers[col - 1].data(),
                                   sizeof(SQL_DATE_STRUCT), buffers.indicators[col - 1].data());
                break;
            case SQL_TIME:
            case SQL_TYPE_TIME:
            case SQL_SS_TIME2:
                buffers.timeBuffers[col - 1].resize(fetchSize);
                ret =
                    SQLBindCol_ptr(hStmt, col, SQL_C_TYPE_TIME, buffers.timeBuffers[col - 1].data(),
                                   sizeof(SQL_TIME_STRUCT), buffers.indicators[col - 1].data());
                break;
            case SQL_GUID:
                buffers.guidBuffers[col - 1].resize(fetchSize);
                ret = SQLBindCol_ptr(hStmt, col, SQL_C_GUID, buffers.guidBuffers[col - 1].data(),
                                     sizeof(SQLGUID), buffers.indicators[col - 1].data());
                break;
            case SQL_BINARY:
            case SQL_VARBINARY:
            case SQL_LONGVARBINARY:
                // TODO: handle variable length data correctly. This logic wont suffice
                HandleZeroColumnSizeAtFetch(columnSize);
                buffers.charBuffers[col - 1].resize(fetchSize * columnSize);
                ret = SQLBindCol_ptr(hStmt, col, SQL_C_BINARY, buffers.charBuffers[col - 1].data(),
                                     columnSize, buffers.indicators[col - 1].data());
                break;
            default:
                std::wstring columnName = columnMeta["ColumnName"].cast<std::wstring>();
                std::ostringstream errorString;
                errorString << "Unsupported data type for column - " << columnName.c_str()
                            << ", Type - " << dataType << ", column ID - " << col;
                LOG(errorString.str());
                ThrowStdException(errorString.str());
                break;
        }
        if (!SQL_SUCCEEDED(ret)) {
            std::wstring columnName = columnMeta["ColumnName"].cast<std::wstring>();
            std::ostringstream errorString;
            errorString << "Failed to bind column - " << columnName.c_str() << ", Type - "
                        << dataType << ", column ID - " << col;
            LOG(errorString.str());
            ThrowStdException(errorString.str());
            return ret;
        }
    }
    return ret;
}

// Fetch rows in batches
// TODO: Move to anonymous namespace, since it is not used outside this file
SQLRETURN FetchBatchData(SQLHSTMT hStmt, ColumnBuffers& buffers, py::list& columnNames,
                         py::list& rows, SQLUSMALLINT numCols, SQLULEN& numRowsFetched) {
    LOG("Fetching data in batches");
    SQLRETURN ret = SQLFetchScroll_ptr(hStmt, SQL_FETCH_NEXT, 0);
    if (ret == SQL_NO_DATA) {
        LOG("No data to fetch");
        return ret;
    }
    if (!SQL_SUCCEEDED(ret)) {
        LOG("Error while fetching rows in batches");
        return ret;
    }
    // numRowsFetched is the SQL_ATTR_ROWS_FETCHED_PTR attribute. It'll be populated by
    // SQLFetchScroll
    for (SQLULEN i = 0; i < numRowsFetched; i++) {
        py::list row;
        for (SQLUSMALLINT col = 1; col <= numCols; col++) {
            auto columnMeta = columnNames[col - 1].cast<py::dict>();
            SQLSMALLINT dataType = columnMeta["DataType"].cast<SQLSMALLINT>();
            SQLLEN dataLen = buffers.indicators[col - 1][i];

            if (dataLen == SQL_NULL_DATA) {
                row.append(py::none());
                continue;
            }
            // TODO: variable length data needs special handling, this logic wont suffice
            // This value indicates that the driver cannot determine the length of the data
            if (dataLen == SQL_NO_TOTAL) {
                LOG("Cannot determine the length of the data. Returning NULL value instead."
                    "Column ID - {}", col);
                row.append(py::none());
                continue;
            }
            assert(dataLen > 0 && "Must be > 0 since SQL_NULL_DATA & SQL_NO_DATA is already handled");

            switch (dataType) {
                case SQL_CHAR:
                case SQL_VARCHAR:
                case SQL_LONGVARCHAR: {
                    // TODO: variable length data needs special handling, this logic wont suffice
                    SQLULEN columnSize = columnMeta["ColumnSize"].cast<SQLULEN>();
                    HandleZeroColumnSizeAtFetch(columnSize);
                    uint64_t fetchBufferSize = columnSize + 1 /*null-terminator*/;
					uint64_t numCharsInData = dataLen / sizeof(SQLCHAR);
					// fetchBufferSize includes null-terminator, numCharsInData doesn't. Hence '<'
                    if (numCharsInData < fetchBufferSize) {
                        // SQLFetch will nullterminate the data
                        row.append(std::string(
                            reinterpret_cast<char*>(&buffers.charBuffers[col - 1][i * fetchBufferSize]),
                            numCharsInData));
                    } else {
                        // In this case, buffer size is smaller, and data to be retrieved is longer
                        // TODO: Revisit
                        std::ostringstream oss;
                        oss << "Buffer length for fetch (" << columnSize << ") is smaller, & data "
                            << "to be retrieved is longer (" << numCharsInData << "). ColumnID - "
                            << col << ", datatype - " << dataType;
                        ThrowStdException(oss.str());
                    }
                    break;
                }
                case SQL_WCHAR:
                case SQL_WVARCHAR:
                case SQL_WLONGVARCHAR: {
                    // TODO: variable length data needs special handling, this logic wont suffice
                    SQLULEN columnSize = columnMeta["ColumnSize"].cast<SQLULEN>();
                    HandleZeroColumnSizeAtFetch(columnSize);
                    uint64_t fetchBufferSize = columnSize + 1 /*null-terminator*/;
					uint64_t numCharsInData = dataLen / sizeof(SQLWCHAR);
					// fetchBufferSize includes null-terminator, numCharsInData doesn't. Hence '<'
                    if (numCharsInData < fetchBufferSize) {
                        // SQLFetch will nullterminate the data
                        row.append(std::wstring(
                            reinterpret_cast<wchar_t*>(&buffers.wcharBuffers[col - 1][i * fetchBufferSize]),
                            numCharsInData));
                    } else {
                        // In this case, buffer size is smaller, and data to be retrieved is longer
                        // TODO: Revisit
                        std::ostringstream oss;
                        oss << "Buffer length for fetch (" << columnSize << ") is smaller, & data "
                            << "to be retrieved is longer (" << numCharsInData << "). ColumnID - "
                            << col << ", datatype - " << dataType;
                        ThrowStdException(oss.str());
                    }
                    break;
                }
                case SQL_INTEGER: {
                    row.append(buffers.intBuffers[col - 1][i]);
                    break;
                }
                case SQL_SMALLINT: {
                    row.append(buffers.smallIntBuffers[col - 1][i]);
                    break;
                }
                case SQL_TINYINT: {
                    row.append(buffers.charBuffers[col - 1][i]);
                    break;
                }
                case SQL_BIT: {
                    row.append(static_cast<bool>(buffers.charBuffers[col - 1][i]));
                    break;
                }
                case SQL_REAL: {
                    row.append(buffers.realBuffers[col - 1][i]);
                    break;
                }
                case SQL_DECIMAL:
                case SQL_NUMERIC: {
                    try {
                        // Convert numericStr to py::decimal.Decimal and append to row
                        row.append(py::module_::import("decimal").attr("Decimal")(std::string(
                            reinterpret_cast<const char*>(
                                &buffers.charBuffers[col - 1][i * MAX_DIGITS_IN_NUMERIC]),
                            buffers.indicators[col - 1][i])));
                    } catch (const py::error_already_set& e) {
                        // Handle the exception, e.g., log the error and append py::none()
                        LOG("Error converting to decimal: {}", e.what());
                        row.append(py::none());
                    }
                    break;
                }
                case SQL_DOUBLE:
                case SQL_FLOAT: {
                    row.append(buffers.doubleBuffers[col - 1][i]);
                    break;
                }
                case SQL_TIMESTAMP:
                case SQL_TYPE_TIMESTAMP:
                case SQL_DATETIME: {
                    row.append(py::module_::import("datetime")
                                   .attr("datetime")(buffers.timestampBuffers[col - 1][i].year,
                                                     buffers.timestampBuffers[col - 1][i].month,
                                                     buffers.timestampBuffers[col - 1][i].day,
                                                     buffers.timestampBuffers[col - 1][i].hour,
                                                     buffers.timestampBuffers[col - 1][i].minute,
                                                     buffers.timestampBuffers[col - 1][i].second,
						                             buffers.timestampBuffers[col - 1][i].fraction / 1000  /* Convert back ns to µs */));
                    break;
                }
                case SQL_BIGINT: {
                    row.append(buffers.bigIntBuffers[col - 1][i]);
                    break;
                }
                case SQL_TYPE_DATE: {
                    row.append(py::module_::import("datetime")
                                   .attr("date")(buffers.dateBuffers[col - 1][i].year,
                                                 buffers.dateBuffers[col - 1][i].month,
                                                 buffers.dateBuffers[col - 1][i].day));
                    break;
                }
                case SQL_TIME:
                case SQL_TYPE_TIME:
                case SQL_SS_TIME2: {
                    row.append(py::module_::import("datetime")
                                   .attr("time")(buffers.timeBuffers[col - 1][i].hour,
                                                 buffers.timeBuffers[col - 1][i].minute,
                                                 buffers.timeBuffers[col - 1][i].second));
                    break;
                }
                case SQL_GUID: {
                    row.append(
                        py::bytes(reinterpret_cast<const char*>(&buffers.guidBuffers[col - 1][i]),
                                  sizeof(SQLGUID)));
                    break;
                }
                case SQL_BINARY:
                case SQL_VARBINARY:
                case SQL_LONGVARBINARY: {
                    // TODO: variable length data needs special handling, this logic wont suffice
                    SQLULEN columnSize = columnMeta["ColumnSize"].cast<SQLULEN>();
                    HandleZeroColumnSizeAtFetch(columnSize);
                    if (dataLen <= columnSize) {
                        row.append(py::bytes(reinterpret_cast<const char*>(
                                                 &buffers.charBuffers[col - 1][i * columnSize]),
                                             dataLen));
                    } else {
                        // In this case, buffer size is smaller, and data to be retrieved is longer
                        // TODO: Revisit
                        std::ostringstream oss;
                        oss << "Buffer length for fetch (" << columnSize << ") is smaller, & data "
                            << "to be retrieved is longer (" << dataLen << "). ColumnID - "
                            << col << ", datatype - " << dataType;
                        ThrowStdException(oss.str());
                    }
                    break;
                }
                default: {
                    std::wstring columnName = columnMeta["ColumnName"].cast<std::wstring>();
                    std::ostringstream errorString;
                    errorString << "Unsupported data type for column - " << columnName.c_str()
                                << ", Type - " << dataType << ", column ID - " << col;
                    LOG(errorString.str());
                    ThrowStdException(errorString.str());
                    break;
                }
            }
        }
        rows.append(row);
    }
    return ret;
}

// Given a list of columns that are a part of single row in the result set, calculates
// the max size of the row
// TODO: Move to anonymous namespace, since it is not used outside this file
size_t calculateRowSize(py::list& columnNames, SQLUSMALLINT numCols) {
    size_t rowSize = 0;
    for (SQLUSMALLINT col = 1; col <= numCols; col++) {
        auto columnMeta = columnNames[col - 1].cast<py::dict>();
        SQLSMALLINT dataType = columnMeta["DataType"].cast<SQLSMALLINT>();
        SQLULEN columnSize = columnMeta["ColumnSize"].cast<SQLULEN>();

        switch (dataType) {
            case SQL_CHAR:
            case SQL_VARCHAR:
            case SQL_LONGVARCHAR:
                rowSize += columnSize;
                break;
            case SQL_WCHAR:
            case SQL_WVARCHAR:
            case SQL_WLONGVARCHAR:
                rowSize += columnSize * sizeof(SQLWCHAR);
                break;
            case SQL_INTEGER:
                rowSize += sizeof(SQLINTEGER);
                break;
            case SQL_SMALLINT:
                rowSize += sizeof(SQLSMALLINT);
                break;
            case SQL_REAL:
                rowSize += sizeof(SQLREAL);
                break;
            case SQL_FLOAT:
                rowSize += sizeof(SQLFLOAT);
                break;
            case SQL_DOUBLE:
                rowSize += sizeof(SQLDOUBLE);
                break;
            case SQL_DECIMAL:
            case SQL_NUMERIC:
                rowSize += MAX_DIGITS_IN_NUMERIC;
                break;
            case SQL_TIMESTAMP:
            case SQL_TYPE_TIMESTAMP:
            case SQL_DATETIME:
                rowSize += sizeof(SQL_TIMESTAMP_STRUCT);
                break;
            case SQL_BIGINT:
                rowSize += sizeof(SQLBIGINT);
                break;
            case SQL_TYPE_DATE:
                rowSize += sizeof(SQL_DATE_STRUCT);
                break;
            case SQL_TIME:
            case SQL_TYPE_TIME:
            case SQL_SS_TIME2:
                rowSize += sizeof(SQL_TIME_STRUCT);
                break;
            case SQL_GUID:
                rowSize += sizeof(SQLGUID);
                break;
            case SQL_TINYINT:
            case SQL_BIT:
                rowSize += sizeof(SQLCHAR);
                break;
            case SQL_BINARY:
            case SQL_VARBINARY:
            case SQL_LONGVARBINARY:
                rowSize += columnSize;
                break;
            default:
                std::wstring columnName = columnMeta["ColumnName"].cast<std::wstring>();
                std::ostringstream errorString;
                errorString << "Unsupported data type for column - " << columnName.c_str()
                            << ", Type - " << dataType << ", column ID - " << col;
                LOG(errorString.str());
                ThrowStdException(errorString.str());
                break;
        }
    }
    return rowSize;
}

// FetchMany_wrap - Fetches multiple rows of data from the result set.
//
// @param StatementHandle: Handle to the statement from which data is to be fetched.
// @param rows: A Python list that will be populated with the fetched rows of data.
// @param fetchSize: The number of rows to fetch. Default value is 1.
//
// @return SQLRETURN: SQL_SUCCESS if data is fetched successfully,
//                    SQL_NO_DATA if there are no more rows to fetch,
//                    throws a runtime error if there is an error fetching data.
//
// This function assumes that the statement handle (hStmt) is already allocated and a query has been
// executed. It fetches the specified number of rows from the result set and populates the provided
// Python list with the row data. If there are no more rows to fetch, it returns SQL_NO_DATA. If an
// error occurs during fetching, it throws a runtime error.
SQLRETURN FetchMany_wrap(SqlHandlePtr StatementHandle, py::list& rows, int fetchSize = 1) {
    SQLRETURN ret;
    SQLHSTMT hStmt = StatementHandle->get();
    // Retrieve column count
    SQLSMALLINT numCols = SQLNumResultCols_wrap(StatementHandle);

    // Retrieve column metadata
    py::list columnNames;
    ret = SQLDescribeCol_wrap(StatementHandle, columnNames);
    if (!SQL_SUCCEEDED(ret)) {
        LOG("Failed to get column descriptions");
        return ret;
    }

    // Initialize column buffers
    ColumnBuffers buffers(numCols, fetchSize);

    // Bind columns
    ret = SQLBindColums(hStmt, buffers, columnNames, numCols, fetchSize);
    if (!SQL_SUCCEEDED(ret)) {
        LOG("Error when binding columns");
        return ret;
    }

    SQLULEN numRowsFetched;
    SQLSetStmtAttr_ptr(hStmt, SQL_ATTR_ROW_ARRAY_SIZE, (SQLPOINTER)fetchSize, 0);
    SQLSetStmtAttr_ptr(hStmt, SQL_ATTR_ROWS_FETCHED_PTR, &numRowsFetched, 0);

    ret = FetchBatchData(hStmt, buffers, columnNames, rows, numCols, numRowsFetched);
    if (!SQL_SUCCEEDED(ret) && ret != SQL_NO_DATA) {
        LOG("Error when fetching data");
        return ret;
    }

    return ret;
}

// FetchAll_wrap - Fetches all rows of data from the result set.
//
// @param StatementHandle: Handle to the statement from which data is to be fetched.
// @param rows: A Python list that will be populated with the fetched rows of data.
//
// @return SQLRETURN: SQL_SUCCESS if data is fetched successfully,
//                    SQL_NO_DATA if there are no more rows to fetch,
//                    throws a runtime error if there is an error fetching data.
//
// This function assumes that the statement handle (hStmt) is already allocated and a query has been
// executed. It fetches all rows from the result set and populates the provided Python list with the
// row data. If there are no more rows to fetch, it returns SQL_NO_DATA. If an error occurs during
// fetching, it throws a runtime error.
SQLRETURN FetchAll_wrap(SqlHandlePtr StatementHandle, py::list& rows) {
    SQLRETURN ret;
    SQLHSTMT hStmt = StatementHandle->get();
    // Retrieve column count
    SQLSMALLINT numCols = SQLNumResultCols_wrap(StatementHandle);

    // Retrieve column metadata
    py::list columnNames;
    ret = SQLDescribeCol_wrap(StatementHandle, columnNames);
    if (!SQL_SUCCEEDED(ret)) {
        LOG("Failed to get column descriptions");
        return ret;
    }

    // Define a memory limit (1 GB)
    const size_t memoryLimit = 1ULL * 1024 * 1024 * 1024;  // 1 GB
    size_t totalRowSize = calculateRowSize(columnNames, numCols);

    // Calculate fetch size based on the total row size and memory limit
    size_t numRowsInMemLimit;
    if (totalRowSize > 0) {
        numRowsInMemLimit = static_cast<size_t>(memoryLimit / totalRowSize);
    } else {
        // Handle case where totalRowSize is 0 to avoid division by zero.
        // This can happen for NVARCHAR(MAX) cols. SQLDescribeCol returns 0
        // for column size of such columns.
        // TODO: Find why NVARCHAR(MAX) returns columnsize 0
        // TODO: What if a row has 2 cols, an int & NVARCHAR(MAX)?
        //       totalRowSize will be 4+0 = 4. It wont take NVARCHAR(MAX)
        //       into account. So, we will end up fetching 1000 rows at a time.
        numRowsInMemLimit = 1;  // fetchsize will be 10
    }
    // TODO: Revisit this logic. Eventhough we're fetching fetchSize rows at a time,
    // fetchall will keep all rows in memory anyway. So what are we gaining by fetching
    // fetchSize rows at a time?
    // Also, say the table has only 10 rows, each row size if 100 bytes. Here, we'll have
    // fetchSize = 1000, so we'll allocate memory for 1000 rows inside SQLBindCol_wrap, while
    // actually only need to retrieve 10 rows
    int fetchSize;
    if (numRowsInMemLimit == 0) {
        // If the row size is larger than the memory limit, fetch one row at a time
        fetchSize = 1;
    } else if (numRowsInMemLimit > 0 && numRowsInMemLimit <= 100) {
        // If between 1-100 rows fit in memoryLimit, fetch 10 rows at a time
        fetchSize = 10;
    } else if (numRowsInMemLimit > 100 && numRowsInMemLimit <= 1000) {
        // If between 100-1000 rows fit in memoryLimit, fetch 100 rows at a time
        fetchSize = 100;
    } else {
        fetchSize = 1000;
    }
    LOG("Fetching data in batch sizes of {}", fetchSize);

    ColumnBuffers buffers(numCols, fetchSize);

    // Bind columns
    ret = SQLBindColums(hStmt, buffers, columnNames, numCols, fetchSize);
    if (!SQL_SUCCEEDED(ret)) {
        LOG("Error when binding columns");
        return ret;
    }

    SQLULEN numRowsFetched;
    SQLSetStmtAttr_ptr(hStmt, SQL_ATTR_ROW_ARRAY_SIZE, (SQLPOINTER)fetchSize, 0);
    SQLSetStmtAttr_ptr(hStmt, SQL_ATTR_ROWS_FETCHED_PTR, &numRowsFetched, 0);

    while (ret != SQL_NO_DATA) {
        ret = FetchBatchData(hStmt, buffers, columnNames, rows, numCols, numRowsFetched);
        if (!SQL_SUCCEEDED(ret) && ret != SQL_NO_DATA) {
            LOG("Error when fetching data");
            return ret;
        }
    }

    return ret;
}

// FetchOne_wrap - Fetches a single row of data from the result set.
//
// @param StatementHandle: Handle to the statement from which data is to be fetched.
// @param row: A Python list that will be populated with the fetched row data.
//
// @return SQLRETURN: SQL_SUCCESS or SQL_SUCCESS_WITH_INFO if data is fetched successfully,
//                    SQL_NO_DATA if there are no more rows to fetch,
//                    throws a runtime error if there is an error fetching data.
//
// This function assumes that the statement handle (hStmt) is already allocated and a query has been
// executed. It fetches the next row of data from the result set and populates the provided Python
// list with the row data. If there are no more rows to fetch, it returns SQL_NO_DATA. If an error
// occurs during fetching, it throws a runtime error.
SQLRETURN FetchOne_wrap(SqlHandlePtr StatementHandle, py::list& row) {
    SQLRETURN ret;
    SQLHSTMT hStmt = StatementHandle->get();

    // Assume hStmt is already allocated and a query has been executed
    ret = SQLFetch_ptr(hStmt);
    if (SQL_SUCCEEDED(ret)) {
        // Retrieve column count
        SQLSMALLINT colCount = SQLNumResultCols_wrap(StatementHandle);
        ret = SQLGetData_wrap(StatementHandle, colCount, row);
    } else if (ret != SQL_NO_DATA) {
        LOG("Error when fetching data");
    }
    return ret;
}

// Wrap SQLMoreResults
SQLRETURN SQLMoreResults_wrap(SqlHandlePtr StatementHandle) {
    LOG("Check for more results");
    if (!SQLMoreResults_ptr) {
        LoadDriverOrThrowException();
    }

    return SQLMoreResults_ptr(StatementHandle->get());
}

// Wrap SQLEndTran
SQLRETURN SQLEndTran_wrap(SQLSMALLINT HandleType, SqlHandlePtr Handle, SQLSMALLINT CompletionType) {
    LOG("End SQL Transaction");
    if (!SQLEndTran_ptr) {
        LoadDriverOrThrowException();
    }

    return SQLEndTran_ptr(HandleType, Handle->get(), CompletionType);
}

// Wrap SQLFreeHandle
SQLRETURN SQLFreeHandle_wrap(SQLSMALLINT HandleType, SqlHandlePtr Handle) {
    LOG("Free SQL handle");
    if (!SQLAllocHandle_ptr) {
        LoadDriverOrThrowException();
    }

    SQLRETURN ret = SQLFreeHandle_ptr(HandleType, Handle->get());
    if (!SQL_SUCCEEDED(ret)) {
        LOG("SQLFreeHandle failed with error code - {}", ret);
    }
    return ret;
}

// Wrap SQLDisconnect
SQLRETURN SQLDisconnect_wrap(SqlHandlePtr ConnectionHandle) {
    LOG("Disconnect from MSSQL");
    if (!SQLDisconnect_ptr) {
        LoadDriverOrThrowException();
    }

    return SQLDisconnect_ptr(ConnectionHandle->get());
}

// Wrap SQLRowCount
SQLLEN SQLRowCount_wrap(SqlHandlePtr StatementHandle) {
    LOG("Get number of row affected by last execute");
    if (!SQLRowCount_ptr) {
        LoadDriverOrThrowException();
    }

    SQLLEN rowCount;
    SQLRETURN ret = SQLRowCount_ptr(StatementHandle->get(), &rowCount);
    if (!SQL_SUCCEEDED(ret)) {
        LOG("SQLRowCount failed with error code - {}", ret);
        return ret;
    }
    LOG("SQLRowCount returned {}", rowCount);
    return rowCount;
}

// Functions/data to be exposed to Python as a part of ddbc_bindings module
PYBIND11_MODULE(ddbc_bindings, m) {
    m.doc() = "msodbcsql driver api bindings for Python";
    m.def("ThrowStdException", &ThrowStdException);
    py::class_<ParamInfo>(m, "ParamInfo")
        .def(py::init<>())
        .def_readwrite("inputOutputType", &ParamInfo::inputOutputType)
        .def_readwrite("paramCType", &ParamInfo::paramCType)
        .def_readwrite("paramSQLType", &ParamInfo::paramSQLType)
        .def_readwrite("columnSize", &ParamInfo::columnSize)
        .def_readwrite("decimalDigits", &ParamInfo::decimalDigits);
    py::class_<NumericData>(m, "NumericData")
        .def(py::init<>())
        .def(py::init<SQLCHAR, SQLSCHAR, SQLCHAR, std::uint64_t>())
        .def_readwrite("precision", &NumericData::precision)
        .def_readwrite("scale", &NumericData::scale)
        .def_readwrite("sign", &NumericData::sign)
        .def_readwrite("val", &NumericData::val);
    py::class_<ErrorInfo>(m, "ErrorInfo")
        .def_readwrite("sqlState", &ErrorInfo::sqlState)
        .def_readwrite("ddbcErrorMsg", &ErrorInfo::ddbcErrorMsg);
    py::class_<SqlHandle, SqlHandlePtr>(m, "SqlHandle");
    m.def("DDBCSQLAllocHandle", [](SQLSMALLINT HandleType, SqlHandlePtr InputHandle = nullptr) {
            SqlHandlePtr OutputHandle;
            SQLRETURN rc = SQLAllocHandle_wrap(HandleType, InputHandle, OutputHandle);
            return py::make_tuple(rc, OutputHandle);
        }, "Allocate an environment, connection, statement, or descriptor handle");
    m.def("DDBCSQLSetEnvAttr", &SQLSetEnvAttr_wrap,
          "Set an attribute that governs aspects of environments");
    m.def("DDBCSQLSetConnectAttr", &SQLSetConnectAttr_wrap,
          "Set an attribute that governs aspects of connections");
    m.def("DDBCSQLSetStmtAttr", &SQLSetStmtAttr_wrap,
          "Set an attribute that governs aspects of statements");
    m.def("DDBCSQLGetConnectionAttr", &SQLGetConnectionAttr_wrap,
          "Get an attribute that governs aspects of connections");
    m.def("DDBCSQLDriverConnect", &SQLDriverConnect_wrap,
          "Connect to a data source with a connection string");
    m.def("DDBCSQLExecDirect", &SQLExecDirect_wrap, "Execute a SQL query directly");
    m.def("DDBCSQLExecute", &SQLExecute_wrap, "Prepare and execute T-SQL statements");
    m.def("DDBCSQLRowCount", &SQLRowCount_wrap,
          "Get the number of rows affected by the last statement");
    m.def("DDBCSQLFetch", &SQLFetch_wrap, "Fetch the next row from the result set");
    m.def("DDBCSQLNumResultCols", &SQLNumResultCols_wrap,
          "Get the number of columns in the result set");
    m.def("DDBCSQLDescribeCol", &SQLDescribeCol_wrap,
          "Get information about a column in the result set");
    m.def("DDBCSQLGetData", &SQLGetData_wrap, "Retrieve data from the result set");
    m.def("DDBCSQLMoreResults", &SQLMoreResults_wrap, "Check for more results in the result set");
    m.def("DDBCSQLFetchOne", &FetchOne_wrap, "Fetch one row from the result set");
    m.def("DDBCSQLFetchMany", &FetchMany_wrap, py::arg("StatementHandle"), py::arg("rows"),
          py::arg("fetchSize") = 1, "Fetch many rows from the result set");
    m.def("DDBCSQLFetchAll", &FetchAll_wrap, "Fetch all rows from the result set");
    m.def("DDBCSQLEndTran", &SQLEndTran_wrap, "End a transaction");
    m.def("DDBCSQLFreeHandle", &SQLFreeHandle_wrap, "Free a handle");
    m.def("DDBCSQLDisconnect", &SQLDisconnect_wrap, "Disconnect from a data source");
    m.def("DDBCSQLCheckError", &SQLCheckError_Wrap, "Check for driver errors");
}
>>>>>>> d4d3a320
<|MERGE_RESOLUTION|>--- conflicted
+++ resolved
@@ -1,1985 +1,3 @@
-<<<<<<< HEAD
-// Copyright (c) Microsoft Corporation.
-// Licensed under the MIT license.
-
-// INFO|TODO - Note that is file is Windows specific right now. Making it arch agnostic will be
-//             taken up in beta release
-
-#include <pybind11/pybind11.h> // pybind11.h must be the first include - https://pybind11.readthedocs.io/en/latest/basics.html#header-and-namespace-conventions
-
-#include <cstdint>
-#include <iomanip>  // std::setw, std::setfill
-#include <iostream>
-#include <string>
-#include <utility>  // std::forward
-
-#include <pybind11/chrono.h>
-#include <pybind11/complex.h>
-#include <pybind11/functional.h>
-#include <pybind11/pytypes.h>  // Add this line for datetime support
-#include <pybind11/stl.h>
-#include <windows.h>  // windows.h needs to be included before sql.h
-#include <sql.h>
-#include <sqlext.h>
-
-
-namespace py = pybind11;
-using namespace pybind11::literals;
-
-//-------------------------------------------------------------------------------------------------
-// Macro definitions
-//-------------------------------------------------------------------------------------------------
-
-// This constant is not exposed via sql.h, hence define it here
-#define SQL_SS_TIME2 (-154)
-
-#define MAX_DIGITS_IN_NUMERIC 64
-
-#define STRINGIFY_FOR_CASE(x) \
-    case x:                   \
-        return #x
-
-//-------------------------------------------------------------------------------------------------
-// Class definitions
-//-------------------------------------------------------------------------------------------------
-
-// Struct to hold parameter information for binding. Used by SQLBindParameter.
-// This struct is shared between C++ & Python code.
-struct ParamInfo {
-    SQLSMALLINT inputOutputType;
-    SQLSMALLINT paramCType;
-    SQLSMALLINT paramSQLType;
-    SQLULEN columnSize;
-    SQLSMALLINT decimalDigits;
-    // TODO: Reuse python buffer for large data using Python buffer protocol
-    // Stores pointer to the python object that holds parameter value
-    // py::object* dataPtr;
-};
-
-// Mirrors the SQL_NUMERIC_STRUCT. But redefined to replace val char array
-// with std::string, because pybind doesn't allow binding char array.
-// This struct is shared between C++ & Python code.
-struct NumericData {
-    SQLCHAR precision;
-    SQLSCHAR scale;
-    SQLCHAR sign;  // 1=pos, 0=neg
-    std::uint64_t val; // 123.45 -> 12345
-
-    NumericData() : precision(0), scale(0), sign(0), val(0) {}
-
-    NumericData(SQLCHAR precision, SQLSCHAR scale, SQLCHAR sign, std::uint64_t value)
-        : precision(precision), scale(scale), sign(sign), val(value) {}
-};
-
-// Struct to hold data buffers and indicators for each column
-struct ColumnBuffers {
-    std::vector<std::vector<SQLCHAR>> charBuffers;
-    std::vector<std::vector<SQLWCHAR>> wcharBuffers;
-    std::vector<std::vector<SQLINTEGER>> intBuffers;
-    std::vector<std::vector<SQLSMALLINT>> smallIntBuffers;
-    std::vector<std::vector<SQLREAL>> realBuffers;
-    std::vector<std::vector<SQLDOUBLE>> doubleBuffers;
-    std::vector<std::vector<SQL_TIMESTAMP_STRUCT>> timestampBuffers;
-    std::vector<std::vector<SQLBIGINT>> bigIntBuffers;
-    std::vector<std::vector<SQL_DATE_STRUCT>> dateBuffers;
-    std::vector<std::vector<SQL_TIME_STRUCT>> timeBuffers;
-    std::vector<std::vector<SQLGUID>> guidBuffers;
-    std::vector<std::vector<SQLLEN>> indicators;
-
-    ColumnBuffers(SQLSMALLINT numCols, int fetchSize)
-        : charBuffers(numCols),
-          wcharBuffers(numCols),
-          intBuffers(numCols),
-          smallIntBuffers(numCols),
-          realBuffers(numCols),
-          doubleBuffers(numCols),
-          timestampBuffers(numCols),
-          bigIntBuffers(numCols),
-          dateBuffers(numCols),
-          timeBuffers(numCols),
-          guidBuffers(numCols),
-          indicators(numCols, std::vector<SQLLEN>(fetchSize)) {}
-};
-
-// This struct is used to relay error info obtained from SQLDiagRec API to the Python module
-struct ErrorInfo {
-    std::wstring sqlState;
-    std::wstring ddbcErrorMsg;
-};
-
-
-//-------------------------------------------------------------------------------------------------
-// Function pointer typedefs
-//-------------------------------------------------------------------------------------------------
-
-// Handle APIs
-typedef SQLRETURN (*SQLAllocHandleFunc)(SQLSMALLINT, SQLHANDLE, SQLHANDLE*);
-typedef SQLRETURN (*SQLSetEnvAttrFunc)(SQLHANDLE, SQLINTEGER, SQLPOINTER, SQLINTEGER);
-typedef SQLRETURN (*SQLSetConnectAttrFunc)(SQLHDBC, SQLINTEGER, SQLPOINTER, SQLINTEGER);
-typedef SQLRETURN (*SQLSetStmtAttrFunc)(SQLHSTMT, SQLINTEGER, SQLPOINTER, SQLINTEGER);
-typedef SQLRETURN (*SQLGetConnectAttrFunc)(SQLHDBC, SQLINTEGER, SQLPOINTER, SQLINTEGER,
-                                           SQLINTEGER*);
-
-// Connection and Execution APIs
-typedef SQLRETURN (*SQLDriverConnectFunc)(SQLHANDLE, SQLHWND, SQLWCHAR*, SQLSMALLINT, SQLWCHAR*,
-                                          SQLSMALLINT, SQLSMALLINT*, SQLUSMALLINT);
-typedef SQLRETURN (*SQLExecDirectFunc)(SQLHANDLE, SQLWCHAR*, SQLINTEGER);
-typedef SQLRETURN (*SQLPrepareFunc)(SQLHANDLE, SQLWCHAR*, SQLINTEGER);
-typedef SQLRETURN (*SQLBindParameterFunc)(SQLHANDLE, SQLUSMALLINT, SQLSMALLINT, SQLSMALLINT,
-                                          SQLSMALLINT, SQLULEN, SQLSMALLINT, SQLPOINTER, SQLLEN,
-                                          SQLLEN*);
-typedef SQLRETURN (*SQLExecuteFunc)(SQLHANDLE);
-typedef SQLRETURN (*SQLRowCountFunc)(SQLHSTMT, SQLLEN*);
-typedef SQLRETURN (*SQLSetDescFieldFunc)(SQLHDESC, SQLSMALLINT, SQLSMALLINT, SQLPOINTER, SQLINTEGER);
-typedef SQLRETURN (*SQLGetStmtAttrFunc)(SQLHSTMT, SQLINTEGER, SQLPOINTER, SQLINTEGER, SQLINTEGER*);
-
-// Data retrieval APIs
-typedef SQLRETURN (*SQLFetchFunc)(SQLHANDLE);
-typedef SQLRETURN (*SQLFetchScrollFunc)(SQLHANDLE, SQLSMALLINT, SQLLEN);
-typedef SQLRETURN (*SQLGetDataFunc)(SQLHANDLE, SQLUSMALLINT, SQLSMALLINT, SQLPOINTER, SQLLEN,
-                                    SQLLEN*);
-typedef SQLRETURN (*SQLNumResultColsFunc)(SQLHSTMT, SQLSMALLINT*);
-typedef SQLRETURN (*SQLBindColFunc)(SQLHSTMT, SQLUSMALLINT, SQLSMALLINT, SQLPOINTER, SQLLEN,
-                                    SQLLEN*);
-typedef SQLRETURN (*SQLDescribeColFunc)(SQLHSTMT, SQLUSMALLINT, SQLWCHAR*, SQLSMALLINT,
-                                        SQLSMALLINT*, SQLSMALLINT*, SQLULEN*, SQLSMALLINT*,
-                                        SQLSMALLINT*);
-typedef SQLRETURN (*SQLMoreResultsFunc)(SQLHSTMT);
-typedef SQLRETURN (*SQLColAttributeFunc)(SQLHSTMT, SQLUSMALLINT, SQLUSMALLINT, SQLPOINTER,
-                                         SQLSMALLINT, SQLSMALLINT*, SQLPOINTER);
-
-// Transaction APIs
-typedef SQLRETURN (*SQLEndTranFunc)(SQLSMALLINT, SQLHANDLE, SQLSMALLINT);
-
-// Disconnect/free APIs
-typedef SQLRETURN (*SQLFreeHandleFunc)(SQLSMALLINT, SQLHANDLE);
-typedef SQLRETURN (*SQLDisconnectFunc)(SQLHDBC);
-typedef SQLRETURN (*SQLFreeStmtFunc)(SQLHSTMT, SQLUSMALLINT);
-
-// Diagnostic APIs
-typedef SQLRETURN (*SQLGetDiagRecFunc)(SQLSMALLINT, SQLHANDLE, SQLSMALLINT, SQLWCHAR*, SQLINTEGER*,
-                                       SQLWCHAR*, SQLSMALLINT, SQLSMALLINT*);
-
-//-------------------------------------------------------------------------------------------------
-// Function pointer initialization
-//-------------------------------------------------------------------------------------------------
-
-// Handle APIs
-SQLAllocHandleFunc SQLAllocHandle_ptr = nullptr;
-SQLSetEnvAttrFunc SQLSetEnvAttr_ptr = nullptr;
-SQLSetConnectAttrFunc SQLSetConnectAttr_ptr = nullptr;
-SQLSetStmtAttrFunc SQLSetStmtAttr_ptr = nullptr;
-SQLGetConnectAttrFunc SQLGetConnectAttr_ptr = nullptr;
-
-// Connection and Execution APIs
-SQLDriverConnectFunc SQLDriverConnect_ptr = nullptr;
-SQLExecDirectFunc SQLExecDirect_ptr = nullptr;
-SQLPrepareFunc SQLPrepare_ptr = nullptr;
-SQLBindParameterFunc SQLBindParameter_ptr = nullptr;
-SQLExecuteFunc SQLExecute_ptr = nullptr;
-SQLRowCountFunc SQLRowCount_ptr = nullptr;
-SQLGetStmtAttrFunc SQLGetStmtAttr_ptr = nullptr;
-SQLSetDescFieldFunc SQLSetDescField_ptr = nullptr;
-
-// Data retrieval APIs
-SQLFetchFunc SQLFetch_ptr = nullptr;
-SQLFetchScrollFunc SQLFetchScroll_ptr = nullptr;
-SQLGetDataFunc SQLGetData_ptr = nullptr;
-SQLNumResultColsFunc SQLNumResultCols_ptr = nullptr;
-SQLBindColFunc SQLBindCol_ptr = nullptr;
-SQLDescribeColFunc SQLDescribeCol_ptr = nullptr;
-SQLMoreResultsFunc SQLMoreResults_ptr = nullptr;
-SQLColAttributeFunc SQLColAttribute_ptr = nullptr;
-
-// Transaction APIs
-SQLEndTranFunc SQLEndTran_ptr = nullptr;
-
-// Disconnect/free APIs
-SQLFreeHandleFunc SQLFreeHandle_ptr = nullptr;
-SQLDisconnectFunc SQLDisconnect_ptr = nullptr;
-SQLFreeStmtFunc SQLFreeStmt_ptr = nullptr;
-
-// Diagnostic APIs
-SQLGetDiagRecFunc SQLGetDiagRec_ptr = nullptr;
-
-namespace {
-
-// TODO: Revisit GIL considerations if we're using python's logger
-template <typename... Args>
-void LOG(const std::string& formatString, Args&&... args) {
-    // TODO: Try to do this string concatenation at compile time
-    std::string ddbcFormatString = "[DDBC Bindings log] " + formatString;
-    static py::object logging = py::module_::import("mssql_python.logging_config")
-	                            .attr("get_logger")();
-    if (py::isinstance<py::none>(logging)) {
-        return;
-    }
-    py::str message = py::str(ddbcFormatString).format(std::forward<Args>(args)...);
-    logging.attr("debug")(message);
-}
-
-// TODO: Add more nuanced exception classes
-void ThrowStdException(const std::string& message) { throw std::runtime_error(message); }
-
-// Helper to load the driver
-// TODO: We don't need to do explicit linking using LoadLibrary. We can just use implicit
-//       linking to load this DLL. It will simplify the code a lot.
-void LoadDriverOrThrowException() {
-    HMODULE hDdbcModule;
-    wchar_t ddbcModulePath[MAX_PATH];
-    // Get the path to DDBC module:
-    // GetModuleHandleExW returns a handle to current shared library (ddbc_bindings.pyd) given a
-    // function from the library (LoadDriverOrThrowException). GetModuleFileNameW takes in the
-    // library handle (hDdbcModule) & returns the full path to this library (ddbcModulePath)
-    if (GetModuleHandleExW(
-            GET_MODULE_HANDLE_EX_FLAG_FROM_ADDRESS | GET_MODULE_HANDLE_EX_FLAG_UNCHANGED_REFCOUNT,
-            (LPWSTR)&LoadDriverOrThrowException, &hDdbcModule) &&
-        GetModuleFileNameW(hDdbcModule, ddbcModulePath, MAX_PATH)) {
-        // Look for last occurence of '\' in the path and set it to null
-        wchar_t* lastBackSlash = wcsrchr(ddbcModulePath, L'\\');
-        if (lastBackSlash == nullptr) {
-            LOG("Invalid DDBC module path - %S", ddbcModulePath);
-            ThrowStdException("Failed to load driver");
-        }
-        *lastBackSlash = 0;
-    } else {
-        LOG("Failed to get DDBC module path. Error code - %d", GetLastError());
-        ThrowStdException("Failed to load driver");
-    }
-
-    // Look for msodbcsql18.dll in a path relative to DDBC module
-    std::wstring dllDir = std::wstring(ddbcModulePath) + L"\\libs\\win\\msodbcsql18.dll";
-    HMODULE hModule = LoadLibraryW(dllDir.c_str());
-    if (!hModule) {
-        LOG("LoadLibraryW failed to load driver from - %S", dllDir.c_str());
-        ThrowStdException("Failed to load driver");
-    }
-    LOG("Driver loaded successfully from - {}", dllDir.c_str());
-
-    // Environment and handle function loading
-    SQLAllocHandle_ptr = (SQLAllocHandleFunc)GetProcAddress(hModule, "SQLAllocHandle");
-    SQLSetEnvAttr_ptr = (SQLSetEnvAttrFunc)GetProcAddress(hModule, "SQLSetEnvAttr");
-    SQLSetConnectAttr_ptr = (SQLSetConnectAttrFunc)GetProcAddress(hModule, "SQLSetConnectAttrW");
-    SQLSetStmtAttr_ptr = (SQLSetStmtAttrFunc)GetProcAddress(hModule, "SQLSetStmtAttrW");
-    SQLGetConnectAttr_ptr = (SQLGetConnectAttrFunc)GetProcAddress(hModule, "SQLGetConnectAttrW");
-
-    // Connection and statement function loading
-    SQLDriverConnect_ptr = (SQLDriverConnectFunc)GetProcAddress(hModule, "SQLDriverConnectW");
-    SQLExecDirect_ptr = (SQLExecDirectFunc)GetProcAddress(hModule, "SQLExecDirectW");
-    SQLPrepare_ptr = (SQLPrepareFunc)GetProcAddress(hModule, "SQLPrepareW");
-    SQLBindParameter_ptr = (SQLBindParameterFunc)GetProcAddress(hModule, "SQLBindParameter");
-    SQLExecute_ptr = (SQLExecuteFunc)GetProcAddress(hModule, "SQLExecute");
-    SQLRowCount_ptr = (SQLRowCountFunc)GetProcAddress(hModule, "SQLRowCount");
-    SQLGetStmtAttr_ptr = (SQLGetStmtAttrFunc)GetProcAddress(hModule, "SQLGetStmtAttrW");
-    SQLSetDescField_ptr = (SQLSetDescFieldFunc)GetProcAddress(hModule, "SQLSetDescFieldW");
-
-    // Fetch and data retrieval function loading
-    SQLFetch_ptr = (SQLFetchFunc)GetProcAddress(hModule, "SQLFetch");
-    SQLFetchScroll_ptr = (SQLFetchScrollFunc)GetProcAddress(hModule, "SQLFetchScroll");
-    SQLGetData_ptr = (SQLGetDataFunc)GetProcAddress(hModule, "SQLGetData");
-    SQLNumResultCols_ptr = (SQLNumResultColsFunc)GetProcAddress(hModule, "SQLNumResultCols");
-    SQLBindCol_ptr = (SQLBindColFunc)GetProcAddress(hModule, "SQLBindCol");
-    SQLDescribeCol_ptr = (SQLDescribeColFunc)GetProcAddress(hModule, "SQLDescribeColW");
-    SQLMoreResults_ptr = (SQLMoreResultsFunc)GetProcAddress(hModule, "SQLMoreResults");
-    SQLColAttribute_ptr = (SQLColAttributeFunc)GetProcAddress(hModule, "SQLColAttributeW");
-
-    // Transaction functions loading
-    SQLEndTran_ptr = (SQLEndTranFunc)GetProcAddress(hModule, "SQLEndTran");
-
-    // Disconnect and free functions loading
-    SQLFreeHandle_ptr = (SQLFreeHandleFunc)GetProcAddress(hModule, "SQLFreeHandle");
-    SQLDisconnect_ptr = (SQLDisconnectFunc)GetProcAddress(hModule, "SQLDisconnect");
-    SQLFreeStmt_ptr = (SQLFreeStmtFunc)GetProcAddress(hModule, "SQLFreeStmt");
-
-    // Diagnostic record function Loading
-    SQLGetDiagRec_ptr = (SQLGetDiagRecFunc)GetProcAddress(hModule, "SQLGetDiagRecW");
-
-    bool success = SQLAllocHandle_ptr && SQLSetEnvAttr_ptr && SQLSetConnectAttr_ptr &&
-                   SQLSetStmtAttr_ptr && SQLGetConnectAttr_ptr && SQLDriverConnect_ptr &&
-                   SQLExecDirect_ptr && SQLPrepare_ptr && SQLBindParameter_ptr && SQLExecute_ptr &&
-                   SQLRowCount_ptr && SQLGetStmtAttr_ptr && SQLSetDescField_ptr && SQLFetch_ptr &&
-		   SQLFetchScroll_ptr && SQLGetData_ptr && SQLNumResultCols_ptr &&
-		   SQLBindCol_ptr && SQLDescribeCol_ptr && SQLMoreResults_ptr &&
-		   SQLColAttribute_ptr && SQLEndTran_ptr && SQLFreeHandle_ptr &&
-		   SQLDisconnect_ptr && SQLFreeStmt_ptr && SQLGetDiagRec_ptr;
-
-    if (!success) {
-        LOG("Failed to load required function pointers from driver - %S", dllDir.c_str());
-        ThrowStdException("Failed to load required function pointers from driver");
-    }
-    LOG("Sucessfully loaded function pointers from driver");
-}
-
-const char* GetSqlCTypeAsString(const SQLSMALLINT cType) {
-    switch (cType) {
-        STRINGIFY_FOR_CASE(SQL_C_CHAR);
-        STRINGIFY_FOR_CASE(SQL_C_WCHAR);
-        STRINGIFY_FOR_CASE(SQL_C_SSHORT);
-        STRINGIFY_FOR_CASE(SQL_C_USHORT);
-        STRINGIFY_FOR_CASE(SQL_C_SHORT);
-        STRINGIFY_FOR_CASE(SQL_C_SLONG);
-        STRINGIFY_FOR_CASE(SQL_C_ULONG);
-        STRINGIFY_FOR_CASE(SQL_C_LONG);
-        STRINGIFY_FOR_CASE(SQL_C_STINYINT);
-        STRINGIFY_FOR_CASE(SQL_C_UTINYINT);
-        STRINGIFY_FOR_CASE(SQL_C_TINYINT);
-        STRINGIFY_FOR_CASE(SQL_C_SBIGINT);
-        STRINGIFY_FOR_CASE(SQL_C_UBIGINT);
-        STRINGIFY_FOR_CASE(SQL_C_FLOAT);
-        STRINGIFY_FOR_CASE(SQL_C_DOUBLE);
-        STRINGIFY_FOR_CASE(SQL_C_BIT);
-        STRINGIFY_FOR_CASE(SQL_C_BINARY);
-        STRINGIFY_FOR_CASE(SQL_C_TYPE_DATE);
-        STRINGIFY_FOR_CASE(SQL_C_TYPE_TIME);
-        STRINGIFY_FOR_CASE(SQL_C_TYPE_TIMESTAMP);
-        STRINGIFY_FOR_CASE(SQL_C_NUMERIC);
-        STRINGIFY_FOR_CASE(SQL_C_GUID);
-        STRINGIFY_FOR_CASE(SQL_C_DEFAULT);
-        default:
-            return "Unkown";
-    }
-}
-
-std::string MakeParamMismatchErrorStr(const SQLSMALLINT cType, const int paramIndex) {
-    std::string errorString =
-        "Parameter's object type does not match parameter's C type. paramIndex - " +
-        std::to_string(paramIndex) + ", C type - " + GetSqlCTypeAsString(cType);
-    return errorString;
-}
-
-// This function allocates a buffer of ParamType, stores it as a void* in paramBuffers for
-// book-keeping and then returns a ParamType* to the allocated memory.
-// ctorArgs are the arguments to ParamType's constructor used while creating/allocating ParamType
-template <typename ParamType, typename... CtorArgs>
-ParamType* AllocateParamBuffer(std::vector<std::shared_ptr<void>>& paramBuffers,
-                               CtorArgs&&... ctorArgs) {
-    paramBuffers.emplace_back(new ParamType(std::forward<CtorArgs>(ctorArgs)...),
-                              std::default_delete<ParamType>());
-    return static_cast<ParamType*>(paramBuffers.back().get());
-}
-
-// Given a list of parameters and their ParamInfo, calls SQLBindParameter on each of them with
-// appropriate arguments
-SQLRETURN BindParameters(SQLHANDLE hStmt, const py::list& params,
-                         const std::vector<ParamInfo>& paramInfos,
-                         std::vector<std::shared_ptr<void>>& paramBuffers) {
-    for (int paramIndex = 0; paramIndex < params.size(); paramIndex++) {
-        const auto& param = params[paramIndex];
-        const ParamInfo& paramInfo = paramInfos[paramIndex];
-        void* dataPtr = nullptr;
-        SQLLEN bufferLength = 0;
-        SQLLEN* strLenOrIndPtr = nullptr;
-
-        // TODO: Add more data types like money, guid, interval, TVPs etc.
-        switch (paramInfo.paramCType) {
-            case SQL_C_CHAR:
-            case SQL_C_BINARY: {
-                if (!py::isinstance<py::str>(param) && !py::isinstance<py::bytearray>(param) &&
-                    !py::isinstance<py::bytes>(param)) {
-                    ThrowStdException(MakeParamMismatchErrorStr(paramInfo.paramCType, paramIndex));
-                }
-                std::string* strParam =
-                    AllocateParamBuffer<std::string>(paramBuffers, param.cast<std::string>());
-                if (strParam->size() > 8192 /* TODO: Fix max length */) {
-                    ThrowStdException(
-                        "Streaming parameters is not yet supported. Parameter size"
-                        " must be less than 8192 bytes");
-                }
-                dataPtr = const_cast<void*>(static_cast<const void*>(strParam->c_str()));
-                bufferLength = strParam->size() + 1 /* null terminator */;
-                strLenOrIndPtr = AllocateParamBuffer<SQLLEN>(paramBuffers);
-                *strLenOrIndPtr = SQL_NTS;
-                break;
-            }
-            case SQL_C_WCHAR: {
-                if (!py::isinstance<py::str>(param) && !py::isinstance<py::bytearray>(param) &&
-                    !py::isinstance<py::bytes>(param)) {
-                    ThrowStdException(MakeParamMismatchErrorStr(paramInfo.paramCType, paramIndex));
-                }
-                std::wstring* strParam =
-                    AllocateParamBuffer<std::wstring>(paramBuffers, param.cast<std::wstring>());
-                if (strParam->size() > 4096 /* TODO: Fix max length */) {
-                    ThrowStdException(
-                        "Streaming parameters is not yet supported. Parameter size"
-                        " must be less than 8192 bytes");
-                }
-                dataPtr = const_cast<void*>(static_cast<const void*>(strParam->c_str()));
-                bufferLength = (strParam->size() + 1 /* null terminator */) * sizeof(wchar_t);
-                strLenOrIndPtr = AllocateParamBuffer<SQLLEN>(paramBuffers);
-                *strLenOrIndPtr = SQL_NTS;
-                break;
-            }
-            case SQL_C_BIT: {
-                if (!py::isinstance<py::bool_>(param)) {
-                    ThrowStdException(MakeParamMismatchErrorStr(paramInfo.paramCType, paramIndex));
-                }
-                dataPtr =
-                    static_cast<void*>(AllocateParamBuffer<bool>(paramBuffers, param.cast<bool>()));
-                break;
-            }
-            case SQL_C_DEFAULT: {
-                if (!py::isinstance<py::none>(param)) {
-                    ThrowStdException(MakeParamMismatchErrorStr(paramInfo.paramCType, paramIndex));
-                }
-                // TODO: This wont work for None values added to BINARY/VARBINARY columns. None values
-                //       of binary columns need to have C type = SQL_C_BINARY & SQL type = SQL_BINARY
-                dataPtr = nullptr;
-                strLenOrIndPtr = AllocateParamBuffer<SQLLEN>(paramBuffers);
-                *strLenOrIndPtr = SQL_NULL_DATA;
-                break;
-            }
-            case SQL_C_STINYINT:
-            case SQL_C_TINYINT:
-            case SQL_C_SSHORT:
-            case SQL_C_SHORT: {
-                if (!py::isinstance<py::int_>(param)) {
-                    ThrowStdException(MakeParamMismatchErrorStr(paramInfo.paramCType, paramIndex));
-                }
-                dataPtr =
-                    static_cast<void*>(AllocateParamBuffer<int>(paramBuffers, param.cast<int>()));
-                break;
-            }
-            case SQL_C_UTINYINT:
-            case SQL_C_USHORT: {
-                if (!py::isinstance<py::int_>(param)) {
-                    ThrowStdException(MakeParamMismatchErrorStr(paramInfo.paramCType, paramIndex));
-                }
-                dataPtr = static_cast<void*>(
-                    AllocateParamBuffer<unsigned int>(paramBuffers, param.cast<unsigned int>()));
-                break;
-            }
-            case SQL_C_SBIGINT:
-            case SQL_C_SLONG:
-            case SQL_C_LONG: {
-                if (!py::isinstance<py::int_>(param)) {
-                    ThrowStdException(MakeParamMismatchErrorStr(paramInfo.paramCType, paramIndex));
-                }
-                dataPtr = static_cast<void*>(
-                    AllocateParamBuffer<int64_t>(paramBuffers, param.cast<int64_t>()));
-                break;
-            }
-            case SQL_C_UBIGINT:
-            case SQL_C_ULONG: {
-                if (!py::isinstance<py::int_>(param)) {
-                    ThrowStdException(MakeParamMismatchErrorStr(paramInfo.paramCType, paramIndex));
-                }
-                dataPtr = static_cast<void*>(
-                    AllocateParamBuffer<uint64_t>(paramBuffers, param.cast<uint64_t>()));
-                break;
-            }
-            case SQL_C_FLOAT: {
-                if (!py::isinstance<py::float_>(param)) {
-                    ThrowStdException(MakeParamMismatchErrorStr(paramInfo.paramCType, paramIndex));
-                }
-                dataPtr = static_cast<void*>(
-                    AllocateParamBuffer<float>(paramBuffers, param.cast<float>()));
-                break;
-            }
-            case SQL_C_DOUBLE: {
-                if (!py::isinstance<py::float_>(param)) {
-                    ThrowStdException(MakeParamMismatchErrorStr(paramInfo.paramCType, paramIndex));
-                }
-                dataPtr = static_cast<void*>(
-                    AllocateParamBuffer<double>(paramBuffers, param.cast<double>()));
-                break;
-            }
-            case SQL_C_TYPE_DATE: {
-                py::object dateType = py::module_::import("datetime").attr("date");
-                if (!py::isinstance(param, dateType)) {
-                    ThrowStdException(MakeParamMismatchErrorStr(paramInfo.paramCType, paramIndex));
-                }
-                // TODO: can be moved to python by registering SQL_DATE_STRUCT in pybind
-                SQL_DATE_STRUCT* sqlDatePtr = AllocateParamBuffer<SQL_DATE_STRUCT>(paramBuffers);
-                sqlDatePtr->year = param.attr("year").cast<int>();
-                sqlDatePtr->month = param.attr("month").cast<int>();
-                sqlDatePtr->day = param.attr("day").cast<int>();
-                dataPtr = static_cast<void*>(sqlDatePtr);
-                break;
-            }
-            case SQL_C_TYPE_TIME: {
-                py::object timeType = py::module_::import("datetime").attr("time");
-                if (!py::isinstance(param, timeType)) {
-                    ThrowStdException(MakeParamMismatchErrorStr(paramInfo.paramCType, paramIndex));
-                }
-                // TODO: can be moved to python by registering SQL_TIME_STRUCT in pybind
-                SQL_TIME_STRUCT* sqlTimePtr = AllocateParamBuffer<SQL_TIME_STRUCT>(paramBuffers);
-                sqlTimePtr->hour = param.attr("hour").cast<int>();
-                sqlTimePtr->minute = param.attr("minute").cast<int>();
-                sqlTimePtr->second = param.attr("second").cast<int>();
-                dataPtr = static_cast<void*>(sqlTimePtr);
-                break;
-            }
-            case SQL_C_TYPE_TIMESTAMP: {
-                py::object datetimeType = py::module_::import("datetime").attr("datetime");
-                if (!py::isinstance(param, datetimeType)) {
-                    ThrowStdException(MakeParamMismatchErrorStr(paramInfo.paramCType, paramIndex));
-                }
-                SQL_TIMESTAMP_STRUCT* sqlTimestampPtr =
-                    AllocateParamBuffer<SQL_TIMESTAMP_STRUCT>(paramBuffers);
-                sqlTimestampPtr->year = param.attr("year").cast<int>();
-                sqlTimestampPtr->month = param.attr("month").cast<int>();
-                sqlTimestampPtr->day = param.attr("day").cast<int>();
-                sqlTimestampPtr->hour = param.attr("hour").cast<int>();
-                sqlTimestampPtr->minute = param.attr("minute").cast<int>();
-                sqlTimestampPtr->second = param.attr("second").cast<int>();
-                // SQL server supports in ns, but python datetime supports in µs
-                sqlTimestampPtr->fraction = static_cast<SQLUINTEGER>(
-                    param.attr("microsecond").cast<int>() * 1000);  // Convert µs to ns
-                dataPtr = static_cast<void*>(sqlTimestampPtr);
-                break;
-            }
-            case SQL_C_NUMERIC: {
-                if (!py::isinstance<NumericData>(param)) {
-                    ThrowStdException(MakeParamMismatchErrorStr(paramInfo.paramCType, paramIndex));
-                }
-                NumericData decimalParam = param.cast<NumericData>();
-                LOG("Received numeric parameter: precision - {}, scale- {}, sign - {}, value - {}",
-                    decimalParam.precision, decimalParam.scale, decimalParam.sign,
-                    decimalParam.val);
-                SQL_NUMERIC_STRUCT* decimalPtr =
-                    AllocateParamBuffer<SQL_NUMERIC_STRUCT>(paramBuffers);
-                decimalPtr->precision = decimalParam.precision;
-                decimalPtr->scale = decimalParam.scale;
-                decimalPtr->sign = decimalParam.sign;
-                // Convert the integer decimalParam.val to char array
-                std:memset(static_cast<void*>(decimalPtr->val), 0, sizeof(decimalPtr->val));
-                std::memcpy(static_cast<void*>(decimalPtr->val),
-			    reinterpret_cast<char*>(&decimalParam.val),
-                            sizeof(decimalParam.val));
-                dataPtr = static_cast<void*>(decimalPtr);
-                // TODO: Remove these lines
-                //strLenOrIndPtr = AllocateParamBuffer<SQLLEN>(paramBuffers);
-                //*strLenOrIndPtr = sizeof(SQL_NUMERIC_STRUCT);
-                break;
-            }
-            case SQL_C_GUID: {
-                // TODO
-            }
-            default: {
-                std::ostringstream errorString;
-                errorString << "Unsupported parameter type - " << paramInfo.paramCType
-                            << " for parameter - " << paramIndex;
-                ThrowStdException(errorString.str());
-            }
-        }
-        assert(SQLBindParameter_ptr && SQLGetStmtAttr_ptr && SQLSetDescField_ptr);
-
-        RETCODE rc = SQLBindParameter_ptr(
-            hStmt, paramIndex + 1 /* 1-based indexing */, paramInfo.inputOutputType,
-            paramInfo.paramCType, paramInfo.paramSQLType, paramInfo.columnSize,
-            paramInfo.decimalDigits, dataPtr, bufferLength, strLenOrIndPtr);
-        if (!SQL_SUCCEEDED(rc)) {
-            LOG("Error when binding parameter - {}", paramIndex);
-            return rc;
-        }
-	// Special handling for Numeric type -
-	// https://learn.microsoft.com/en-us/sql/odbc/reference/appendixes/retrieve-numeric-data-sql-numeric-struct-kb222831?view=sql-server-ver16#sql_c_numeric-overview
-        if (paramInfo.paramCType == SQL_C_NUMERIC) {
-            SQLHDESC hDesc = nullptr;
-            RETCODE rc = SQLGetStmtAttr_ptr(hStmt, SQL_ATTR_APP_PARAM_DESC, &hDesc, 0, NULL);
-            if(!SQL_SUCCEEDED(rc)) {
-                LOG("Error when getting statement attribute - {}", paramIndex);
-                return rc;
-            }
-            rc = SQLSetDescField_ptr(hDesc, 1, SQL_DESC_TYPE, (SQLPOINTER) SQL_C_NUMERIC, 0);
-            if(!SQL_SUCCEEDED(rc)) {
-                LOG("Error when setting descriptor field SQL_DESC_TYPE - {}", paramIndex);
-                return rc;
-            }
-            SQL_NUMERIC_STRUCT* numericPtr = reinterpret_cast<SQL_NUMERIC_STRUCT*>(dataPtr);
-            rc = SQLSetDescField_ptr(hDesc, 1, SQL_DESC_PRECISION,
-			             (SQLPOINTER) numericPtr->precision, 0);
-            if(!SQL_SUCCEEDED(rc)) {
-                LOG("Error when setting descriptor field SQL_DESC_PRECISION - {}", paramIndex);
-                return rc;
-            }
-
-            rc = SQLSetDescField_ptr(hDesc, 1, SQL_DESC_SCALE,
-			             (SQLPOINTER) numericPtr->scale, 0);
-            if(!SQL_SUCCEEDED(rc)) {
-                LOG("Error when setting descriptor field SQL_DESC_SCALE - {}", paramIndex);
-                return rc;
-            }
-
-            rc = SQLSetDescField_ptr(hDesc, 1, SQL_DESC_DATA_PTR, (SQLPOINTER) numericPtr, 0);
-            if(!SQL_SUCCEEDED(rc)) {
-                LOG("Error when setting descriptor field SQL_DESC_DATA_PTR - {}", paramIndex);
-                return rc;
-            }
-        }
-    }
-    return SQL_SUCCESS;
-}
-
-// This is temporary hack to avoid crash when SQLDescribeCol returns 0 as columnSize
-// for NVARCHAR(MAX) & similar types. Variable length data needs more nuanced handling.
-// TODO: Fix this in beta
-// This function sets the buffer allocated to fetch NVARCHAR(MAX) & similar types to
-// 4096 chars. So we'll retrieve data upto 4096. Anything greater then that will throw
-// error
-void HandleZeroColumnSizeAtFetch(SQLULEN& columnSize) {
-    if (columnSize == 0) {
-        columnSize = 4096;
-    }
-}
-
-}  // namespace
-
-// Wrap SQLAllocHandle
-SQLRETURN SQLAllocHandle_wrap(SQLSMALLINT HandleType, intptr_t InputHandle, intptr_t OutputHandle) {
-    LOG("Allocate SQL Handle");
-    if (!SQLAllocHandle_ptr) {
-        LoadDriverOrThrowException();
-    }
-
-    SQLHANDLE* pOutputHandle = reinterpret_cast<SQLHANDLE*>(OutputHandle);
-    return SQLAllocHandle_ptr(HandleType, reinterpret_cast<SQLHANDLE>(InputHandle), pOutputHandle);
-}
-
-// Wrap SQLSetEnvAttr
-SQLRETURN SQLSetEnvAttr_wrap(intptr_t EnvHandle, SQLINTEGER Attribute, intptr_t ValuePtr,
-                             SQLINTEGER StringLength) {
-    LOG("Set SQL environment Attribute");
-    if (!SQLSetEnvAttr_ptr) {
-        LoadDriverOrThrowException();
-    }
-
-    // TODO: Does ValuePtr need to be converted from Python to C++ object?
-    return SQLSetEnvAttr_ptr(reinterpret_cast<SQLHANDLE>(EnvHandle), Attribute,
-                             reinterpret_cast<SQLPOINTER>(ValuePtr), StringLength);
-}
-
-// Wrap SQLSetConnectAttr
-SQLRETURN SQLSetConnectAttr_wrap(intptr_t ConnectionHandle, SQLINTEGER Attribute, intptr_t ValuePtr,
-                                 SQLINTEGER StringLength) {
-    LOG("Set SQL Connection Attribute");
-    if (!SQLSetConnectAttr_ptr) {
-        LoadDriverOrThrowException();
-    }
-
-    // TODO: Does ValuePtr need to be converted from Python to C++ object?
-    return SQLSetConnectAttr_ptr(reinterpret_cast<SQLHDBC>(ConnectionHandle), Attribute,
-                                 reinterpret_cast<SQLPOINTER>(ValuePtr), StringLength);
-}
-
-// Wrap SQLSetStmtAttr
-SQLRETURN SQLSetStmtAttr_wrap(intptr_t ConnectionHandle, SQLINTEGER Attribute, intptr_t ValuePtr,
-                              SQLINTEGER StringLength) {
-    LOG("Set SQL Statement Attribute");
-    if (!SQLSetConnectAttr_ptr) {
-        LoadDriverOrThrowException();
-    }
-
-    // TODO: Does ValuePtr need to be converted from Python to C++ object?
-    return SQLSetStmtAttr_ptr(reinterpret_cast<SQLHSTMT>(ConnectionHandle), Attribute,
-                              reinterpret_cast<SQLPOINTER>(ValuePtr), StringLength);
-}
-
-// Wrap SQLGetConnectionAttrA
-// Currently only supports retrieval of int-valued attributes
-// TODO: add support to retrieve all types of attributes
-SQLINTEGER SQLGetConnectionAttr_wrap(intptr_t ConnectionHandle, SQLINTEGER attribute) {
-    LOG("Get SQL COnnection Attribute");
-    if (!SQLGetConnectAttr_ptr) {
-        LoadDriverOrThrowException();
-    }
-
-    SQLINTEGER stringLength;
-    SQLINTEGER intValue;
-
-    // Try to get the attribute as an integer
-    SQLGetConnectAttr_ptr(reinterpret_cast<SQLHDBC>(ConnectionHandle), attribute, &intValue,
-                          sizeof(SQLINTEGER), &stringLength);
-    return intValue;
-}
-
-// Helper function to check for driver errors
-ErrorInfo SQLCheckError_Wrap(SQLSMALLINT handleType, intptr_t handle, SQLRETURN retcode) {
-    LOG("Checking errors for retcode - {}" , retcode);
-    ErrorInfo errorInfo;
-    if (retcode == SQL_INVALID_HANDLE) {
-        LOG("Invalid handle received");
-        errorInfo.ddbcErrorMsg = std::wstring( L"Invalid handle!");
-        return errorInfo;
-    }
-    assert(handle != 0);
-    if (!SQL_SUCCEEDED(retcode)) {
-        if (!SQLGetDiagRec_ptr) {
-            LoadDriverOrThrowException();
-        }
-
-        SQLWCHAR sqlState[6], message[SQL_MAX_MESSAGE_LENGTH];
-        SQLINTEGER nativeError;
-        SQLSMALLINT messageLen;
-
-        SQLRETURN diagReturn =
-            SQLGetDiagRec_ptr(handleType, reinterpret_cast<SQLHANDLE>(handle), 1, sqlState,
-                              &nativeError, message, SQL_MAX_MESSAGE_LENGTH, &messageLen);
-
-        if (SQL_SUCCEEDED(diagReturn)) {
-            errorInfo.sqlState = std::wstring(sqlState);
-            errorInfo.ddbcErrorMsg = std::wstring(message);
-        }
-    }
-    return errorInfo;
-}
-
-// Wrap SQLDriverConnect
-SQLRETURN SQLDriverConnect_wrap(intptr_t ConnectionHandle, intptr_t WindowHandle,
-                                const std::wstring& ConnectionString) {
-    LOG("Driver Connect to MSSQL");
-    if (!SQLDriverConnect_ptr) {
-        LoadDriverOrThrowException();
-    }
-    return SQLDriverConnect_ptr(reinterpret_cast<SQLHANDLE>(ConnectionHandle),
-                                reinterpret_cast<SQLHWND>(WindowHandle),
-                                const_cast<SQLWCHAR*>(ConnectionString.c_str()), SQL_NTS, nullptr,
-                                0, nullptr, SQL_DRIVER_NOPROMPT);
-}
-
-// Wrap SQLExecDirect
-SQLRETURN SQLExecDirect_wrap(intptr_t StatementHandle, const std::wstring& Query) {
-    LOG("Execute SQL query directly - {}", Query.c_str());
-    if (!SQLExecDirect_ptr) {
-        LoadDriverOrThrowException();
-    }
-
-    return SQLExecDirect_ptr(reinterpret_cast<SQLHANDLE>(StatementHandle),
-                             const_cast<SQLWCHAR*>(Query.c_str()), SQL_NTS);
-}
-
-// Executes the provided query. If the query is parametrized, it prepares the statement and
-// binds the parameters. Otherwise, it executes the query directly.
-// 'usePrepare' parameter can be used to disable the prepare step for queries that might already
-// be prepared in a previous call.
-SQLRETURN SQLExecute_wrap(const intptr_t statementHandle,
-                          const std::wstring& query /* TODO: Use SQLTCHAR? */,
-                          const py::list& params, const std::vector<ParamInfo>& paramInfos,
-                          py::list& isStmtPrepared, const bool usePrepare = true) {
-    LOG("Execute SQL Query - {}", query.c_str());
-    if (!SQLPrepare_ptr) {
-        LoadDriverOrThrowException();
-    }
-    assert(SQLPrepare_ptr && SQLBindParameter_ptr && SQLExecute_ptr && SQLExecDirect_ptr);
-
-    if (params.size() != paramInfos.size()) {
-        // TODO: This should be a special internal exception, that python wont relay to users as is
-        ThrowStdException("Number of parameters and paramInfos do not match");
-    }
-
-    RETCODE rc;
-    SQLHANDLE hStmt = reinterpret_cast<SQLHANDLE>(statementHandle);
-    SQLWCHAR* queryPtr = const_cast<SQLWCHAR*>(query.c_str());
-    if (params.size() == 0) {
-        // Execute statement directly if the statement is not parametrized. This is the
-        // fastest way to submit a SQL statement for one-time execution according to
-        // DDBC documentation -
-        // https://learn.microsoft.com/en-us/sql/odbc/reference/syntax/sqlexecdirect-function?view=sql-server-ver16
-        rc = SQLExecDirect_ptr(hStmt, queryPtr, SQL_NTS);
-        if (!SQL_SUCCEEDED(rc) && rc != SQL_NO_DATA) {
-            LOG("Error during direct execution of the statement");
-        }
-        return rc;
-    } else {
-        // isStmtPrepared is a list instead of a bool coz bools in Python are immutable.
-        // Hence, we can't pass around bools by reference & modify them. Therefore, isStmtPrepared
-        // must be a list with exactly one bool element
-        assert(isStmtPrepared.size() == 1);
-        if (usePrepare) {
-            rc = SQLPrepare_ptr(hStmt, queryPtr, SQL_NTS);
-            if (!SQL_SUCCEEDED(rc)) {
-                LOG("Error while preparing the statement");
-                return rc;
-            }
-            isStmtPrepared[0] = py::cast(true);
-        } else {
-            // Make sure the statement has been prepared earlier if we're not preparing now
-            bool isStmtPreparedAsBool = isStmtPrepared[0].cast<bool>();
-            if (!isStmtPreparedAsBool) {
-                // TODO: Print the query
-                ThrowStdException("Cannot execute unprepared statement");
-            }
-        }
-
-        // This vector manages the heap memory allocated for parameter buffers.
-        // It must be in scope until SQLExecute is done.
-        std::vector<std::shared_ptr<void>> paramBuffers;
-        rc = BindParameters(hStmt, params, paramInfos, paramBuffers);
-        if (!SQL_SUCCEEDED(rc)) {
-            return rc;
-        }
-
-        rc = SQLExecute_ptr(hStmt);
-        if (!SQL_SUCCEEDED(rc) && rc != SQL_NO_DATA) {
-            LOG("DDBCSQLExecute: Error during execution of the statement");
-            return rc;
-        }
-        // TODO: Handle huge input parameters by checking rc == SQL_NEED_DATA
-
-        // Unbind the bound buffers for all parameters coz the buffers' memory will
-        // be freed when this function exits (parambuffers goes out of scope)
-        rc = SQLFreeStmt_ptr(hStmt, SQL_RESET_PARAMS);
-
-        return rc;
-    }
-}
-
-// Wrap SQLNumResultCols
-SQLSMALLINT SQLNumResultCols_wrap(intptr_t statementHandle) {
-    LOG("Get number of columns in result set");
-    if (!SQLNumResultCols_ptr) {
-        LoadDriverOrThrowException();
-    }
-
-    SQLSMALLINT columnCount;
-    // TODO: Handle the return code
-    SQLNumResultCols_ptr(reinterpret_cast<SQLHSTMT>(statementHandle), &columnCount);
-    return columnCount;
-}
-
-// Wrap SQLDescribeCol
-SQLRETURN SQLDescribeCol_wrap(intptr_t StatementHandle, py::list& ColumnMetadata) {
-    LOG("Get column description");
-    if (!SQLDescribeCol_ptr) {
-        LoadDriverOrThrowException();
-    }
-
-    SQLSMALLINT ColumnCount;
-    SQLRETURN retcode =
-        SQLNumResultCols_ptr(reinterpret_cast<SQLHSTMT>(StatementHandle), &ColumnCount);
-    if (!SQL_SUCCEEDED(retcode)) {
-        LOG("Failed to get number of columns");
-        return retcode;
-    }
-
-    for (SQLUSMALLINT i = 1; i <= ColumnCount; ++i) {
-        SQLWCHAR ColumnName[256];
-        SQLSMALLINT NameLength;
-        SQLSMALLINT DataType;
-        SQLULEN ColumnSize;
-        SQLSMALLINT DecimalDigits;
-        SQLSMALLINT Nullable;
-
-        retcode = SQLDescribeCol_ptr(reinterpret_cast<SQLHSTMT>(StatementHandle), i, ColumnName,
-                                     sizeof(ColumnName) / sizeof(SQLWCHAR), &NameLength, &DataType,
-                                     &ColumnSize, &DecimalDigits, &Nullable);
-
-        if (SQL_SUCCEEDED(retcode)) {
-            // Append a named py::dict to ColumnMetadata
-            // TODO: Should we define a struct for this task instead of dict?
-            ColumnMetadata.append(py::dict("ColumnName"_a = std::wstring(ColumnName),
-                                           "DataType"_a = DataType, "ColumnSize"_a = ColumnSize,
-                                           "DecimalDigits"_a = DecimalDigits,
-                                           "Nullable"_a = Nullable));
-        } else {
-            return retcode;
-        }
-    }
-    return SQL_SUCCESS;
-}
-
-// Wrap SQLFetch to retrieve rows
-SQLRETURN SQLFetch_wrap(intptr_t StatementHandle) {
-    LOG("Fetch next row");
-    if (!SQLFetch_ptr) {
-        LoadDriverOrThrowException();
-    }
-
-    return SQLFetch_ptr(reinterpret_cast<SQLHANDLE>(StatementHandle));
-}
-
-// Helper function to retrieve column data
-// TODO: Handle variable length data correctly
-SQLRETURN SQLGetData_wrap(intptr_t StatementHandle, SQLUSMALLINT colCount, py::list& row) {
-    LOG("Get data from columns");
-    if (!SQLGetData_ptr) {
-        LoadDriverOrThrowException();
-    }
-
-    SQLRETURN ret;
-    SQLHSTMT hStmt = reinterpret_cast<SQLHSTMT>(StatementHandle);
-    for (SQLSMALLINT i = 1; i <= colCount; ++i) {
-        SQLWCHAR columnName[256];
-        SQLSMALLINT columnNameLen;
-        SQLSMALLINT dataType;
-        SQLULEN columnSize;
-        SQLSMALLINT decimalDigits;
-        SQLSMALLINT nullable;
-
-        ret = SQLDescribeCol_ptr(hStmt, i, columnName, sizeof(columnName) / sizeof(SQLWCHAR),
-                                 &columnNameLen, &dataType, &columnSize, &decimalDigits, &nullable);
-        if (!SQL_SUCCEEDED(ret)) {
-            LOG("Error retrieving data for column - {}, SQLDescribeCol return code - {}", i, ret);
-            row.append(py::none());
-            // TODO: Do we want to continue in this case or return?
-            continue;
-        }
-
-        switch (dataType) {
-            case SQL_CHAR:
-            case SQL_VARCHAR:
-            case SQL_LONGVARCHAR: {
-                // TODO: revisit
-                HandleZeroColumnSizeAtFetch(columnSize);
-		uint64_t fetchBufferSize = columnSize + 1 /* null-termination */;
-                std::vector<SQLCHAR> dataBuffer(fetchBufferSize);
-                SQLLEN dataLen;
-                // TODO: Handle the return code better
-                ret = SQLGetData_ptr(hStmt, i, SQL_C_CHAR, dataBuffer.data(), dataBuffer.size(),
-                                     &dataLen);
-
-                if (SQL_SUCCEEDED(ret)) {
-                    // TODO: Refactor these if's across other switches to avoid code duplication
-                    // columnSize is in chars, dataLen is in bytes
-                    if (dataLen > 0) {
-                        uint64_t numCharsInData = dataLen / sizeof(SQLCHAR);
-                        // NOTE: dataBuffer.size() includes null-terminator, dataLen doesn't. Hence use '<'.
-						if (numCharsInData < dataBuffer.size()) {
-                            // SQLGetData will null-terminate the data
-                            row.append(std::string(reinterpret_cast<char*>(dataBuffer.data())));
-						} else {
-                            // In this case, buffer size is smaller, and data to be retrieved is longer
-                            // TODO: Revisit
-                            std::ostringstream oss;
-                            oss << "Buffer length for fetch (" << dataBuffer.size()-1 << ") is smaller, & data "
-                                << "to be retrieved is longer (" << numCharsInData << "). ColumnID - "
-                                << i << ", datatype - " << dataType;
-                            ThrowStdException(oss.str());
-                        }
-				    } else if (dataLen == SQL_NULL_DATA) {
-					    row.append(py::none());
-                    } else {
-                        assert(dataLen == SQL_NO_TOTAL);
-                        LOG("SQLGetData couldn't determine the length of the data. "
-                            "Returning NULL value instead. Column ID - {}", i);
-					    row.append(py::none());
-                    }
-				} else {
-					LOG("Error retrieving data for column - {}, data type - {}, SQLGetData return "
-						"code - {}. Returning NULL value instead",
-						i, dataType, ret);
-					row.append(py::none());
-				}
-                break;
-            }
-            case SQL_WCHAR:
-            case SQL_WVARCHAR:
-			case SQL_WLONGVARCHAR: {
-                // TODO: revisit
-                HandleZeroColumnSizeAtFetch(columnSize);
-		uint64_t fetchBufferSize = columnSize + 1 /* null-termination */;
-                std::vector<SQLWCHAR> dataBuffer(fetchBufferSize);
-                SQLLEN dataLen;
-                ret = SQLGetData_ptr(hStmt, i, SQL_C_WCHAR, dataBuffer.data(),
-                                     dataBuffer.size() * sizeof(SQLWCHAR), &dataLen);
-
-                if (SQL_SUCCEEDED(ret)) {
-                    // TODO: Refactor these if's across other switches to avoid code duplication
-                    if (dataLen > 0) {
-                        uint64_t numCharsInData = dataLen / sizeof(SQLWCHAR);
-						if (numCharsInData < dataBuffer.size()) {
-                            // SQLGetData will null-terminate the data
-                            row.append(std::wstring(dataBuffer.data()));
-						} else {
-                            // In this case, buffer size is smaller, and data to be retrieved is longer
-                            // TODO: Revisit
-                            std::ostringstream oss;
-                            oss << "Buffer length for fetch (" << dataBuffer.size()-1 << ") is smaller, & data "
-                                << "to be retrieved is longer (" << numCharsInData << "). ColumnID - "
-                                << i << ", datatype - " << dataType;
-                            ThrowStdException(oss.str());
-                        }
-				    } else if (dataLen == SQL_NULL_DATA) {
-					    row.append(py::none());
-                    } else {
-                        assert(dataLen == SQL_NO_TOTAL);
-                        LOG("SQLGetData couldn't determine the length of the data. "
-                            "Returning NULL value instead. Column ID - {}", i);
-					    row.append(py::none());
-                    }
-				} else {
-					LOG("Error retrieving data for column - {}, data type - {}, SQLGetData return "
-						"code - {}. Returning NULL value instead",
-						i, dataType, ret);
-					row.append(py::none());
-				}
-                break;
-            }
-            case SQL_INTEGER: {
-                SQLINTEGER intValue;
-                ret = SQLGetData_ptr(hStmt, i, SQL_C_LONG, &intValue, 0, NULL);
-                if (SQL_SUCCEEDED(ret)) {
-                    row.append(static_cast<int>(intValue));
-                } else {
-                    row.append(py::none());
-                }
-                break;
-            }
-            case SQL_SMALLINT: {
-                SQLSMALLINT smallIntValue;
-                ret = SQLGetData_ptr(hStmt, i, SQL_C_SHORT, &smallIntValue, 0, NULL);
-                if (SQL_SUCCEEDED(ret)) {
-                    row.append(static_cast<int>(smallIntValue));
-                } else {
-                    LOG("Error retrieving data for column - {}, data type - {}, SQLGetData return "
-                        "code - {}. Returning NULL value instead",
-                        i, dataType, ret);
-                    row.append(py::none());
-                }
-                break;
-            }
-            case SQL_REAL: {
-                SQLREAL realValue;
-                ret = SQLGetData_ptr(hStmt, i, SQL_C_FLOAT, &realValue, 0, NULL);
-                if (SQL_SUCCEEDED(ret)) {
-                    row.append(realValue);
-                } else {
-                    LOG("Error retrieving data for column - {}, data type - {}, SQLGetData return "
-                        "code - {}. Returning NULL value instead",
-                        i, dataType, ret);
-                    row.append(py::none());
-                }
-                break;
-            }
-            case SQL_DECIMAL:
-            case SQL_NUMERIC: {
-                SQLCHAR numericStr[MAX_DIGITS_IN_NUMERIC] = {0};
-                SQLLEN indicator;
-                ret = SQLGetData_ptr(hStmt, i, SQL_C_CHAR, numericStr, sizeof(numericStr), &indicator);
-
-                if (SQL_SUCCEEDED(ret)) {
-                    try{
-                    // Convert numericStr to py::decimal.Decimal and append to row
-                    row.append(py::module_::import("decimal").attr("Decimal")(
-                        std::string(reinterpret_cast<const char*>(numericStr), indicator)));
-                    } catch (const py::error_already_set& e) {
-                        // If the conversion fails, append None
-                        LOG("Error converting to decimal: {}", e.what());
-                        row.append(py::none());
-                    }
-                }
-                else {
-                    LOG("Error retrieving data for column - {}, data type - {}, SQLGetData return "
-                        "code - {}. Returning NULL value instead",
-                        i, dataType, ret);
-                    row.append(py::none());
-                }
-                break;
-            }
-            case SQL_DOUBLE:
-            case SQL_FLOAT: {
-                SQLDOUBLE doubleValue;
-                ret = SQLGetData_ptr(hStmt, i, SQL_C_DOUBLE, &doubleValue, 0, NULL);
-                if (SQL_SUCCEEDED(ret)) {
-                    row.append(doubleValue);
-                } else {
-                    LOG("Error retrieving data for column - {}, data type - {}, SQLGetData return "
-                        "code - {}. Returning NULL value instead",
-                        i, dataType, ret);
-                    row.append(py::none());
-                }
-                break;
-            }
-            case SQL_BIGINT: {
-                SQLBIGINT bigintValue;
-                ret = SQLGetData_ptr(hStmt, i, SQL_C_SBIGINT, &bigintValue, 0, NULL);
-                if (SQL_SUCCEEDED(ret)) {
-                    row.append(static_cast<long long>(bigintValue));
-                } else {
-                    LOG("Error retrieving data for column - {}, data type - {}, SQLGetData return "
-                        "code - {}. Returning NULL value instead",
-                        i, dataType, ret);
-                    row.append(py::none());
-                }
-                break;
-            }
-            case SQL_TYPE_DATE: {
-                SQL_DATE_STRUCT dateValue;
-                ret =
-                    SQLGetData_ptr(hStmt, i, SQL_C_TYPE_DATE, &dateValue, sizeof(dateValue), NULL);
-                if (SQL_SUCCEEDED(ret)) {
-                    row.append(
-                        py::module_::import("datetime").attr("date")(
-                            dateValue.year,
-                            dateValue.month,
-                            dateValue.day
-                        )
-                    );
-                } else {
-                    LOG("Error retrieving data for column - {}, data type - {}, SQLGetData return "
-                        "code - {}. Returning NULL value instead",
-                        i, dataType, ret);
-                    row.append(py::none());
-                }
-                break;
-            }
-            case SQL_TIME:
-            case SQL_TYPE_TIME:
-            case SQL_SS_TIME2: {
-                SQL_TIME_STRUCT timeValue;
-                ret =
-                    SQLGetData_ptr(hStmt, i, SQL_C_TYPE_TIME, &timeValue, sizeof(timeValue), NULL);
-                if (SQL_SUCCEEDED(ret)) {
-                    row.append(
-                        py::module_::import("datetime").attr("time")(
-                            timeValue.hour,
-                            timeValue.minute,
-                            timeValue.second
-                        )
-                    );
-                } else {
-                    LOG("Error retrieving data for column - {}, data type - {}, SQLGetData return "
-                        "code - {}. Returning NULL value instead",
-                        i, dataType, ret);
-                    row.append(py::none());
-                }
-                break;
-            }
-            case SQL_TIMESTAMP:
-            case SQL_TYPE_TIMESTAMP:
-            case SQL_DATETIME: {
-                SQL_TIMESTAMP_STRUCT timestampValue;
-                ret = SQLGetData_ptr(hStmt, i, SQL_C_TYPE_TIMESTAMP, &timestampValue,
-                                     sizeof(timestampValue), NULL);
-                if (SQL_SUCCEEDED(ret)) {
-                    row.append(
-                        py::module_::import("datetime").attr("datetime")(
-                            timestampValue.year,
-                            timestampValue.month,
-                            timestampValue.day,
-                            timestampValue.hour,
-                            timestampValue.minute,
-                            timestampValue.second,
-                            timestampValue.fraction / 1000  // Convert back ns to µs
-                        )
-                    );
-                } else {
-                    LOG("Error retrieving data for column - {}, data type - {}, SQLGetData return "
-                        "code - {}. Returning NULL value instead",
-                        i, dataType, ret);
-                    row.append(py::none());
-                }
-                break;
-            }
-            case SQL_BINARY:
-            case SQL_VARBINARY:
-            case SQL_LONGVARBINARY: {
-                // TODO: revisit
-                HandleZeroColumnSizeAtFetch(columnSize);
-                std::unique_ptr<SQLCHAR[]> dataBuffer(new SQLCHAR[columnSize]);
-                SQLLEN dataLen;
-                ret = SQLGetData_ptr(hStmt, i, SQL_C_BINARY, dataBuffer.get(), columnSize, &dataLen);
-
-                if (SQL_SUCCEEDED(ret)) {
-                    // TODO: Refactor these if's across other switches to avoid code duplication
-                    if (dataLen > 0) {
-						if (dataLen <= columnSize) {
-                            row.append(py::bytes(reinterpret_cast<const char*>(
-                                dataBuffer.get()), dataLen));
-						} else {
-                            // In this case, buffer size is smaller, and data to be retrieved is longer
-                            // TODO: Revisit
-                            std::ostringstream oss;
-                            oss << "Buffer length for fetch (" << columnSize << ") is smaller, & data "
-                                << "to be retrieved is longer (" << dataLen << "). ColumnID - "
-                                << i << ", datatype - " << dataType;
-                            ThrowStdException(oss.str());
-                        }
-				    } else if (dataLen == SQL_NULL_DATA) {
-					    row.append(py::none());
-                    } else {
-                        assert(dataLen == SQL_NO_TOTAL);
-                        LOG("SQLGetData couldn't determine the length of the data. "
-                            "Returning NULL value instead. Column ID - {}", i);
-					    row.append(py::none());
-                    }
-				} else {
-					LOG("Error retrieving data for column - {}, data type - {}, SQLGetData return "
-						"code - {}. Returning NULL value instead",
-						i, dataType, ret);
-					row.append(py::none());
-				}
-                break;
-            }
-            case SQL_TINYINT: {
-                SQLCHAR tinyIntValue;
-                ret = SQLGetData_ptr(hStmt, i, SQL_C_TINYINT, &tinyIntValue, 0, NULL);
-                if (SQL_SUCCEEDED(ret)) {
-                    row.append(static_cast<int>(tinyIntValue));
-                } else {
-                    LOG("Error retrieving data for column - {}, data type - {}, SQLGetData return "
-                        "code - {}. Returning NULL value instead",
-                        i, dataType, ret);
-                    row.append(py::none());
-                }
-                break;
-            }
-            case SQL_BIT: {
-                SQLCHAR bitValue;
-                ret = SQLGetData_ptr(hStmt, i, SQL_C_BIT, &bitValue, 0, NULL);
-                if (SQL_SUCCEEDED(ret)) {
-                    row.append(static_cast<bool>(bitValue));
-                } else {
-                    LOG("Error retrieving data for column - {}, data type - {}, SQLGetData return "
-                        "code - {}. Returning NULL value instead",
-                        i, dataType, ret);
-                    row.append(py::none());
-                }
-                break;
-            }
-#if (ODBCVER >= 0x0350)
-            case SQL_GUID: {
-                SQLGUID guidValue;
-                ret = SQLGetData_ptr(hStmt, i, SQL_C_GUID, &guidValue, sizeof(guidValue), NULL);
-                if (SQL_SUCCEEDED(ret)) {
-                    std::ostringstream oss;
-                    oss << std::hex << std::setfill('0') << std::setw(8) << guidValue.Data1 << '-'
-                        << std::setw(4) << guidValue.Data2 << '-' << std::setw(4) << guidValue.Data3
-                        << '-' << std::setw(2) << static_cast<int>(guidValue.Data4[0])
-                        << std::setw(2) << static_cast<int>(guidValue.Data4[1]) << '-' << std::hex
-                        << std::setw(2) << static_cast<int>(guidValue.Data4[2]) << std::setw(2)
-                        << static_cast<int>(guidValue.Data4[3]) << std::setw(2)
-                        << static_cast<int>(guidValue.Data4[4]) << std::setw(2)
-                        << static_cast<int>(guidValue.Data4[5]) << std::setw(2)
-                        << static_cast<int>(guidValue.Data4[6]) << std::setw(2)
-                        << static_cast<int>(guidValue.Data4[7]);
-                    row.append(oss.str());  // Append GUID as a string
-                } else {
-                    LOG("Error retrieving data for column - {}, data type - {}, SQLGetData return "
-                        "code - {}. Returning NULL value instead",
-                        i, dataType, ret);
-                    row.append(py::none());
-                }
-                break;
-            }
-#endif
-            default:
-                std::ostringstream errorString;
-                errorString << "Unsupported data type for column - " << columnName << ", Type - "
-                            << dataType << ", column ID - " << i;
-                LOG(errorString.str());
-                ThrowStdException(errorString.str());
-                break;
-        }
-    }
-    return ret;
-}
-
-// For column in the result set, binds a buffer to retrieve column data
-// TODO: Move to anonymous namespace, since it is not used outside this file
-SQLRETURN SQLBindColums(SQLHSTMT hStmt, ColumnBuffers& buffers, py::list& columnNames,
-                        SQLUSMALLINT numCols, int fetchSize) {
-    SQLRETURN ret = SQL_SUCCESS;
-    // Bind columns based on their data types
-    for (SQLUSMALLINT col = 1; col <= numCols; col++) {
-        auto columnMeta = columnNames[col - 1].cast<py::dict>();
-        SQLSMALLINT dataType = columnMeta["DataType"].cast<SQLSMALLINT>();
-        SQLULEN columnSize = columnMeta["ColumnSize"].cast<SQLULEN>();
-
-        switch (dataType) {
-            case SQL_CHAR:
-            case SQL_VARCHAR:
-            case SQL_LONGVARCHAR: {
-                // TODO: handle variable length data correctly. This logic wont suffice
-                HandleZeroColumnSizeAtFetch(columnSize);
-                uint64_t fetchBufferSize = columnSize + 1 /*null-terminator*/;
-		// TODO: For LONGVARCHAR/BINARY types, columnSize is returned as 2GB-1 by
-		// SQLDescribeCol. So fetchBufferSize = 2GB. fetchSize=1 if columnSize>1GB.
-		// So we'll allocate a vector of size 2GB. If a query fetches multiple (say N)
-		// LONG... columns, we will have allocated multiple (N) 2GB sized vectors. This
-		// will make driver very slow. And if the N is high enough, we could hit the OS
-		// limit for heap memory that we can allocate, & hence get a std::bad_alloc. The
-		// process could also be killed by OS for consuming too much memory.
-		// Hence this will be revisited in beta to not allocate 2GB+ memory,
-		// & use streaming instead
-                buffers.charBuffers[col - 1].resize(fetchSize * fetchBufferSize);
-                ret = SQLBindCol_ptr(hStmt, col, SQL_C_CHAR, buffers.charBuffers[col - 1].data(),
-                                     fetchBufferSize * sizeof(SQLCHAR),
-                                     buffers.indicators[col - 1].data());
-                break;
-            }
-            case SQL_WCHAR:
-            case SQL_WVARCHAR:
-            case SQL_WLONGVARCHAR: {
-                // TODO: handle variable length data correctly. This logic wont suffice
-                HandleZeroColumnSizeAtFetch(columnSize);
-                uint64_t fetchBufferSize = columnSize + 1 /*null-terminator*/;
-                buffers.wcharBuffers[col - 1].resize(fetchSize * fetchBufferSize);
-                ret = SQLBindCol_ptr(hStmt, col, SQL_C_WCHAR, buffers.wcharBuffers[col - 1].data(),
-                                     fetchBufferSize * sizeof(SQLWCHAR),
-                                     buffers.indicators[col - 1].data());
-                break;
-            }
-            case SQL_INTEGER:
-                buffers.intBuffers[col - 1].resize(fetchSize);
-                ret = SQLBindCol_ptr(hStmt, col, SQL_C_SLONG, buffers.intBuffers[col - 1].data(),
-                                     sizeof(SQLINTEGER), buffers.indicators[col - 1].data());
-                break;
-            case SQL_SMALLINT:
-                buffers.smallIntBuffers[col - 1].resize(fetchSize);
-                ret = SQLBindCol_ptr(hStmt, col, SQL_C_SSHORT,
-                                     buffers.smallIntBuffers[col - 1].data(), sizeof(SQLSMALLINT),
-                                     buffers.indicators[col - 1].data());
-                break;
-            case SQL_TINYINT:
-                buffers.charBuffers[col - 1].resize(fetchSize);
-                ret = SQLBindCol_ptr(hStmt, col, SQL_C_TINYINT, buffers.charBuffers[col - 1].data(),
-                                     sizeof(SQLCHAR), buffers.indicators[col - 1].data());
-                break;
-            case SQL_BIT:
-                buffers.charBuffers[col - 1].resize(fetchSize);
-                ret = SQLBindCol_ptr(hStmt, col, SQL_C_BIT, buffers.charBuffers[col - 1].data(),
-                                     sizeof(SQLCHAR), buffers.indicators[col - 1].data());
-                break;
-            case SQL_REAL:
-                buffers.realBuffers[col - 1].resize(fetchSize);
-                ret = SQLBindCol_ptr(hStmt, col, SQL_C_FLOAT, buffers.realBuffers[col - 1].data(),
-                                     sizeof(SQLREAL), buffers.indicators[col - 1].data());
-                break;
-            case SQL_DECIMAL:
-            case SQL_NUMERIC:
-                buffers.charBuffers[col - 1].resize(fetchSize * MAX_DIGITS_IN_NUMERIC);
-                ret = SQLBindCol_ptr(hStmt, col, SQL_C_CHAR, buffers.charBuffers[col - 1].data(),
-                                     MAX_DIGITS_IN_NUMERIC * sizeof(SQLCHAR),
-                                     buffers.indicators[col - 1].data());
-                break;
-            case SQL_DOUBLE:
-            case SQL_FLOAT:
-                buffers.doubleBuffers[col - 1].resize(fetchSize);
-                ret =
-                    SQLBindCol_ptr(hStmt, col, SQL_C_DOUBLE, buffers.doubleBuffers[col - 1].data(),
-                                   sizeof(SQLDOUBLE), buffers.indicators[col - 1].data());
-                break;
-            case SQL_TIMESTAMP:
-            case SQL_TYPE_TIMESTAMP:
-            case SQL_DATETIME:
-                buffers.timestampBuffers[col - 1].resize(fetchSize);
-                ret = SQLBindCol_ptr(
-                    hStmt, col, SQL_C_TYPE_TIMESTAMP, buffers.timestampBuffers[col - 1].data(),
-                    sizeof(SQL_TIMESTAMP_STRUCT), buffers.indicators[col - 1].data());
-                break;
-            case SQL_BIGINT:
-                buffers.bigIntBuffers[col - 1].resize(fetchSize);
-                ret =
-                    SQLBindCol_ptr(hStmt, col, SQL_C_SBIGINT, buffers.bigIntBuffers[col - 1].data(),
-                                   sizeof(SQLBIGINT), buffers.indicators[col - 1].data());
-                break;
-            case SQL_TYPE_DATE:
-                buffers.dateBuffers[col - 1].resize(fetchSize);
-                ret =
-                    SQLBindCol_ptr(hStmt, col, SQL_C_TYPE_DATE, buffers.dateBuffers[col - 1].data(),
-                                   sizeof(SQL_DATE_STRUCT), buffers.indicators[col - 1].data());
-                break;
-            case SQL_TIME:
-            case SQL_TYPE_TIME:
-            case SQL_SS_TIME2:
-                buffers.timeBuffers[col - 1].resize(fetchSize);
-                ret =
-                    SQLBindCol_ptr(hStmt, col, SQL_C_TYPE_TIME, buffers.timeBuffers[col - 1].data(),
-                                   sizeof(SQL_TIME_STRUCT), buffers.indicators[col - 1].data());
-                break;
-            case SQL_GUID:
-                buffers.guidBuffers[col - 1].resize(fetchSize);
-                ret = SQLBindCol_ptr(hStmt, col, SQL_C_GUID, buffers.guidBuffers[col - 1].data(),
-                                     sizeof(SQLGUID), buffers.indicators[col - 1].data());
-                break;
-            case SQL_BINARY:
-            case SQL_VARBINARY:
-            case SQL_LONGVARBINARY:
-                // TODO: handle variable length data correctly. This logic wont suffice
-                HandleZeroColumnSizeAtFetch(columnSize);
-                buffers.charBuffers[col - 1].resize(fetchSize * columnSize);
-                ret = SQLBindCol_ptr(hStmt, col, SQL_C_BINARY, buffers.charBuffers[col - 1].data(),
-                                     columnSize, buffers.indicators[col - 1].data());
-                break;
-            default:
-                std::wstring columnName = columnMeta["ColumnName"].cast<std::wstring>();
-                std::ostringstream errorString;
-                errorString << "Unsupported data type for column - " << columnName.c_str()
-                            << ", Type - " << dataType << ", column ID - " << col;
-                LOG(errorString.str());
-                ThrowStdException(errorString.str());
-                break;
-        }
-        if (!SQL_SUCCEEDED(ret)) {
-            std::wstring columnName = columnMeta["ColumnName"].cast<std::wstring>();
-            std::ostringstream errorString;
-            errorString << "Failed to bind column - " << columnName.c_str() << ", Type - "
-                        << dataType << ", column ID - " << col;
-            LOG(errorString.str());
-            ThrowStdException(errorString.str());
-            return ret;
-        }
-    }
-    return ret;
-}
-
-// Fetch rows in batches
-// TODO: Move to anonymous namespace, since it is not used outside this file
-SQLRETURN FetchBatchData(SQLHSTMT hStmt, ColumnBuffers& buffers, py::list& columnNames,
-                         py::list& rows, SQLUSMALLINT numCols, SQLULEN& numRowsFetched) {
-    LOG("Fetching data in batches");
-    SQLRETURN ret = SQLFetchScroll_ptr(hStmt, SQL_FETCH_NEXT, 0);
-    if (ret == SQL_NO_DATA) {
-        LOG("No data to fetch");
-        return ret;
-    }
-    if (!SQL_SUCCEEDED(ret)) {
-        LOG("Error while fetching rows in batches");
-        return ret;
-    }
-    // numRowsFetched is the SQL_ATTR_ROWS_FETCHED_PTR attribute. It'll be populated by
-    // SQLFetchScroll
-    for (SQLULEN i = 0; i < numRowsFetched; i++) {
-        py::list row;
-        for (SQLUSMALLINT col = 1; col <= numCols; col++) {
-            auto columnMeta = columnNames[col - 1].cast<py::dict>();
-            SQLSMALLINT dataType = columnMeta["DataType"].cast<SQLSMALLINT>();
-            SQLLEN dataLen = buffers.indicators[col - 1][i];
-
-            if (dataLen == SQL_NULL_DATA) {
-                row.append(py::none());
-                continue;
-            }
-            // TODO: variable length data needs special handling, this logic wont suffice
-            // This value indicates that the driver cannot determine the length of the data
-            if (dataLen == SQL_NO_TOTAL) {
-                LOG("Cannot determine the length of the data. Returning NULL value instead."
-                    "Column ID - {}", col);
-                row.append(py::none());
-                continue;
-            }
-            assert(dataLen > 0 && "Must be > 0 since SQL_NULL_DATA & SQL_NO_DATA is already handled");
-
-            switch (dataType) {
-                case SQL_CHAR:
-                case SQL_VARCHAR:
-                case SQL_LONGVARCHAR: {
-                    // TODO: variable length data needs special handling, this logic wont suffice
-                    SQLULEN columnSize = columnMeta["ColumnSize"].cast<SQLULEN>();
-                    HandleZeroColumnSizeAtFetch(columnSize);
-                    uint64_t fetchBufferSize = columnSize + 1 /*null-terminator*/;
-					uint64_t numCharsInData = dataLen / sizeof(SQLCHAR);
-					// fetchBufferSize includes null-terminator, numCharsInData doesn't. Hence '<'
-                    if (numCharsInData < fetchBufferSize) {
-                        // SQLFetch will nullterminate the data
-                        row.append(std::string(
-                            reinterpret_cast<char*>(&buffers.charBuffers[col - 1][i * fetchBufferSize]),
-                            numCharsInData));
-                    } else {
-                        // In this case, buffer size is smaller, and data to be retrieved is longer
-                        // TODO: Revisit
-                        std::ostringstream oss;
-                        oss << "Buffer length for fetch (" << columnSize << ") is smaller, & data "
-                            << "to be retrieved is longer (" << numCharsInData << "). ColumnID - "
-                            << col << ", datatype - " << dataType;
-                        ThrowStdException(oss.str());
-                    }
-                    break;
-                }
-                case SQL_WCHAR:
-                case SQL_WVARCHAR:
-                case SQL_WLONGVARCHAR: {
-                    // TODO: variable length data needs special handling, this logic wont suffice
-                    SQLULEN columnSize = columnMeta["ColumnSize"].cast<SQLULEN>();
-                    HandleZeroColumnSizeAtFetch(columnSize);
-                    uint64_t fetchBufferSize = columnSize + 1 /*null-terminator*/;
-					uint64_t numCharsInData = dataLen / sizeof(SQLWCHAR);
-					// fetchBufferSize includes null-terminator, numCharsInData doesn't. Hence '<'
-                    if (numCharsInData < fetchBufferSize) {
-                        // SQLFetch will nullterminate the data
-                        row.append(std::wstring(
-                            reinterpret_cast<wchar_t*>(&buffers.wcharBuffers[col - 1][i * fetchBufferSize]),
-                            numCharsInData));
-                    } else {
-                        // In this case, buffer size is smaller, and data to be retrieved is longer
-                        // TODO: Revisit
-                        std::ostringstream oss;
-                        oss << "Buffer length for fetch (" << columnSize << ") is smaller, & data "
-                            << "to be retrieved is longer (" << numCharsInData << "). ColumnID - "
-                            << col << ", datatype - " << dataType;
-                        ThrowStdException(oss.str());
-                    }
-                    break;
-                }
-                case SQL_INTEGER: {
-                    row.append(buffers.intBuffers[col - 1][i]);
-                    break;
-                }
-                case SQL_SMALLINT: {
-                    row.append(buffers.smallIntBuffers[col - 1][i]);
-                    break;
-                }
-                case SQL_TINYINT: {
-                    row.append(buffers.charBuffers[col - 1][i]);
-                    break;
-                }
-                case SQL_BIT: {
-                    row.append(static_cast<bool>(buffers.charBuffers[col - 1][i]));
-                    break;
-                }
-                case SQL_REAL: {
-                    row.append(buffers.realBuffers[col - 1][i]);
-                    break;
-                }
-                case SQL_DECIMAL:
-                case SQL_NUMERIC: {
-                    try {
-                        // Convert numericStr to py::decimal.Decimal and append to row
-                        row.append(py::module_::import("decimal").attr("Decimal")(std::string(
-                            reinterpret_cast<const char*>(
-                                &buffers.charBuffers[col - 1][i * MAX_DIGITS_IN_NUMERIC]),
-                            buffers.indicators[col - 1][i])));
-                    } catch (const py::error_already_set& e) {
-                        // Handle the exception, e.g., log the error and append py::none()
-                        LOG("Error converting to decimal: {}", e.what());
-                        row.append(py::none());
-                    }
-                    break;
-                }
-                case SQL_DOUBLE:
-                case SQL_FLOAT: {
-                    row.append(buffers.doubleBuffers[col - 1][i]);
-                    break;
-                }
-                case SQL_TIMESTAMP:
-                case SQL_TYPE_TIMESTAMP:
-                case SQL_DATETIME: {
-                    row.append(py::module_::import("datetime")
-                                   .attr("datetime")(buffers.timestampBuffers[col - 1][i].year,
-                                                     buffers.timestampBuffers[col - 1][i].month,
-                                                     buffers.timestampBuffers[col - 1][i].day,
-                                                     buffers.timestampBuffers[col - 1][i].hour,
-                                                     buffers.timestampBuffers[col - 1][i].minute,
-                                                     buffers.timestampBuffers[col - 1][i].second,
-						                             buffers.timestampBuffers[col - 1][i].fraction / 1000  /* Convert back ns to µs */));
-                    break;
-                }
-                case SQL_BIGINT: {
-                    row.append(buffers.bigIntBuffers[col - 1][i]);
-                    break;
-                }
-                case SQL_TYPE_DATE: {
-                    row.append(py::module_::import("datetime")
-                                   .attr("date")(buffers.dateBuffers[col - 1][i].year,
-                                                 buffers.dateBuffers[col - 1][i].month,
-                                                 buffers.dateBuffers[col - 1][i].day));
-                    break;
-                }
-                case SQL_TIME:
-                case SQL_TYPE_TIME:
-                case SQL_SS_TIME2: {
-                    row.append(py::module_::import("datetime")
-                                   .attr("time")(buffers.timeBuffers[col - 1][i].hour,
-                                                 buffers.timeBuffers[col - 1][i].minute,
-                                                 buffers.timeBuffers[col - 1][i].second));
-                    break;
-                }
-                case SQL_GUID: {
-                    row.append(
-                        py::bytes(reinterpret_cast<const char*>(&buffers.guidBuffers[col - 1][i]),
-                                  sizeof(SQLGUID)));
-                    break;
-                }
-                case SQL_BINARY:
-                case SQL_VARBINARY:
-                case SQL_LONGVARBINARY: {
-                    // TODO: variable length data needs special handling, this logic wont suffice
-                    SQLULEN columnSize = columnMeta["ColumnSize"].cast<SQLULEN>();
-                    HandleZeroColumnSizeAtFetch(columnSize);
-                    if (dataLen <= columnSize) {
-                        row.append(py::bytes(reinterpret_cast<const char*>(
-                                                 &buffers.charBuffers[col - 1][i * columnSize]),
-                                             dataLen));
-                    } else {
-                        // In this case, buffer size is smaller, and data to be retrieved is longer
-                        // TODO: Revisit
-                        std::ostringstream oss;
-                        oss << "Buffer length for fetch (" << columnSize << ") is smaller, & data "
-                            << "to be retrieved is longer (" << dataLen << "). ColumnID - "
-                            << col << ", datatype - " << dataType;
-                        ThrowStdException(oss.str());
-                    }
-                    break;
-                }
-                default: {
-                    std::wstring columnName = columnMeta["ColumnName"].cast<std::wstring>();
-                    std::ostringstream errorString;
-                    errorString << "Unsupported data type for column - " << columnName.c_str()
-                                << ", Type - " << dataType << ", column ID - " << col;
-                    LOG(errorString.str());
-                    ThrowStdException(errorString.str());
-                    break;
-                }
-            }
-        }
-        rows.append(row);
-    }
-    return ret;
-}
-
-// Given a list of columns that are a part of single row in the result set, calculates
-// the max size of the row
-// TODO: Move to anonymous namespace, since it is not used outside this file
-size_t calculateRowSize(py::list& columnNames, SQLUSMALLINT numCols) {
-    size_t rowSize = 0;
-    for (SQLUSMALLINT col = 1; col <= numCols; col++) {
-        auto columnMeta = columnNames[col - 1].cast<py::dict>();
-        SQLSMALLINT dataType = columnMeta["DataType"].cast<SQLSMALLINT>();
-        SQLULEN columnSize = columnMeta["ColumnSize"].cast<SQLULEN>();
-
-        switch (dataType) {
-            case SQL_CHAR:
-            case SQL_VARCHAR:
-            case SQL_LONGVARCHAR:
-                rowSize += columnSize;
-                break;
-            case SQL_WCHAR:
-            case SQL_WVARCHAR:
-            case SQL_WLONGVARCHAR:
-                rowSize += columnSize * sizeof(SQLWCHAR);
-                break;
-            case SQL_INTEGER:
-                rowSize += sizeof(SQLINTEGER);
-                break;
-            case SQL_SMALLINT:
-                rowSize += sizeof(SQLSMALLINT);
-                break;
-            case SQL_REAL:
-                rowSize += sizeof(SQLREAL);
-                break;
-            case SQL_FLOAT:
-                rowSize += sizeof(SQLFLOAT);
-                break;
-            case SQL_DOUBLE:
-                rowSize += sizeof(SQLDOUBLE);
-                break;
-            case SQL_DECIMAL:
-            case SQL_NUMERIC:
-                rowSize += MAX_DIGITS_IN_NUMERIC;
-                break;
-            case SQL_TIMESTAMP:
-            case SQL_TYPE_TIMESTAMP:
-            case SQL_DATETIME:
-                rowSize += sizeof(SQL_TIMESTAMP_STRUCT);
-                break;
-            case SQL_BIGINT:
-                rowSize += sizeof(SQLBIGINT);
-                break;
-            case SQL_TYPE_DATE:
-                rowSize += sizeof(SQL_DATE_STRUCT);
-                break;
-            case SQL_TIME:
-            case SQL_TYPE_TIME:
-            case SQL_SS_TIME2:
-                rowSize += sizeof(SQL_TIME_STRUCT);
-                break;
-            case SQL_GUID:
-                rowSize += sizeof(SQLGUID);
-                break;
-            case SQL_TINYINT:
-            case SQL_BIT:
-                rowSize += sizeof(SQLCHAR);
-                break;
-            case SQL_BINARY:
-            case SQL_VARBINARY:
-            case SQL_LONGVARBINARY:
-                rowSize += columnSize;
-                break;
-            default:
-                std::wstring columnName = columnMeta["ColumnName"].cast<std::wstring>();
-                std::ostringstream errorString;
-                errorString << "Unsupported data type for column - " << columnName.c_str()
-                            << ", Type - " << dataType << ", column ID - " << col;
-                LOG(errorString.str());
-                ThrowStdException(errorString.str());
-                break;
-        }
-    }
-    return rowSize;
-}
-
-// FetchMany_wrap - Fetches multiple rows of data from the result set.
-//
-// @param StatementHandle: Handle to the statement from which data is to be fetched.
-// @param rows: A Python list that will be populated with the fetched rows of data.
-// @param fetchSize: The number of rows to fetch. Default value is 1.
-//
-// @return SQLRETURN: SQL_SUCCESS if data is fetched successfully,
-//                    SQL_NO_DATA if there are no more rows to fetch,
-//                    throws a runtime error if there is an error fetching data.
-//
-// This function assumes that the statement handle (hStmt) is already allocated and a query has been
-// executed. It fetches the specified number of rows from the result set and populates the provided
-// Python list with the row data. If there are no more rows to fetch, it returns SQL_NO_DATA. If an
-// error occurs during fetching, it throws a runtime error.
-SQLRETURN FetchMany_wrap(intptr_t StatementHandle, py::list& rows, int fetchSize = 1) {
-    SQLRETURN ret;
-    SQLHSTMT hStmt = reinterpret_cast<SQLHSTMT>(StatementHandle);
-    // Retrieve column count
-    SQLSMALLINT numCols = SQLNumResultCols_wrap(StatementHandle);
-
-    // Retrieve column metadata
-    py::list columnNames;
-    ret = SQLDescribeCol_wrap(StatementHandle, columnNames);
-    if (!SQL_SUCCEEDED(ret)) {
-        LOG("Failed to get column descriptions");
-        return ret;
-    }
-
-    // Initialize column buffers
-    ColumnBuffers buffers(numCols, fetchSize);
-
-    // Bind columns
-    ret = SQLBindColums(hStmt, buffers, columnNames, numCols, fetchSize);
-    if (!SQL_SUCCEEDED(ret)) {
-        LOG("Error when binding columns");
-        return ret;
-    }
-
-    SQLULEN numRowsFetched;
-    SQLSetStmtAttr_ptr(hStmt, SQL_ATTR_ROW_ARRAY_SIZE, (SQLPOINTER)fetchSize, 0);
-    SQLSetStmtAttr_ptr(hStmt, SQL_ATTR_ROWS_FETCHED_PTR, &numRowsFetched, 0);
-
-    ret = FetchBatchData(hStmt, buffers, columnNames, rows, numCols, numRowsFetched);
-    if (!SQL_SUCCEEDED(ret) && ret != SQL_NO_DATA) {
-        LOG("Error when fetching data");
-        return ret;
-    }
-
-    return ret;
-}
-
-// FetchAll_wrap - Fetches all rows of data from the result set.
-//
-// @param StatementHandle: Handle to the statement from which data is to be fetched.
-// @param rows: A Python list that will be populated with the fetched rows of data.
-//
-// @return SQLRETURN: SQL_SUCCESS if data is fetched successfully,
-//                    SQL_NO_DATA if there are no more rows to fetch,
-//                    throws a runtime error if there is an error fetching data.
-//
-// This function assumes that the statement handle (hStmt) is already allocated and a query has been
-// executed. It fetches all rows from the result set and populates the provided Python list with the
-// row data. If there are no more rows to fetch, it returns SQL_NO_DATA. If an error occurs during
-// fetching, it throws a runtime error.
-SQLRETURN FetchAll_wrap(intptr_t StatementHandle, py::list& rows) {
-    SQLRETURN ret;
-    SQLHSTMT hStmt = reinterpret_cast<SQLHSTMT>(StatementHandle);
-    // Retrieve column count
-    SQLSMALLINT numCols = SQLNumResultCols_wrap(StatementHandle);
-
-    // Retrieve column metadata
-    py::list columnNames;
-    ret = SQLDescribeCol_wrap(StatementHandle, columnNames);
-    if (!SQL_SUCCEEDED(ret)) {
-        LOG("Failed to get column descriptions");
-        return ret;
-    }
-
-    // Define a memory limit (1 GB)
-    const size_t memoryLimit = 1ULL * 1024 * 1024 * 1024;  // 1 GB
-    size_t totalRowSize = calculateRowSize(columnNames, numCols);
-
-    // Calculate fetch size based on the total row size and memory limit
-    size_t numRowsInMemLimit;
-    if (totalRowSize > 0) {
-        numRowsInMemLimit = static_cast<size_t>(memoryLimit / totalRowSize);
-    } else {
-        // Handle case where totalRowSize is 0 to avoid division by zero.
-        // This can happen for NVARCHAR(MAX) cols. SQLDescribeCol returns 0
-        // for column size of such columns.
-        // TODO: Find why NVARCHAR(MAX) returns columnsize 0
-        // TODO: What if a row has 2 cols, an int & NVARCHAR(MAX)?
-        //       totalRowSize will be 4+0 = 4. It wont take NVARCHAR(MAX)
-        //       into account. So, we will end up fetching 1000 rows at a time.
-        numRowsInMemLimit = 1;  // fetchsize will be 10
-    }
-    // TODO: Revisit this logic. Eventhough we're fetching fetchSize rows at a time,
-    // fetchall will keep all rows in memory anyway. So what are we gaining by fetching
-    // fetchSize rows at a time?
-    // Also, say the table has only 10 rows, each row size if 100 bytes. Here, we'll have
-    // fetchSize = 1000, so we'll allocate memory for 1000 rows inside SQLBindCol_wrap, while
-    // actually only need to retrieve 10 rows
-    int fetchSize;
-    if (numRowsInMemLimit == 0) {
-        // If the row size is larger than the memory limit, fetch one row at a time
-        fetchSize = 1;
-    } else if (numRowsInMemLimit > 0 && numRowsInMemLimit <= 100) {
-        // If between 1-100 rows fit in memoryLimit, fetch 10 rows at a time
-        fetchSize = 10;
-    } else if (numRowsInMemLimit > 100 && numRowsInMemLimit <= 1000) {
-        // If between 100-1000 rows fit in memoryLimit, fetch 100 rows at a time
-        fetchSize = 100;
-    } else {
-        fetchSize = 1000;
-    }
-    LOG("Fetching data in batch sizes of {}", fetchSize);
-
-    ColumnBuffers buffers(numCols, fetchSize);
-
-    // Bind columns
-    ret = SQLBindColums(hStmt, buffers, columnNames, numCols, fetchSize);
-    if (!SQL_SUCCEEDED(ret)) {
-        LOG("Error when binding columns");
-        return ret;
-    }
-
-    SQLULEN numRowsFetched;
-    SQLSetStmtAttr_ptr(hStmt, SQL_ATTR_ROW_ARRAY_SIZE, (SQLPOINTER)fetchSize, 0);
-    SQLSetStmtAttr_ptr(hStmt, SQL_ATTR_ROWS_FETCHED_PTR, &numRowsFetched, 0);
-
-    while (ret != SQL_NO_DATA) {
-        ret = FetchBatchData(hStmt, buffers, columnNames, rows, numCols, numRowsFetched);
-        if (!SQL_SUCCEEDED(ret) && ret != SQL_NO_DATA) {
-            LOG("Error when fetching data");
-            return ret;
-        }
-    }
-
-    return ret;
-}
-
-// FetchOne_wrap - Fetches a single row of data from the result set.
-//
-// @param StatementHandle: Handle to the statement from which data is to be fetched.
-// @param row: A Python list that will be populated with the fetched row data.
-//
-// @return SQLRETURN: SQL_SUCCESS or SQL_SUCCESS_WITH_INFO if data is fetched successfully,
-//                    SQL_NO_DATA if there are no more rows to fetch,
-//                    throws a runtime error if there is an error fetching data.
-//
-// This function assumes that the statement handle (hStmt) is already allocated and a query has been
-// executed. It fetches the next row of data from the result set and populates the provided Python
-// list with the row data. If there are no more rows to fetch, it returns SQL_NO_DATA. If an error
-// occurs during fetching, it throws a runtime error.
-SQLRETURN FetchOne_wrap(intptr_t StatementHandle, py::list& row) {
-    SQLRETURN ret;
-    SQLHSTMT hStmt = reinterpret_cast<SQLHSTMT>(StatementHandle);
-
-    // Assume hStmt is already allocated and a query has been executed
-    ret = SQLFetch_ptr(hStmt);
-    if (SQL_SUCCEEDED(ret)) {
-        // Retrieve column count
-        SQLSMALLINT colCount = SQLNumResultCols_wrap(StatementHandle);
-        ret = SQLGetData_wrap(StatementHandle, colCount, row);
-    } else if (ret != SQL_NO_DATA) {
-        LOG("Error when fetching data");
-    }
-    return ret;
-}
-
-// Wrap SQLMoreResults
-SQLRETURN SQLMoreResults_wrap(intptr_t StatementHandle) {
-    LOG("Check for more results");
-    if (!SQLMoreResults_ptr) {
-        LoadDriverOrThrowException();
-    }
-
-    return SQLMoreResults_ptr(reinterpret_cast<SQLHANDLE>(StatementHandle));
-}
-
-// Wrap SQLEndTran
-SQLRETURN SQLEndTran_wrap(SQLSMALLINT HandleType, intptr_t Handle, SQLSMALLINT CompletionType) {
-    LOG("End SQL Transaction");
-    if (!SQLEndTran_ptr) {
-        LoadDriverOrThrowException();
-    }
-
-    return SQLEndTran_ptr(HandleType, reinterpret_cast<SQLHANDLE>(Handle), CompletionType);
-}
-
-// Wrap SQLFreeHandle
-SQLRETURN SQLFreeHandle_wrap(SQLSMALLINT HandleType, intptr_t Handle) {
-    LOG("Free SQL handle");
-    if (!SQLAllocHandle_ptr) {
-        LoadDriverOrThrowException();
-    }
-
-    return SQLFreeHandle_ptr(HandleType, reinterpret_cast<SQLHANDLE>(Handle));
-}
-
-// Wrap SQLDisconnect
-SQLRETURN SQLDisconnect_wrap(intptr_t ConnectionHandle) {
-    LOG("Disconnect from MSSQL");
-    if (!SQLDisconnect_ptr) {
-        LoadDriverOrThrowException();
-    }
-
-    return SQLDisconnect_ptr(reinterpret_cast<SQLHDBC>(ConnectionHandle));
-}
-
-// Wrap SQLRowCount
-SQLLEN SQLRowCount_wrap(intptr_t StatementHandle) {
-    LOG("Get number of row affected by last execute");
-    if (!SQLRowCount_ptr) {
-        LoadDriverOrThrowException();
-    }
-
-    SQLLEN rowCount;
-    SQLRETURN ret = SQLRowCount_ptr(reinterpret_cast<SQLHSTMT>(StatementHandle), &rowCount);
-    if (!SQL_SUCCEEDED(ret)) {
-        LOG("SQLRowCount failed with error code - {}", ret);
-        return ret;
-    }
-    LOG("SQLRowCount returned {}", rowCount);
-    return rowCount;
-}
-
-// Functions/data to be exposed to Python as a part of ddbc_bindings module
-PYBIND11_MODULE(ddbc_bindings, m) {
-    m.doc() = "msodbcsql driver api bindings for Python";
-    m.def("ThrowStdException", &ThrowStdException);
-    py::class_<ParamInfo>(m, "ParamInfo")
-        .def(py::init<>())
-        .def_readwrite("inputOutputType", &ParamInfo::inputOutputType)
-        .def_readwrite("paramCType", &ParamInfo::paramCType)
-        .def_readwrite("paramSQLType", &ParamInfo::paramSQLType)
-        .def_readwrite("columnSize", &ParamInfo::columnSize)
-        .def_readwrite("decimalDigits", &ParamInfo::decimalDigits);
-    py::class_<NumericData>(m, "NumericData")
-        .def(py::init<>())
-        .def(py::init<SQLCHAR, SQLSCHAR, SQLCHAR, std::uint64_t>())
-        .def_readwrite("precision", &NumericData::precision)
-        .def_readwrite("scale", &NumericData::scale)
-        .def_readwrite("sign", &NumericData::sign)
-        .def_readwrite("val", &NumericData::val);
-    py::class_<ErrorInfo>(m, "ErrorInfo")
-        .def_readwrite("sqlState", &ErrorInfo::sqlState)
-        .def_readwrite("ddbcErrorMsg", &ErrorInfo::ddbcErrorMsg);
-    m.def("DDBCSQLAllocHandle", &SQLAllocHandle_wrap,
-          "Allocate an environment, connection, statement, or descriptor handle");
-    m.def("DDBCSQLSetEnvAttr", &SQLSetEnvAttr_wrap,
-          "Set an attribute that governs aspects of environments");
-    m.def("DDBCSQLSetConnectAttr", &SQLSetConnectAttr_wrap,
-          "Set an attribute that governs aspects of connections");
-    m.def("DDBCSQLSetStmtAttr", &SQLSetStmtAttr_wrap,
-          "Set an attribute that governs aspects of statements");
-    m.def("DDBCSQLGetConnectionAttr", &SQLGetConnectionAttr_wrap,
-          "Get an attribute that governs aspects of connections");
-    m.def("DDBCSQLDriverConnect", &SQLDriverConnect_wrap,
-          "Connect to a data source with a connection string");
-    m.def("DDBCSQLExecDirect", &SQLExecDirect_wrap, "Execute a SQL query directly");
-    m.def("DDBCSQLExecute", &SQLExecute_wrap, "Prepare and execute T-SQL statements");
-    m.def("DDBCSQLRowCount", &SQLRowCount_wrap,
-          "Get the number of rows affected by the last statement");
-    m.def("DDBCSQLFetch", &SQLFetch_wrap, "Fetch the next row from the result set");
-    m.def("DDBCSQLNumResultCols", &SQLNumResultCols_wrap,
-          "Get the number of columns in the result set");
-    m.def("DDBCSQLDescribeCol", &SQLDescribeCol_wrap,
-          "Get information about a column in the result set");
-    m.def("DDBCSQLGetData", &SQLGetData_wrap, "Retrieve data from the result set");
-    m.def("DDBCSQLMoreResults", &SQLMoreResults_wrap, "Check for more results in the result set");
-    m.def("DDBCSQLFetchOne", &FetchOne_wrap, "Fetch one row from the result set");
-    m.def("DDBCSQLFetchMany", &FetchMany_wrap, py::arg("StatementHandle"), py::arg("rows"),
-          py::arg("fetchSize") = 1, "Fetch many rows from the result set");
-    m.def("DDBCSQLFetchAll", &FetchAll_wrap, "Fetch all rows from the result set");
-    m.def("DDBCSQLEndTran", &SQLEndTran_wrap, "End a transaction");
-    m.def("DDBCSQLFreeHandle", &SQLFreeHandle_wrap, "Free a handle");
-    m.def("DDBCSQLDisconnect", &SQLDisconnect_wrap, "Disconnect from a data source");
-    m.def("DDBCSQLCheckError", &SQLCheckError_Wrap, "Check for driver errors");
-}
-=======
 // Copyright (c) Microsoft Corporation.
 // Licensed under the MIT license.
 
@@ -4010,5 +2028,4 @@
     m.def("DDBCSQLFreeHandle", &SQLFreeHandle_wrap, "Free a handle");
     m.def("DDBCSQLDisconnect", &SQLDisconnect_wrap, "Disconnect from a data source");
     m.def("DDBCSQLCheckError", &SQLCheckError_Wrap, "Check for driver errors");
-}
->>>>>>> d4d3a320
+}