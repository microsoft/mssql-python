// Copyright (c) Microsoft Corporation.
// Licensed under the MIT license.

// INFO|TODO - Note that is file is Windows specific right now. Making it arch agnostic will be
//             taken up in beta release
#include "ddbc_bindings.h"
#include "connection/connection.h"
#include "connection/connection_pool.h"

#include <cstdint>
#include <iomanip>  // std::setw, std::setfill
#include <iostream>
#include <utility>  // std::forward
#include <filesystem>

//-------------------------------------------------------------------------------------------------
// Macro definitions
//-------------------------------------------------------------------------------------------------

// This constant is not exposed via sql.h, hence define it here
#define SQL_SS_TIME2 (-154)

#define MAX_DIGITS_IN_NUMERIC 64

#define STRINGIFY_FOR_CASE(x) \
    case x:                   \
        return #x

// Architecture-specific defines
#ifndef ARCHITECTURE
#define ARCHITECTURE "win64"  // Default to win64 if not defined during compilation
#endif

//-------------------------------------------------------------------------------------------------
// Class definitions
//-------------------------------------------------------------------------------------------------

// Struct to hold parameter information for binding. Used by SQLBindParameter.
// This struct is shared between C++ & Python code.
struct ParamInfo {
    SQLSMALLINT inputOutputType;
    SQLSMALLINT paramCType;
    SQLSMALLINT paramSQLType;
    SQLULEN columnSize;
    SQLSMALLINT decimalDigits;
    // TODO: Reuse python buffer for large data using Python buffer protocol
    // Stores pointer to the python object that holds parameter value
    // py::object* dataPtr;
};

// Mirrors the SQL_NUMERIC_STRUCT. But redefined to replace val char array
// with std::string, because pybind doesn't allow binding char array.
// This struct is shared between C++ & Python code.
struct NumericData {
    SQLCHAR precision;
    SQLSCHAR scale;
    SQLCHAR sign;  // 1=pos, 0=neg
    std::uint64_t val; // 123.45 -> 12345

    NumericData() : precision(0), scale(0), sign(0), val(0) {}

    NumericData(SQLCHAR precision, SQLSCHAR scale, SQLCHAR sign, std::uint64_t value)
        : precision(precision), scale(scale), sign(sign), val(value) {}
};

// Struct to hold data buffers and indicators for each column
struct ColumnBuffers {
    std::vector<std::vector<SQLCHAR>> charBuffers;
    std::vector<std::vector<SQLWCHAR>> wcharBuffers;
    std::vector<std::vector<SQLINTEGER>> intBuffers;
    std::vector<std::vector<SQLSMALLINT>> smallIntBuffers;
    std::vector<std::vector<SQLREAL>> realBuffers;
    std::vector<std::vector<SQLDOUBLE>> doubleBuffers;
    std::vector<std::vector<SQL_TIMESTAMP_STRUCT>> timestampBuffers;
    std::vector<std::vector<SQLBIGINT>> bigIntBuffers;
    std::vector<std::vector<SQL_DATE_STRUCT>> dateBuffers;
    std::vector<std::vector<SQL_TIME_STRUCT>> timeBuffers;
    std::vector<std::vector<SQLGUID>> guidBuffers;
    std::vector<std::vector<SQLLEN>> indicators;

    ColumnBuffers(SQLSMALLINT numCols, int fetchSize)
        : charBuffers(numCols),
          wcharBuffers(numCols),
          intBuffers(numCols),
          smallIntBuffers(numCols),
          realBuffers(numCols),
          doubleBuffers(numCols),
          timestampBuffers(numCols),
          bigIntBuffers(numCols),
          dateBuffers(numCols),
          timeBuffers(numCols),
          guidBuffers(numCols),
          indicators(numCols, std::vector<SQLLEN>(fetchSize)) {}
};

//-------------------------------------------------------------------------------------------------
// Function pointer initialization
//-------------------------------------------------------------------------------------------------

// Handle APIs
SQLAllocHandleFunc SQLAllocHandle_ptr = nullptr;
SQLSetEnvAttrFunc SQLSetEnvAttr_ptr = nullptr;
SQLSetConnectAttrFunc SQLSetConnectAttr_ptr = nullptr;
SQLSetStmtAttrFunc SQLSetStmtAttr_ptr = nullptr;
SQLGetConnectAttrFunc SQLGetConnectAttr_ptr = nullptr;

// Connection and Execution APIs
SQLDriverConnectFunc SQLDriverConnect_ptr = nullptr;
SQLExecDirectFunc SQLExecDirect_ptr = nullptr;
SQLPrepareFunc SQLPrepare_ptr = nullptr;
SQLBindParameterFunc SQLBindParameter_ptr = nullptr;
SQLExecuteFunc SQLExecute_ptr = nullptr;
SQLRowCountFunc SQLRowCount_ptr = nullptr;
SQLGetStmtAttrFunc SQLGetStmtAttr_ptr = nullptr;
SQLSetDescFieldFunc SQLSetDescField_ptr = nullptr;

// Data retrieval APIs
SQLFetchFunc SQLFetch_ptr = nullptr;
SQLFetchScrollFunc SQLFetchScroll_ptr = nullptr;
SQLGetDataFunc SQLGetData_ptr = nullptr;
SQLNumResultColsFunc SQLNumResultCols_ptr = nullptr;
SQLBindColFunc SQLBindCol_ptr = nullptr;
SQLDescribeColFunc SQLDescribeCol_ptr = nullptr;
SQLMoreResultsFunc SQLMoreResults_ptr = nullptr;
SQLColAttributeFunc SQLColAttribute_ptr = nullptr;
SQLGetTypeInfoFunc SQLGetTypeInfo_ptr = nullptr;
SQLProceduresFunc SQLProcedures_ptr = nullptr;
SQLForeignKeysFunc SQLForeignKeys_ptr = nullptr;
SQLPrimaryKeysFunc SQLPrimaryKeys_ptr = nullptr;
SQLSpecialColumnsFunc SQLSpecialColumns_ptr = nullptr;
SQLStatisticsFunc SQLStatistics_ptr = nullptr;
SQLColumnsFunc SQLColumns_ptr = nullptr;

// Transaction APIs
SQLEndTranFunc SQLEndTran_ptr = nullptr;

// Disconnect/free APIs
SQLFreeHandleFunc SQLFreeHandle_ptr = nullptr;
SQLDisconnectFunc SQLDisconnect_ptr = nullptr;
SQLFreeStmtFunc SQLFreeStmt_ptr = nullptr;

// Diagnostic APIs
SQLGetDiagRecFunc SQLGetDiagRec_ptr = nullptr;

namespace {

const char* GetSqlCTypeAsString(const SQLSMALLINT cType) {
    switch (cType) {
        STRINGIFY_FOR_CASE(SQL_C_CHAR);
        STRINGIFY_FOR_CASE(SQL_C_WCHAR);
        STRINGIFY_FOR_CASE(SQL_C_SSHORT);
        STRINGIFY_FOR_CASE(SQL_C_USHORT);
        STRINGIFY_FOR_CASE(SQL_C_SHORT);
        STRINGIFY_FOR_CASE(SQL_C_SLONG);
        STRINGIFY_FOR_CASE(SQL_C_ULONG);
        STRINGIFY_FOR_CASE(SQL_C_LONG);
        STRINGIFY_FOR_CASE(SQL_C_STINYINT);
        STRINGIFY_FOR_CASE(SQL_C_UTINYINT);
        STRINGIFY_FOR_CASE(SQL_C_TINYINT);
        STRINGIFY_FOR_CASE(SQL_C_SBIGINT);
        STRINGIFY_FOR_CASE(SQL_C_UBIGINT);
        STRINGIFY_FOR_CASE(SQL_C_FLOAT);
        STRINGIFY_FOR_CASE(SQL_C_DOUBLE);
        STRINGIFY_FOR_CASE(SQL_C_BIT);
        STRINGIFY_FOR_CASE(SQL_C_BINARY);
        STRINGIFY_FOR_CASE(SQL_C_TYPE_DATE);
        STRINGIFY_FOR_CASE(SQL_C_TYPE_TIME);
        STRINGIFY_FOR_CASE(SQL_C_TYPE_TIMESTAMP);
        STRINGIFY_FOR_CASE(SQL_C_NUMERIC);
        STRINGIFY_FOR_CASE(SQL_C_GUID);
        STRINGIFY_FOR_CASE(SQL_C_DEFAULT);
        default:
            return "Unknown";
    }
}

std::string MakeParamMismatchErrorStr(const SQLSMALLINT cType, const int paramIndex) {
    std::string errorString =
        "Parameter's object type does not match parameter's C type. paramIndex - " +
        std::to_string(paramIndex) + ", C type - " + GetSqlCTypeAsString(cType);
    return errorString;
}

// This function allocates a buffer of ParamType, stores it as a void* in paramBuffers for
// book-keeping and then returns a ParamType* to the allocated memory.
// ctorArgs are the arguments to ParamType's constructor used while creating/allocating ParamType
template <typename ParamType, typename... CtorArgs>
ParamType* AllocateParamBuffer(std::vector<std::shared_ptr<void>>& paramBuffers,
                               CtorArgs&&... ctorArgs) {
    paramBuffers.emplace_back(new ParamType(std::forward<CtorArgs>(ctorArgs)...),
                              std::default_delete<ParamType>());
    return static_cast<ParamType*>(paramBuffers.back().get());
}

template <typename ParamType>
ParamType* AllocateParamBufferArray(std::vector<std::shared_ptr<void>>& paramBuffers,
                                    size_t count) {
    std::shared_ptr<ParamType> buffer(new ParamType[count], std::default_delete<ParamType[]>());
    ParamType* raw = buffer.get();
    paramBuffers.push_back(buffer);
    return raw;
}

std::string DescribeChar(unsigned char ch) {
    if (ch >= 32 && ch <= 126) {
        return std::string("'") + static_cast<char>(ch) + "'";
    } else {
        char buffer[16];
        snprintf(buffer, sizeof(buffer), "U+%04X", ch);
        return std::string(buffer);
    }
}

// Given a list of parameters and their ParamInfo, calls SQLBindParameter on each of them with
// appropriate arguments
SQLRETURN BindParameters(SQLHANDLE hStmt, const py::list& params,
                         const std::vector<ParamInfo>& paramInfos,
                         std::vector<std::shared_ptr<void>>& paramBuffers) {
    LOG("Starting parameter binding. Number of parameters: {}", params.size());
    for (int paramIndex = 0; paramIndex < params.size(); paramIndex++) {
        const auto& param = params[paramIndex];
        const ParamInfo& paramInfo = paramInfos[paramIndex];
        LOG("Binding parameter {} - C Type: {}, SQL Type: {}", paramIndex, paramInfo.paramCType, paramInfo.paramSQLType);
        void* dataPtr = nullptr;
        SQLLEN bufferLength = 0;
        SQLLEN* strLenOrIndPtr = nullptr;

        // TODO: Add more data types like money, guid, interval, TVPs etc.
        switch (paramInfo.paramCType) {
            case SQL_C_CHAR:
            case SQL_C_BINARY: {
                if (!py::isinstance<py::str>(param) && !py::isinstance<py::bytearray>(param) &&
                    !py::isinstance<py::bytes>(param)) {
                    ThrowStdException(MakeParamMismatchErrorStr(paramInfo.paramCType, paramIndex));
                }
                std::string* strParam =
                    AllocateParamBuffer<std::string>(paramBuffers, param.cast<std::string>());
                if (strParam->size() > 8192 /* TODO: Fix max length */) {
                    ThrowStdException(
                        "Streaming parameters is not yet supported. Parameter size"
                        " must be less than 8192 bytes");
                }
                dataPtr = const_cast<void*>(static_cast<const void*>(strParam->c_str()));
                bufferLength = strParam->size() + 1 /* null terminator */;
                strLenOrIndPtr = AllocateParamBuffer<SQLLEN>(paramBuffers);
                *strLenOrIndPtr = SQL_NTS;
                break;
            }
            case SQL_C_WCHAR: {
                if (!py::isinstance<py::str>(param) && !py::isinstance<py::bytearray>(param) &&
                    !py::isinstance<py::bytes>(param)) {
                    ThrowStdException(MakeParamMismatchErrorStr(paramInfo.paramCType, paramIndex));
                }
                std::wstring* strParam =
                    AllocateParamBuffer<std::wstring>(paramBuffers, param.cast<std::wstring>());
                if (strParam->size() > 4096 /* TODO: Fix max length */) {
                    ThrowStdException(
                        "Streaming parameters is not yet supported. Parameter size"
                        " must be less than 8192 bytes");
                }
                
                // Log detailed parameter information
                LOG("SQL_C_WCHAR Parameter[{}]: Length={}, Content='{}'",
                    paramIndex,
                    strParam->size(),
                    (strParam->size() <= 100
                        ? WideToUTF8(std::wstring(strParam->begin(), strParam->end()))
                        : WideToUTF8(std::wstring(strParam->begin(), strParam->begin() + 100)) + "..."));

                // Log each character's code point for debugging
                if (strParam->size() <= 20) {
                    for (size_t i = 0; i < strParam->size(); i++) {
                        unsigned char ch = static_cast<unsigned char>((*strParam)[i]);
                        LOG("  char[{}] = {} ({})", i, static_cast<int>(ch), DescribeChar(ch));
                    }
                }
#if defined(__APPLE__) || defined(__linux__)
                // On macOS/Linux, we need special handling for wide characters
                // Create a properly encoded SQLWCHAR buffer for the parameter
                std::vector<SQLWCHAR>* sqlwcharBuffer =
                    AllocateParamBuffer<std::vector<SQLWCHAR>>(paramBuffers);

                // Reserve space and convert from wstring to SQLWCHAR array
                sqlwcharBuffer->resize(strParam->size() + 1, 0); // +1 for null terminator

                // Convert each wchar_t (4 bytes on macOS) to SQLWCHAR (2 bytes)
                for (size_t i = 0; i < strParam->size(); i++) {
                    (*sqlwcharBuffer)[i] = static_cast<SQLWCHAR>((*strParam)[i]);
                }
                // Use the SQLWCHAR buffer instead of the wstring directly
                dataPtr = sqlwcharBuffer->data();
                bufferLength = (strParam->size() + 1) * sizeof(SQLWCHAR);
                LOG("macOS: Created SQLWCHAR buffer for parameter with size: {} bytes", bufferLength);
#else
                // On Windows, wchar_t and SQLWCHAR are the same size, so direct cast works
                dataPtr = const_cast<void*>(static_cast<const void*>(strParam->c_str()));
                bufferLength = (strParam->size() + 1 /* null terminator */) * sizeof(wchar_t);
#endif
                strLenOrIndPtr = AllocateParamBuffer<SQLLEN>(paramBuffers);
                *strLenOrIndPtr = SQL_NTS;
                break;
            }
            case SQL_C_BIT: {
                if (!py::isinstance<py::bool_>(param)) {
                    ThrowStdException(MakeParamMismatchErrorStr(paramInfo.paramCType, paramIndex));
                }
                dataPtr =
                    static_cast<void*>(AllocateParamBuffer<bool>(paramBuffers, param.cast<bool>()));
                break;
            }
            case SQL_C_DEFAULT: {
                if (!py::isinstance<py::none>(param)) {
                    ThrowStdException(MakeParamMismatchErrorStr(paramInfo.paramCType, paramIndex));
                }
                // TODO: This wont work for None values added to BINARY/VARBINARY columns. None values
                //       of binary columns need to have C type = SQL_C_BINARY & SQL type = SQL_BINARY
                dataPtr = nullptr;
                strLenOrIndPtr = AllocateParamBuffer<SQLLEN>(paramBuffers);
                *strLenOrIndPtr = SQL_NULL_DATA;
                break;
            }
            case SQL_C_STINYINT:
            case SQL_C_TINYINT:
            case SQL_C_SSHORT:
            case SQL_C_SHORT: {
                if (!py::isinstance<py::int_>(param)) {
                    ThrowStdException(MakeParamMismatchErrorStr(paramInfo.paramCType, paramIndex));
                }
                int value = param.cast<int>();
                // Range validation for signed 16-bit integer
                if (value < std::numeric_limits<short>::min() || value > std::numeric_limits<short>::max()) {
                    ThrowStdException("Signed short integer parameter out of range at paramIndex " + std::to_string(paramIndex));
                }
                dataPtr =
                    static_cast<void*>(AllocateParamBuffer<int>(paramBuffers, param.cast<int>()));
                break;
            }
            case SQL_C_UTINYINT:
            case SQL_C_USHORT: {
                if (!py::isinstance<py::int_>(param)) {
                    ThrowStdException(MakeParamMismatchErrorStr(paramInfo.paramCType, paramIndex));
                }
                unsigned int value = param.cast<unsigned int>();
                if (value > std::numeric_limits<unsigned short>::max()) {
                    ThrowStdException("Unsigned short integer parameter out of range at paramIndex " + std::to_string(paramIndex));
                }
                dataPtr = static_cast<void*>(
                    AllocateParamBuffer<unsigned int>(paramBuffers, param.cast<unsigned int>()));
                break;
            }
            case SQL_C_SBIGINT:
            case SQL_C_SLONG:
            case SQL_C_LONG: {
                if (!py::isinstance<py::int_>(param)) {
                    ThrowStdException(MakeParamMismatchErrorStr(paramInfo.paramCType, paramIndex));
                }
                int64_t value = param.cast<int64_t>();
                // Range validation for signed 64-bit integer
                if (value < std::numeric_limits<int64_t>::min() || value > std::numeric_limits<int64_t>::max()) {
                    ThrowStdException("Signed 64-bit integer parameter out of range at paramIndex " + std::to_string(paramIndex));
                }
                dataPtr = static_cast<void*>(
                    AllocateParamBuffer<int64_t>(paramBuffers, param.cast<int64_t>()));
                break;
            }
            case SQL_C_UBIGINT:
            case SQL_C_ULONG: {
                if (!py::isinstance<py::int_>(param)) {
                    ThrowStdException(MakeParamMismatchErrorStr(paramInfo.paramCType, paramIndex));
                }
                uint64_t value = param.cast<uint64_t>();
                // Range validation for unsigned 64-bit integer
                if (value > std::numeric_limits<uint64_t>::max()) {
                    ThrowStdException("Unsigned 64-bit integer parameter out of range at paramIndex " + std::to_string(paramIndex));
                }
                dataPtr = static_cast<void*>(
                    AllocateParamBuffer<uint64_t>(paramBuffers, param.cast<uint64_t>()));
                break;
            }
            case SQL_C_FLOAT: {
                if (!py::isinstance<py::float_>(param)) {
                    ThrowStdException(MakeParamMismatchErrorStr(paramInfo.paramCType, paramIndex));
                }
                dataPtr = static_cast<void*>(
                    AllocateParamBuffer<float>(paramBuffers, param.cast<float>()));
                break;
            }
            case SQL_C_DOUBLE: {
                if (!py::isinstance<py::float_>(param)) {
                    ThrowStdException(MakeParamMismatchErrorStr(paramInfo.paramCType, paramIndex));
                }
                dataPtr = static_cast<void*>(
                    AllocateParamBuffer<double>(paramBuffers, param.cast<double>()));
                break;
            }
            case SQL_C_TYPE_DATE: {
                py::object dateType = py::module_::import("datetime").attr("date");
                if (!py::isinstance(param, dateType)) {
                    ThrowStdException(MakeParamMismatchErrorStr(paramInfo.paramCType, paramIndex));
                }
                int year = param.attr("year").cast<int>();
                if (year < 1753 || year > 9999) {
                    ThrowStdException("Date out of range for SQL Server (1753-9999) at paramIndex " + std::to_string(paramIndex));
                }
                // TODO: can be moved to python by registering SQL_DATE_STRUCT in pybind
                SQL_DATE_STRUCT* sqlDatePtr = AllocateParamBuffer<SQL_DATE_STRUCT>(paramBuffers);
                sqlDatePtr->year = static_cast<SQLSMALLINT>(param.attr("year").cast<int>());
                sqlDatePtr->month = static_cast<SQLUSMALLINT>(param.attr("month").cast<int>());
                sqlDatePtr->day = static_cast<SQLUSMALLINT>(param.attr("day").cast<int>());
                dataPtr = static_cast<void*>(sqlDatePtr);
                break;
            }
            case SQL_C_TYPE_TIME: {
                py::object timeType = py::module_::import("datetime").attr("time");
                if (!py::isinstance(param, timeType)) {
                    ThrowStdException(MakeParamMismatchErrorStr(paramInfo.paramCType, paramIndex));
                }
                // TODO: can be moved to python by registering SQL_TIME_STRUCT in pybind
                SQL_TIME_STRUCT* sqlTimePtr = AllocateParamBuffer<SQL_TIME_STRUCT>(paramBuffers);
                sqlTimePtr->hour = static_cast<SQLUSMALLINT>(param.attr("hour").cast<int>());
                sqlTimePtr->minute = static_cast<SQLUSMALLINT>(param.attr("minute").cast<int>());
                sqlTimePtr->second = static_cast<SQLUSMALLINT>(param.attr("second").cast<int>());
                dataPtr = static_cast<void*>(sqlTimePtr);
                break;
            }
            case SQL_C_TYPE_TIMESTAMP: {
                py::object datetimeType = py::module_::import("datetime").attr("datetime");
                if (!py::isinstance(param, datetimeType)) {
                    ThrowStdException(MakeParamMismatchErrorStr(paramInfo.paramCType, paramIndex));
                }
                SQL_TIMESTAMP_STRUCT* sqlTimestampPtr =
                    AllocateParamBuffer<SQL_TIMESTAMP_STRUCT>(paramBuffers);
                sqlTimestampPtr->year = static_cast<SQLSMALLINT>(param.attr("year").cast<int>());
                sqlTimestampPtr->month = static_cast<SQLUSMALLINT>(param.attr("month").cast<int>());
                sqlTimestampPtr->day = static_cast<SQLUSMALLINT>(param.attr("day").cast<int>());
                sqlTimestampPtr->hour = static_cast<SQLUSMALLINT>(param.attr("hour").cast<int>());
                sqlTimestampPtr->minute = static_cast<SQLUSMALLINT>(param.attr("minute").cast<int>());
                sqlTimestampPtr->second = static_cast<SQLUSMALLINT>(param.attr("second").cast<int>());
                // SQL server supports in ns, but python datetime supports in µs
                sqlTimestampPtr->fraction = static_cast<SQLUINTEGER>(
                    param.attr("microsecond").cast<int>() * 1000);  // Convert µs to ns
                dataPtr = static_cast<void*>(sqlTimestampPtr);
                break;
            }
            case SQL_C_NUMERIC: {
                if (!py::isinstance<NumericData>(param)) {
                    ThrowStdException(MakeParamMismatchErrorStr(paramInfo.paramCType, paramIndex));
                }
                NumericData decimalParam = param.cast<NumericData>();
                LOG("Received numeric parameter: precision - {}, scale- {}, sign - {}, value - {}",
                    decimalParam.precision, decimalParam.scale, decimalParam.sign,
                    decimalParam.val);
                SQL_NUMERIC_STRUCT* decimalPtr =
                    AllocateParamBuffer<SQL_NUMERIC_STRUCT>(paramBuffers);
                decimalPtr->precision = decimalParam.precision;
                decimalPtr->scale = decimalParam.scale;
                decimalPtr->sign = decimalParam.sign;
                // Convert the integer decimalParam.val to char array
                std::memset(static_cast<void*>(decimalPtr->val), 0, sizeof(decimalPtr->val));
                std::memcpy(static_cast<void*>(decimalPtr->val),
			    reinterpret_cast<char*>(&decimalParam.val),
                            sizeof(decimalParam.val));
                dataPtr = static_cast<void*>(decimalPtr);
                // TODO: Remove these lines
                //strLenOrIndPtr = AllocateParamBuffer<SQLLEN>(paramBuffers);
                //*strLenOrIndPtr = sizeof(SQL_NUMERIC_STRUCT);
                break;
            }
            case SQL_C_GUID: {
                // TODO
            }
            default: {
                std::ostringstream errorString;
                errorString << "Unsupported parameter type - " << paramInfo.paramCType
                            << " for parameter - " << paramIndex;
                ThrowStdException(errorString.str());
            }
        }
        assert(SQLBindParameter_ptr && SQLGetStmtAttr_ptr && SQLSetDescField_ptr);

        RETCODE rc = SQLBindParameter_ptr(
            hStmt,
            static_cast<SQLUSMALLINT>(paramIndex + 1),  /* 1-based indexing */
            static_cast<SQLUSMALLINT>(paramInfo.inputOutputType),
            static_cast<SQLSMALLINT>(paramInfo.paramCType),
            static_cast<SQLSMALLINT>(paramInfo.paramSQLType), paramInfo.columnSize,
            paramInfo.decimalDigits, dataPtr, bufferLength, strLenOrIndPtr);
        if (!SQL_SUCCEEDED(rc)) {
            LOG("Error when binding parameter - {}", paramIndex);
            return rc;
        }
	// Special handling for Numeric type -
	// https://learn.microsoft.com/en-us/sql/odbc/reference/appendixes/retrieve-numeric-data-sql-numeric-struct-kb222831?view=sql-server-ver16#sql_c_numeric-overview
        if (paramInfo.paramCType == SQL_C_NUMERIC) {
            SQLHDESC hDesc = nullptr;
            rc = SQLGetStmtAttr_ptr(hStmt, SQL_ATTR_APP_PARAM_DESC, &hDesc, 0, NULL);
            if(!SQL_SUCCEEDED(rc)) {
                LOG("Error when getting statement attribute - {}", paramIndex);
                return rc;
            }
            rc = SQLSetDescField_ptr(hDesc, 1, SQL_DESC_TYPE, (SQLPOINTER) SQL_C_NUMERIC, 0);
            if(!SQL_SUCCEEDED(rc)) {
                LOG("Error when setting descriptor field SQL_DESC_TYPE - {}", paramIndex);
                return rc;
            }
            SQL_NUMERIC_STRUCT* numericPtr = reinterpret_cast<SQL_NUMERIC_STRUCT*>(dataPtr);
            rc = SQLSetDescField_ptr(hDesc, 1, SQL_DESC_PRECISION,
			             (SQLPOINTER) numericPtr->precision, 0);
            if(!SQL_SUCCEEDED(rc)) {
                LOG("Error when setting descriptor field SQL_DESC_PRECISION - {}", paramIndex);
                return rc;
            }

            rc = SQLSetDescField_ptr(hDesc, 1, SQL_DESC_SCALE,
			             (SQLPOINTER) numericPtr->scale, 0);
            if(!SQL_SUCCEEDED(rc)) {
                LOG("Error when setting descriptor field SQL_DESC_SCALE - {}", paramIndex);
                return rc;
            }

            rc = SQLSetDescField_ptr(hDesc, 1, SQL_DESC_DATA_PTR, (SQLPOINTER) numericPtr, 0);
            if(!SQL_SUCCEEDED(rc)) {
                LOG("Error when setting descriptor field SQL_DESC_DATA_PTR - {}", paramIndex);
                return rc;
            }
        }
    }
    LOG("Finished parameter binding. Number of parameters: {}", params.size());
    return SQL_SUCCESS;
}

// This is temporary hack to avoid crash when SQLDescribeCol returns 0 as columnSize
// for NVARCHAR(MAX) & similar types. Variable length data needs more nuanced handling.
// TODO: Fix this in beta
// This function sets the buffer allocated to fetch NVARCHAR(MAX) & similar types to
// 4096 chars. So we'll retrieve data upto 4096. Anything greater then that will throw
// error
void HandleZeroColumnSizeAtFetch(SQLULEN& columnSize) {
    if (columnSize == 0) {
        columnSize = 4096;
    }
}

}  // namespace

// TODO: Revisit GIL considerations if we're using python's logger
template <typename... Args>
void LOG(const std::string& formatString, Args&&... args) {
    py::gil_scoped_acquire gil;  // <---- this ensures safe Python API usage

    py::object logger = py::module_::import("mssql_python.logging_config").attr("get_logger")();
    if (py::isinstance<py::none>(logger)) return;

    try {
        std::string ddbcFormatString = "[DDBC Bindings log] " + formatString;
        if constexpr (sizeof...(args) == 0) {
            logger.attr("debug")(py::str(ddbcFormatString));
        } else {
            py::str message = py::str(ddbcFormatString).format(std::forward<Args>(args)...);
            logger.attr("debug")(message);
        }
    } catch (const std::exception& e) {
        std::cerr << "Logging error: " << e.what() << std::endl;
    }
}

// TODO: Add more nuanced exception classes
void ThrowStdException(const std::string& message) { throw std::runtime_error(message); }
std::string GetLastErrorMessage();

// TODO: Move this to Python
std::string GetModuleDirectory() {
    py::object module = py::module::import("mssql_python");
    py::object module_path = module.attr("__file__");
    std::string module_file = module_path.cast<std::string>();
    
#ifdef _WIN32
    // Windows-specific path handling
    char path[MAX_PATH];
    errno_t err = strncpy_s(path, MAX_PATH, module_file.c_str(), module_file.length());
    if (err != 0) {
        LOG("strncpy_s failed with error code: {}", err);
        return {};
    }
    PathRemoveFileSpecA(path);
    return std::string(path);
#else
    // macOS/Unix path handling without using std::filesystem
    std::string::size_type pos = module_file.find_last_of('/');
    if (pos != std::string::npos) {
        std::string dir = module_file.substr(0, pos);
        return dir;
    }
    LOG("DEBUG: Could not extract directory from path: {}", module_file);
    return module_file;
#endif
}

// Platform-agnostic function to load the driver dynamic library
DriverHandle LoadDriverLibrary(const std::string& driverPath) {
    LOG("Loading driver from path: {}", driverPath);
    
#ifdef _WIN32
    // Windows: Convert string to wide string for LoadLibraryW
    std::wstring widePath(driverPath.begin(), driverPath.end());
    HMODULE handle = LoadLibraryW(widePath.c_str());
    if (!handle) {
        LOG("Failed to load library: {}. Error: {}", driverPath, GetLastErrorMessage());
        ThrowStdException("Failed to load library: " + driverPath);
    }
    return handle;
#else
    // macOS/Unix: Use dlopen
    void* handle = dlopen(driverPath.c_str(), RTLD_LAZY);
    if (!handle) {
        LOG("dlopen failed.");
    }
    return handle;
#endif
}

// Platform-agnostic function to get last error message
std::string GetLastErrorMessage() {
#ifdef _WIN32
    // Windows: Use FormatMessageA
    DWORD error = GetLastError();
    char* messageBuffer = nullptr;
    size_t size = FormatMessageA(
        FORMAT_MESSAGE_ALLOCATE_BUFFER | FORMAT_MESSAGE_FROM_SYSTEM | FORMAT_MESSAGE_IGNORE_INSERTS,
        NULL,
        error,
        MAKELANGID(LANG_NEUTRAL, SUBLANG_DEFAULT),
        (LPSTR)&messageBuffer,
        0,
        NULL
    );
    std::string errorMessage = messageBuffer ? std::string(messageBuffer, size) : "Unknown error";
    LocalFree(messageBuffer);
    return "Error code: " + std::to_string(error) + " - " + errorMessage;
#else
    // macOS/Unix: Use dlerror
    const char* error = dlerror();
    return error ? std::string(error) : "Unknown error";
#endif
}


/*
 * Resolve ODBC driver path in C++ to avoid circular import issues on Alpine.
 *
 * Background:
 * On Alpine Linux, calling into Python during module initialization (via pybind11)
 * causes a circular import due to musl's stricter dynamic loader behavior.
 *
 * Specifically, importing Python helpers from C++ triggered a re-import of the 
 * partially-initialized native module, which works on glibc (Ubuntu/macOS) but 
 * fails on musl-based systems like Alpine.
 *
 * By moving driver path resolution entirely into C++, we avoid any Python-layer 
 * dependencies during critical initialization, ensuring compatibility across 
 * all supported platforms.
 */
std::string GetDriverPathCpp(const std::string& moduleDir) {
    namespace fs = std::filesystem;
    fs::path basePath(moduleDir);

    std::string platform;
    std::string arch;

    // Detect architecture
    #if defined(__aarch64__) || defined(_M_ARM64)
        arch = "arm64";
    #elif defined(__x86_64__) || defined(_M_X64) || defined(_M_AMD64)
        arch = "x86_64";  // maps to "x64" on Windows
    #else
        throw std::runtime_error("Unsupported architecture");
    #endif

    // Detect platform and set path
    #ifdef __linux__
        if (fs::exists("/etc/alpine-release")) {
            platform = "alpine";
        } else if (fs::exists("/etc/redhat-release") || fs::exists("/etc/centos-release")) {
            platform = "rhel";
        } else {
            platform = "debian_ubuntu";
        }

        fs::path driverPath = basePath / "libs" / "linux" / platform / arch / "lib" / "libmsodbcsql-18.5.so.1.1";
        return driverPath.string();

    #elif defined(__APPLE__)
        platform = "macos";
        fs::path driverPath = basePath / "libs" / platform / arch / "lib" / "libmsodbcsql.18.dylib";
        return driverPath.string();

    #elif defined(_WIN32)
        platform = "windows";
        // Normalize x86_64 to x64 for Windows naming
        if (arch == "x86_64") arch = "x64";
        fs::path driverPath = basePath / "libs" / platform / arch / "msodbcsql18.dll";
        return driverPath.string();

    #else
        throw std::runtime_error("Unsupported platform");
    #endif
}

DriverHandle LoadDriverOrThrowException() {
    namespace fs = std::filesystem;

    std::string moduleDir = GetModuleDirectory();
    LOG("Module directory: {}", moduleDir);

    std::string archStr = ARCHITECTURE;
    LOG("Architecture: {}", archStr);

    // Use only C++ function for driver path resolution
    // Not using Python function since it causes circular import issues on Alpine Linux
    // and other platforms with strict module loading rules.
    std::string driverPathStr = GetDriverPathCpp(moduleDir);
    
    fs::path driverPath(driverPathStr);
    
    LOG("Driver path determined: {}", driverPath.string());

    #ifdef _WIN32
        // On Windows, optionally load mssql-auth.dll if it exists
        std::string archDir =
            (archStr == "win64" || archStr == "amd64" || archStr == "x64") ? "x64" :
            (archStr == "arm64") ? "arm64" :
            "x86";
        
        fs::path dllDir = fs::path(moduleDir) / "libs" / "windows" / archDir;
        fs::path authDllPath = dllDir / "mssql-auth.dll";
        if (fs::exists(authDllPath)) {
            HMODULE hAuth = LoadLibraryW(std::wstring(authDllPath.native().begin(), authDllPath.native().end()).c_str());
            if (hAuth) {
                LOG("mssql-auth.dll loaded: {}", authDllPath.string());
            } else {
                LOG("Failed to load mssql-auth.dll: {}", GetLastErrorMessage());
                ThrowStdException("Failed to load mssql-auth.dll. Please ensure it is present in the expected directory.");
            }
        } else {
            LOG("Note: mssql-auth.dll not found. This is OK if Entra ID is not in use.");
            ThrowStdException("mssql-auth.dll not found. If you are using Entra ID, please ensure it is present.");
        }
    #endif

    if (!fs::exists(driverPath)) {
        ThrowStdException("ODBC driver not found at: " + driverPath.string());
    }

    DriverHandle handle = LoadDriverLibrary(driverPath.string());
    if (!handle) {
        LOG("Failed to load driver: {}", GetLastErrorMessage());
        // If this happens in linux, suggest installing libltdl7
        #ifdef __linux__
            ThrowStdException("Failed to load ODBC driver. If you are on Linux, please install libltdl7 package.");
        #endif
        ThrowStdException("Failed to load ODBC driver. Please check installation.");
    }
    LOG("Driver library successfully loaded.");

    // Load function pointers using helper
    SQLAllocHandle_ptr = GetFunctionPointer<SQLAllocHandleFunc>(handle, "SQLAllocHandle");
    SQLSetEnvAttr_ptr = GetFunctionPointer<SQLSetEnvAttrFunc>(handle, "SQLSetEnvAttr");
    SQLSetConnectAttr_ptr = GetFunctionPointer<SQLSetConnectAttrFunc>(handle, "SQLSetConnectAttrW");
    SQLSetStmtAttr_ptr = GetFunctionPointer<SQLSetStmtAttrFunc>(handle, "SQLSetStmtAttrW");
    SQLGetConnectAttr_ptr = GetFunctionPointer<SQLGetConnectAttrFunc>(handle, "SQLGetConnectAttrW");

    SQLDriverConnect_ptr = GetFunctionPointer<SQLDriverConnectFunc>(handle, "SQLDriverConnectW");
    SQLExecDirect_ptr = GetFunctionPointer<SQLExecDirectFunc>(handle, "SQLExecDirectW");
    SQLPrepare_ptr = GetFunctionPointer<SQLPrepareFunc>(handle, "SQLPrepareW");
    SQLBindParameter_ptr = GetFunctionPointer<SQLBindParameterFunc>(handle, "SQLBindParameter");
    SQLExecute_ptr = GetFunctionPointer<SQLExecuteFunc>(handle, "SQLExecute");
    SQLRowCount_ptr = GetFunctionPointer<SQLRowCountFunc>(handle, "SQLRowCount");
    SQLGetStmtAttr_ptr = GetFunctionPointer<SQLGetStmtAttrFunc>(handle, "SQLGetStmtAttrW");
    SQLSetDescField_ptr = GetFunctionPointer<SQLSetDescFieldFunc>(handle, "SQLSetDescFieldW");

    SQLFetch_ptr = GetFunctionPointer<SQLFetchFunc>(handle, "SQLFetch");
    SQLFetchScroll_ptr = GetFunctionPointer<SQLFetchScrollFunc>(handle, "SQLFetchScroll");
    SQLGetData_ptr = GetFunctionPointer<SQLGetDataFunc>(handle, "SQLGetData");
    SQLNumResultCols_ptr = GetFunctionPointer<SQLNumResultColsFunc>(handle, "SQLNumResultCols");
    SQLBindCol_ptr = GetFunctionPointer<SQLBindColFunc>(handle, "SQLBindCol");
    SQLDescribeCol_ptr = GetFunctionPointer<SQLDescribeColFunc>(handle, "SQLDescribeColW");
    SQLMoreResults_ptr = GetFunctionPointer<SQLMoreResultsFunc>(handle, "SQLMoreResults");
    SQLColAttribute_ptr = GetFunctionPointer<SQLColAttributeFunc>(handle, "SQLColAttributeW");
    SQLGetTypeInfo_ptr = GetFunctionPointer<SQLGetTypeInfoFunc>(handle, "SQLGetTypeInfoW");
    SQLProcedures_ptr = GetFunctionPointer<SQLProceduresFunc>(handle, "SQLProceduresW");
    SQLForeignKeys_ptr = GetFunctionPointer<SQLForeignKeysFunc>(handle, "SQLForeignKeysW");
    SQLPrimaryKeys_ptr = GetFunctionPointer<SQLPrimaryKeysFunc>(handle, "SQLPrimaryKeysW");
    SQLSpecialColumns_ptr = GetFunctionPointer<SQLSpecialColumnsFunc>(handle, "SQLSpecialColumnsW");
    SQLStatistics_ptr = GetFunctionPointer<SQLStatisticsFunc>(handle, "SQLStatisticsW");
    SQLColumns_ptr = GetFunctionPointer<SQLColumnsFunc>(handle, "SQLColumnsW");

    SQLEndTran_ptr = GetFunctionPointer<SQLEndTranFunc>(handle, "SQLEndTran");
    SQLDisconnect_ptr = GetFunctionPointer<SQLDisconnectFunc>(handle, "SQLDisconnect");
    SQLFreeHandle_ptr = GetFunctionPointer<SQLFreeHandleFunc>(handle, "SQLFreeHandle");
    SQLFreeStmt_ptr = GetFunctionPointer<SQLFreeStmtFunc>(handle, "SQLFreeStmt");

    SQLGetDiagRec_ptr = GetFunctionPointer<SQLGetDiagRecFunc>(handle, "SQLGetDiagRecW");

    bool success =
        SQLAllocHandle_ptr && SQLSetEnvAttr_ptr && SQLSetConnectAttr_ptr &&
        SQLSetStmtAttr_ptr && SQLGetConnectAttr_ptr && SQLDriverConnect_ptr &&
        SQLExecDirect_ptr && SQLPrepare_ptr && SQLBindParameter_ptr &&
        SQLExecute_ptr && SQLRowCount_ptr && SQLGetStmtAttr_ptr &&
        SQLSetDescField_ptr && SQLFetch_ptr && SQLFetchScroll_ptr &&
        SQLGetData_ptr && SQLNumResultCols_ptr && SQLBindCol_ptr &&
        SQLDescribeCol_ptr && SQLMoreResults_ptr && SQLColAttribute_ptr &&
        SQLEndTran_ptr && SQLDisconnect_ptr && SQLFreeHandle_ptr &&
        SQLFreeStmt_ptr && SQLGetDiagRec_ptr &&
        SQLGetTypeInfo_ptr && SQLProcedures_ptr && SQLForeignKeys_ptr &&
        SQLPrimaryKeys_ptr && SQLSpecialColumns_ptr && SQLStatistics_ptr &&
        SQLColumns_ptr;

    if (!success) {
        ThrowStdException("Failed to load required function pointers from driver.");
    }
    LOG("All driver function pointers successfully loaded.");
    return handle;
}

// DriverLoader definition 
DriverLoader::DriverLoader() : m_driverLoaded(false) {}

DriverLoader& DriverLoader::getInstance() {
    static DriverLoader instance;
    return instance;
}

void DriverLoader::loadDriver() {
    std::call_once(m_onceFlag, [this]() {
        LoadDriverOrThrowException();
        m_driverLoaded = true;
    });
}

// SqlHandle definition
SqlHandle::SqlHandle(SQLSMALLINT type, SQLHANDLE rawHandle)
    : _type(type), _handle(rawHandle) {}

SqlHandle::~SqlHandle() {
    if (_handle) {
        free();
    }
}

SQLHANDLE SqlHandle::get() const {
    return _handle;
}

SQLSMALLINT SqlHandle::type() const {
    return _type;
}

/*
 * IMPORTANT: Never log in destructors - it causes segfaults.
 * During program exit, C++ destructors may run AFTER Python shuts down.
 * LOG() tries to acquire Python GIL and call Python functions, which crashes
 * if Python is already gone. Keep destructors simple - just free resources.
 * If you need destruction logs, use explicit close() methods instead.
 */
void SqlHandle::free() {
    if (_handle && SQLFreeHandle_ptr) {
        const char* type_str = nullptr;
        switch (_type) {
            case SQL_HANDLE_ENV:  type_str = "ENV"; break;
            case SQL_HANDLE_DBC:  type_str = "DBC"; break;
            case SQL_HANDLE_STMT: type_str = "STMT"; break;
            case SQL_HANDLE_DESC: type_str = "DESC"; break;
            default:              type_str = "UNKNOWN"; break;
        }
        SQLFreeHandle_ptr(_type, _handle);
        _handle = nullptr;
        // Don't log during destruction - it can cause segfaults during Python shutdown
    }
}

SQLRETURN SQLGetTypeInfo_Wrapper(SqlHandlePtr StatementHandle, SQLSMALLINT DataType) {
    if (!SQLGetTypeInfo_ptr) {
        ThrowStdException("SQLGetTypeInfo function not loaded");
    }

    return SQLGetTypeInfo_ptr(StatementHandle->get(), DataType);
}

SQLRETURN SQLProcedures_wrap(SqlHandlePtr StatementHandle, 
                            const std::wstring& catalog,
                            const std::wstring& schema,
                            const std::wstring& procedure) {
    if (!SQLProcedures_ptr) {
        ThrowStdException("SQLProcedures function not loaded");
    }

#if defined(__APPLE__) || defined(__linux__)
    // Unix implementation
    std::vector<SQLWCHAR> catalogBuf = WStringToSQLWCHAR(catalog);
    std::vector<SQLWCHAR> schemaBuf = WStringToSQLWCHAR(schema);
    std::vector<SQLWCHAR> procedureBuf = WStringToSQLWCHAR(procedure);
    
    return SQLProcedures_ptr(
        StatementHandle->get(),
        catalog.empty() ? nullptr : catalogBuf.data(), 
        catalog.empty() ? 0 : SQL_NTS,
        schema.empty() ? nullptr : schemaBuf.data(), 
        schema.empty() ? 0 : SQL_NTS,
        procedure.empty() ? nullptr : procedureBuf.data(), 
        procedure.empty() ? 0 : SQL_NTS);
#else
    // Windows implementation
    return SQLProcedures_ptr(
        StatementHandle->get(),
        catalog.empty() ? nullptr : (SQLWCHAR*)catalog.c_str(), 
        catalog.empty() ? 0 : SQL_NTS,
        schema.empty() ? nullptr : (SQLWCHAR*)schema.c_str(), 
        schema.empty() ? 0 : SQL_NTS,
        procedure.empty() ? nullptr : (SQLWCHAR*)procedure.c_str(), 
        procedure.empty() ? 0 : SQL_NTS);
#endif
}

SQLRETURN SQLForeignKeys_wrap(SqlHandlePtr StatementHandle, 
                             const py::object& pkCatalogObj,
                             const py::object& pkSchemaObj,
                             const py::object& pkTableObj,
                             const py::object& fkCatalogObj,
                             const py::object& fkSchemaObj,
                             const py::object& fkTableObj) {
    if (!SQLForeignKeys_ptr) {
        ThrowStdException("SQLForeignKeys function not loaded");
    }

    std::wstring pkCatalog = py::isinstance<py::none>(pkCatalogObj) ? L"" : pkCatalogObj.cast<std::wstring>();
    std::wstring pkSchema = py::isinstance<py::none>(pkSchemaObj) ? L"" : pkSchemaObj.cast<std::wstring>();
    std::wstring pkTable = py::isinstance<py::none>(pkTableObj) ? L"" : pkTableObj.cast<std::wstring>();
    std::wstring fkCatalog = py::isinstance<py::none>(fkCatalogObj) ? L"" : fkCatalogObj.cast<std::wstring>();
    std::wstring fkSchema = py::isinstance<py::none>(fkSchemaObj) ? L"" : fkSchemaObj.cast<std::wstring>();
    std::wstring fkTable = py::isinstance<py::none>(fkTableObj) ? L"" : fkTableObj.cast<std::wstring>();

#if defined(__APPLE__) || defined(__linux__)
    // Unix implementation
    std::vector<SQLWCHAR> pkCatalogBuf = WStringToSQLWCHAR(pkCatalog);
    std::vector<SQLWCHAR> pkSchemaBuf = WStringToSQLWCHAR(pkSchema);
    std::vector<SQLWCHAR> pkTableBuf = WStringToSQLWCHAR(pkTable);
    std::vector<SQLWCHAR> fkCatalogBuf = WStringToSQLWCHAR(fkCatalog);
    std::vector<SQLWCHAR> fkSchemaBuf = WStringToSQLWCHAR(fkSchema);
    std::vector<SQLWCHAR> fkTableBuf = WStringToSQLWCHAR(fkTable);
    
    return SQLForeignKeys_ptr(
        StatementHandle->get(),
        pkCatalog.empty() ? nullptr : pkCatalogBuf.data(), 
        pkCatalog.empty() ? 0 : SQL_NTS,
        pkSchema.empty() ? nullptr : pkSchemaBuf.data(), 
        pkSchema.empty() ? 0 : SQL_NTS,
        pkTable.empty() ? nullptr : pkTableBuf.data(), 
        pkTable.empty() ? 0 : SQL_NTS,
        fkCatalog.empty() ? nullptr : fkCatalogBuf.data(), 
        fkCatalog.empty() ? 0 : SQL_NTS,
        fkSchema.empty() ? nullptr : fkSchemaBuf.data(), 
        fkSchema.empty() ? 0 : SQL_NTS,
        fkTable.empty() ? nullptr : fkTableBuf.data(), 
        fkTable.empty() ? 0 : SQL_NTS);
#else
    // Windows implementation
    return SQLForeignKeys_ptr(
        StatementHandle->get(),
        pkCatalog.empty() ? nullptr : (SQLWCHAR*)pkCatalog.c_str(), 
        pkCatalog.empty() ? 0 : SQL_NTS,
        pkSchema.empty() ? nullptr : (SQLWCHAR*)pkSchema.c_str(), 
        pkSchema.empty() ? 0 : SQL_NTS,
        pkTable.empty() ? nullptr : (SQLWCHAR*)pkTable.c_str(), 
        pkTable.empty() ? 0 : SQL_NTS,
        fkCatalog.empty() ? nullptr : (SQLWCHAR*)fkCatalog.c_str(), 
        fkCatalog.empty() ? 0 : SQL_NTS,
        fkSchema.empty() ? nullptr : (SQLWCHAR*)fkSchema.c_str(), 
        fkSchema.empty() ? 0 : SQL_NTS,
        fkTable.empty() ? nullptr : (SQLWCHAR*)fkTable.c_str(), 
        fkTable.empty() ? 0 : SQL_NTS);
#endif
}

SQLRETURN SQLPrimaryKeys_wrap(SqlHandlePtr StatementHandle, 
                             const py::object& catalogObj,
                             const py::object& schemaObj,
                             const std::wstring& table) {
    if (!SQLPrimaryKeys_ptr) {
        ThrowStdException("SQLPrimaryKeys function not loaded");
    }

    // Convert py::object to std::wstring, treating None as empty string
    std::wstring catalog = catalogObj.is_none() ? L"" : catalogObj.cast<std::wstring>();
    std::wstring schema = schemaObj.is_none() ? L"" : schemaObj.cast<std::wstring>();

#if defined(__APPLE__) || defined(__linux__)
    // Unix implementation
    std::vector<SQLWCHAR> catalogBuf = WStringToSQLWCHAR(catalog);
    std::vector<SQLWCHAR> schemaBuf = WStringToSQLWCHAR(schema);
    std::vector<SQLWCHAR> tableBuf = WStringToSQLWCHAR(table);
    
    return SQLPrimaryKeys_ptr(
        StatementHandle->get(),
        catalog.empty() ? nullptr : catalogBuf.data(), 
        catalog.empty() ? 0 : SQL_NTS,
        schema.empty() ? nullptr : schemaBuf.data(), 
        schema.empty() ? 0 : SQL_NTS,
        table.empty() ? nullptr : tableBuf.data(), 
        table.empty() ? 0 : SQL_NTS);
#else
    // Windows implementation
    return SQLPrimaryKeys_ptr(
        StatementHandle->get(),
        catalog.empty() ? nullptr : (SQLWCHAR*)catalog.c_str(), 
        catalog.empty() ? 0 : SQL_NTS,
        schema.empty() ? nullptr : (SQLWCHAR*)schema.c_str(), 
        schema.empty() ? 0 : SQL_NTS,
        table.empty() ? nullptr : (SQLWCHAR*)table.c_str(), 
        table.empty() ? 0 : SQL_NTS);
#endif
}

SQLRETURN SQLStatistics_wrap(SqlHandlePtr StatementHandle, 
                          const py::object& catalogObj,
                          const py::object& schemaObj,
                          const std::wstring& table,
                          SQLUSMALLINT unique,
                          SQLUSMALLINT reserved) {
    if (!SQLStatistics_ptr) {
        ThrowStdException("SQLStatistics function not loaded");
    }

     // Convert py::object to std::wstring, treating None as empty string
    std::wstring catalog = catalogObj.is_none() ? L"" : catalogObj.cast<std::wstring>();
    std::wstring schema = schemaObj.is_none() ? L"" : schemaObj.cast<std::wstring>();

#if defined(__APPLE__) || defined(__linux__)
    // Unix implementation
    std::vector<SQLWCHAR> catalogBuf = WStringToSQLWCHAR(catalog);
    std::vector<SQLWCHAR> schemaBuf = WStringToSQLWCHAR(schema);
    std::vector<SQLWCHAR> tableBuf = WStringToSQLWCHAR(table);
    
    return SQLStatistics_ptr(
        StatementHandle->get(),
        catalog.empty() ? nullptr : catalogBuf.data(), 
        catalog.empty() ? 0 : SQL_NTS,
        schema.empty() ? nullptr : schemaBuf.data(), 
        schema.empty() ? 0 : SQL_NTS,
        table.empty() ? nullptr : tableBuf.data(), 
        table.empty() ? 0 : SQL_NTS,
        unique,
        reserved);
#else
    // Windows implementation
    return SQLStatistics_ptr(
        StatementHandle->get(),
        catalog.empty() ? nullptr : (SQLWCHAR*)catalog.c_str(), 
        catalog.empty() ? 0 : SQL_NTS,
        schema.empty() ? nullptr : (SQLWCHAR*)schema.c_str(), 
        schema.empty() ? 0 : SQL_NTS,
        table.empty() ? nullptr : (SQLWCHAR*)table.c_str(), 
        table.empty() ? 0 : SQL_NTS,
        unique,
        reserved);
#endif
}

SQLRETURN SQLColumns_wrap(SqlHandlePtr StatementHandle, 
                          const py::object& catalogObj,
                          const py::object& schemaObj,
                          const py::object& tableObj,
                          const py::object& columnObj) {
    if (!SQLColumns_ptr) {
        ThrowStdException("SQLColumns function not loaded");
    }

    // Convert py::object to std::wstring, treating None as empty string
    std::wstring catalogStr = catalogObj.is_none() ? L"" : catalogObj.cast<std::wstring>();
    std::wstring schemaStr = schemaObj.is_none() ? L"" : schemaObj.cast<std::wstring>();
    std::wstring tableStr = tableObj.is_none() ? L"" : tableObj.cast<std::wstring>();
    std::wstring columnStr = columnObj.is_none() ? L"" : columnObj.cast<std::wstring>();

#if defined(__APPLE__) || defined(__linux__)
    // Unix implementation
    std::vector<SQLWCHAR> catalogBuf = WStringToSQLWCHAR(catalogStr);
    std::vector<SQLWCHAR> schemaBuf = WStringToSQLWCHAR(schemaStr);
    std::vector<SQLWCHAR> tableBuf = WStringToSQLWCHAR(tableStr);
    std::vector<SQLWCHAR> columnBuf = WStringToSQLWCHAR(columnStr);
    
    return SQLColumns_ptr(
        StatementHandle->get(),
        catalogStr.empty() ? nullptr : catalogBuf.data(), 
        catalogStr.empty() ? 0 : SQL_NTS,
        schemaStr.empty() ? nullptr : schemaBuf.data(), 
        schemaStr.empty() ? 0 : SQL_NTS,
        tableStr.empty() ? nullptr : tableBuf.data(), 
        tableStr.empty() ? 0 : SQL_NTS,
        columnStr.empty() ? nullptr : columnBuf.data(),
        columnStr.empty() ? 0 : SQL_NTS);
#else
    // Windows implementation
    return SQLColumns_ptr(
        StatementHandle->get(),
        catalogStr.empty() ? nullptr : (SQLWCHAR*)catalogStr.c_str(), 
        catalogStr.empty() ? 0 : SQL_NTS,
        schemaStr.empty() ? nullptr : (SQLWCHAR*)schemaStr.c_str(), 
        schemaStr.empty() ? 0 : SQL_NTS,
        tableStr.empty() ? nullptr : (SQLWCHAR*)tableStr.c_str(), 
        tableStr.empty() ? 0 : SQL_NTS,
        columnStr.empty() ? nullptr : (SQLWCHAR*)columnStr.c_str(),
        columnStr.empty() ? 0 : SQL_NTS);
#endif
}

// Helper function to check for driver errors
ErrorInfo SQLCheckError_Wrap(SQLSMALLINT handleType, SqlHandlePtr handle, SQLRETURN retcode) {
    LOG("Checking errors for retcode - {}" , retcode);
    ErrorInfo errorInfo;
    if (retcode == SQL_INVALID_HANDLE) {
        LOG("Invalid handle received");
        errorInfo.ddbcErrorMsg = std::wstring( L"Invalid handle!");
        return errorInfo;
    }
    assert(handle != 0);
    SQLHANDLE rawHandle = handle->get();
    if (!SQL_SUCCEEDED(retcode)) {
        if (!SQLGetDiagRec_ptr) {
            LOG("Function pointer not initialized. Loading the driver.");
            DriverLoader::getInstance().loadDriver();  // Load the driver
        }

        SQLWCHAR sqlState[6], message[SQL_MAX_MESSAGE_LENGTH];
        SQLINTEGER nativeError;
        SQLSMALLINT messageLen;

        SQLRETURN diagReturn =
            SQLGetDiagRec_ptr(handleType, rawHandle, 1, sqlState,
                              &nativeError, message, SQL_MAX_MESSAGE_LENGTH, &messageLen);

        if (SQL_SUCCEEDED(diagReturn)) {
#if defined(_WIN32)
            // On Windows, SQLWCHAR and wchar_t are compatible
            errorInfo.sqlState = std::wstring(sqlState);
            errorInfo.ddbcErrorMsg = std::wstring(message);
#else
            // On macOS/Linux, need to convert SQLWCHAR (usually unsigned short) to wchar_t
            errorInfo.sqlState = SQLWCHARToWString(sqlState);
            errorInfo.ddbcErrorMsg = SQLWCHARToWString(message, messageLen);
#endif
        }
    }
    return errorInfo;
}

// Wrap SQLExecDirect
SQLRETURN SQLExecDirect_wrap(SqlHandlePtr StatementHandle, const std::wstring& Query) {
    LOG("Execute SQL query directly - {}", Query.c_str());
    if (!SQLExecDirect_ptr) {
        LOG("Function pointer not initialized. Loading the driver.");
        DriverLoader::getInstance().loadDriver();  // Load the driver
    }

    SQLWCHAR* queryPtr;
#if defined(__APPLE__) || defined(__linux__)
    std::vector<SQLWCHAR> queryBuffer = WStringToSQLWCHAR(Query);
    queryPtr = queryBuffer.data();
#else
    queryPtr = const_cast<SQLWCHAR*>(Query.c_str());
#endif
    SQLRETURN ret = SQLExecDirect_ptr(StatementHandle->get(), queryPtr, SQL_NTS);
    if (!SQL_SUCCEEDED(ret)) {
        LOG("Failed to execute query directly");
    }
    return ret;
}

// Executes the provided query. If the query is parametrized, it prepares the statement and
// binds the parameters. Otherwise, it executes the query directly.
// 'usePrepare' parameter can be used to disable the prepare step for queries that might already
// be prepared in a previous call.
SQLRETURN SQLExecute_wrap(const SqlHandlePtr statementHandle,
                          const std::wstring& query /* TODO: Use SQLTCHAR? */,
                          const py::list& params, const std::vector<ParamInfo>& paramInfos,
                          py::list& isStmtPrepared, const bool usePrepare = true) {
    LOG("Execute SQL Query - {}", query.c_str());
    if (!SQLPrepare_ptr) {
        LOG("Function pointer not initialized. Loading the driver.");
        DriverLoader::getInstance().loadDriver();  // Load the driver
    }
    assert(SQLPrepare_ptr && SQLBindParameter_ptr && SQLExecute_ptr && SQLExecDirect_ptr);

    if (params.size() != paramInfos.size()) {
        // TODO: This should be a special internal exception, that python wont relay to users as is
        ThrowStdException("Number of parameters and paramInfos do not match");
    }

    RETCODE rc;
    SQLHANDLE hStmt = statementHandle->get();
    if (!statementHandle || !statementHandle->get()) {
        LOG("Statement handle is null or empty");
    }
    SQLWCHAR* queryPtr;
#if defined(__APPLE__) || defined(__linux__)
    std::vector<SQLWCHAR> queryBuffer = WStringToSQLWCHAR(query);
    queryPtr = queryBuffer.data();
#else
    queryPtr = const_cast<SQLWCHAR*>(query.c_str());
#endif
    if (params.size() == 0) {
        // Execute statement directly if the statement is not parametrized. This is the
        // fastest way to submit a SQL statement for one-time execution according to
        // DDBC documentation -
        // https://learn.microsoft.com/en-us/sql/odbc/reference/syntax/sqlexecdirect-function?view=sql-server-ver16
        rc = SQLExecDirect_ptr(hStmt, queryPtr, SQL_NTS);
        if (!SQL_SUCCEEDED(rc) && rc != SQL_NO_DATA) {
            LOG("Error during direct execution of the statement");
        }
        return rc;
    } else {
        // isStmtPrepared is a list instead of a bool coz bools in Python are immutable.
        // Hence, we can't pass around bools by reference & modify them. Therefore, isStmtPrepared
        // must be a list with exactly one bool element
        assert(isStmtPrepared.size() == 1);
        if (usePrepare) {
            rc = SQLPrepare_ptr(hStmt, queryPtr, SQL_NTS);
            if (!SQL_SUCCEEDED(rc)) {
                LOG("Error while preparing the statement");
                return rc;
            }
            isStmtPrepared[0] = py::cast(true);
        } else {
            // Make sure the statement has been prepared earlier if we're not preparing now
            bool isStmtPreparedAsBool = isStmtPrepared[0].cast<bool>();
            if (!isStmtPreparedAsBool) {
                // TODO: Print the query
                ThrowStdException("Cannot execute unprepared statement");
            }
        }

        // This vector manages the heap memory allocated for parameter buffers.
        // It must be in scope until SQLExecute is done.
        std::vector<std::shared_ptr<void>> paramBuffers;
        rc = BindParameters(hStmt, params, paramInfos, paramBuffers);
        if (!SQL_SUCCEEDED(rc)) {
            return rc;
        }

        rc = SQLExecute_ptr(hStmt);
        if (!SQL_SUCCEEDED(rc) && rc != SQL_NO_DATA) {
            LOG("DDBCSQLExecute: Error during execution of the statement");
            return rc;
        }
        // TODO: Handle huge input parameters by checking rc == SQL_NEED_DATA

        // Unbind the bound buffers for all parameters coz the buffers' memory will
        // be freed when this function exits (parambuffers goes out of scope)
        rc = SQLFreeStmt_ptr(hStmt, SQL_RESET_PARAMS);

        return rc;
    }
}

SQLRETURN BindParameterArray(SQLHANDLE hStmt,
                             const py::list& columnwise_params,
                             const std::vector<ParamInfo>& paramInfos,
                             size_t paramSetSize,
                             std::vector<std::shared_ptr<void>>& paramBuffers) {
    LOG("Starting column-wise parameter array binding. paramSetSize: {}, paramCount: {}", paramSetSize, columnwise_params.size());

    std::vector<std::shared_ptr<void>> tempBuffers;

    try {
        for (int paramIndex = 0; paramIndex < columnwise_params.size(); ++paramIndex) {
            const py::list& columnValues = columnwise_params[paramIndex].cast<py::list>();
            const ParamInfo& info = paramInfos[paramIndex];
            if (columnValues.size() != paramSetSize) {
                ThrowStdException("Column " + std::to_string(paramIndex) + " has mismatched size.");
            }
            void* dataPtr = nullptr;
            SQLLEN* strLenOrIndArray = nullptr;
            SQLLEN bufferLength = 0;
            switch (info.paramCType) {
                case SQL_C_LONG: {
                    int* dataArray = AllocateParamBufferArray<int>(tempBuffers, paramSetSize);
                    for (size_t i = 0; i < paramSetSize; ++i) {
                        if (columnValues[i].is_none()) {
                            if (!strLenOrIndArray)
                                strLenOrIndArray = AllocateParamBufferArray<SQLLEN>(tempBuffers, paramSetSize);
                            dataArray[i] = 0;
                            strLenOrIndArray[i] = SQL_NULL_DATA;
                        } else {
                            dataArray[i] = columnValues[i].cast<int>();
                            if (strLenOrIndArray) strLenOrIndArray[i] = 0;
                        }
                    }
                    dataPtr = dataArray;
                    break;
                }
                case SQL_C_DOUBLE: {
                    double* dataArray = AllocateParamBufferArray<double>(tempBuffers, paramSetSize);
                    for (size_t i = 0; i < paramSetSize; ++i) {
                        if (columnValues[i].is_none()) {
                            if (!strLenOrIndArray)
                                strLenOrIndArray = AllocateParamBufferArray<SQLLEN>(tempBuffers, paramSetSize);
                            dataArray[i] = 0;
                            strLenOrIndArray[i] = SQL_NULL_DATA;
                        } else {
                            dataArray[i] = columnValues[i].cast<double>();
                            if (strLenOrIndArray) strLenOrIndArray[i] = 0;
                        }
                    }
                    dataPtr = dataArray;
                    break;
                }
                case SQL_C_WCHAR: {
                    SQLWCHAR* wcharArray = AllocateParamBufferArray<SQLWCHAR>(tempBuffers, paramSetSize * (info.columnSize + 1));
                    strLenOrIndArray = AllocateParamBufferArray<SQLLEN>(tempBuffers, paramSetSize);
                    for (size_t i = 0; i < paramSetSize; ++i) {
                        if (columnValues[i].is_none()) {
                            strLenOrIndArray[i] = SQL_NULL_DATA;
                            std::memset(wcharArray + i * (info.columnSize + 1), 0, (info.columnSize + 1) * sizeof(SQLWCHAR));
                        } else {
                            std::wstring wstr = columnValues[i].cast<std::wstring>();
                            if (wstr.length() > info.columnSize) {
                                std::string offending = WideToUTF8(wstr);
                                ThrowStdException("Input string exceeds allowed column size at parameter index " + std::to_string(paramIndex));
                            }
                            std::memcpy(wcharArray + i * (info.columnSize + 1), wstr.c_str(), (wstr.length() + 1) * sizeof(SQLWCHAR));
                            strLenOrIndArray[i] = SQL_NTS;
                        }
                    }
                    dataPtr = wcharArray;
                    bufferLength = (info.columnSize + 1) * sizeof(SQLWCHAR);
                    break;
                }
                case SQL_C_TINYINT:
                case SQL_C_UTINYINT: {
                    unsigned char* dataArray = AllocateParamBufferArray<unsigned char>(tempBuffers, paramSetSize);
                    for (size_t i = 0; i < paramSetSize; ++i) {
                        if (columnValues[i].is_none()) {
                            if (!strLenOrIndArray)
                                strLenOrIndArray = AllocateParamBufferArray<SQLLEN>(tempBuffers, paramSetSize);
                            dataArray[i] = 0;
                            strLenOrIndArray[i] = SQL_NULL_DATA;
                        } else {
                            int intVal = columnValues[i].cast<int>();
                            if (intVal < 0 || intVal > 255) {
                                ThrowStdException("UTINYINT value out of range at rowIndex " + std::to_string(i));
                            }
                            dataArray[i] = static_cast<unsigned char>(intVal);
                            if (strLenOrIndArray) strLenOrIndArray[i] = 0;
                        }
                    }
                    dataPtr = dataArray;
                    bufferLength = sizeof(unsigned char);
                    break;
                }
                case SQL_C_SHORT: {
                    short* dataArray = AllocateParamBufferArray<short>(tempBuffers, paramSetSize);
                    for (size_t i = 0; i < paramSetSize; ++i) {
                        if (columnValues[i].is_none()) {
                            if (!strLenOrIndArray)
                                strLenOrIndArray = AllocateParamBufferArray<SQLLEN>(tempBuffers, paramSetSize);
                            dataArray[i] = 0;
                            strLenOrIndArray[i] = SQL_NULL_DATA;
                        } else {
                            int intVal = columnValues[i].cast<int>();
                            if (intVal < std::numeric_limits<short>::min() ||
                                intVal > std::numeric_limits<short>::max()) {
                                ThrowStdException("SHORT value out of range at rowIndex " + std::to_string(i));
                            }
                            dataArray[i] = static_cast<short>(intVal);
                            if (strLenOrIndArray) strLenOrIndArray[i] = 0;
                        }
                    }
                    dataPtr = dataArray;
                    bufferLength = sizeof(short);
                    break;
                }
                case SQL_C_CHAR:
                case SQL_C_BINARY: {
                    char* charArray = AllocateParamBufferArray<char>(tempBuffers, paramSetSize * (info.columnSize + 1));
                    strLenOrIndArray = AllocateParamBufferArray<SQLLEN>(tempBuffers, paramSetSize);
                    for (size_t i = 0; i < paramSetSize; ++i) {
                        if (columnValues[i].is_none()) {
                            strLenOrIndArray[i] = SQL_NULL_DATA;
                            std::memset(charArray + i * (info.columnSize + 1), 0, info.columnSize + 1);
                        } else {
                            std::string str = columnValues[i].cast<std::string>();
                            if (str.size() > info.columnSize)
                                ThrowStdException("Input exceeds column size at index " + std::to_string(i));
                            std::memcpy(charArray + i * (info.columnSize + 1), str.c_str(), str.size());
                            strLenOrIndArray[i] = static_cast<SQLLEN>(str.size());
                        }
                    }
                    dataPtr = charArray;
                    bufferLength = info.columnSize + 1;
                    break;
                }
                case SQL_C_BIT: {
                    char* boolArray = AllocateParamBufferArray<char>(tempBuffers, paramSetSize);
                    strLenOrIndArray = AllocateParamBufferArray<SQLLEN>(tempBuffers, paramSetSize);
                    for (size_t i = 0; i < paramSetSize; ++i) {
                        if (columnValues[i].is_none()) {
                            boolArray[i] = 0;
                            strLenOrIndArray[i] = SQL_NULL_DATA;
                        } else {
                            boolArray[i] = columnValues[i].cast<bool>() ? 1 : 0;
                            strLenOrIndArray[i] = 0;
                        }
                    }
                    dataPtr = boolArray;
                    bufferLength = sizeof(char);
                    break;
                }
                case SQL_C_STINYINT:
                case SQL_C_USHORT: {
                    unsigned short* dataArray = AllocateParamBufferArray<unsigned short>(tempBuffers, paramSetSize);
                    strLenOrIndArray = AllocateParamBufferArray<SQLLEN>(tempBuffers, paramSetSize);
                    for (size_t i = 0; i < paramSetSize; ++i) {
                        if (columnValues[i].is_none()) {
                            strLenOrIndArray[i] = SQL_NULL_DATA;
                            dataArray[i] = 0;
                        } else {
                            dataArray[i] = columnValues[i].cast<unsigned short>();
                            strLenOrIndArray[i] = 0;
                        }
                    }
                    dataPtr = dataArray;
                    bufferLength = sizeof(unsigned short);
                    break;
                }
                case SQL_C_SBIGINT:
                case SQL_C_SLONG:
                case SQL_C_UBIGINT:
                case SQL_C_ULONG: {
                    int64_t* dataArray = AllocateParamBufferArray<int64_t>(tempBuffers, paramSetSize);
                    strLenOrIndArray = AllocateParamBufferArray<SQLLEN>(tempBuffers, paramSetSize);
                    for (size_t i = 0; i < paramSetSize; ++i) {
                        if (columnValues[i].is_none()) {
                            strLenOrIndArray[i] = SQL_NULL_DATA;
                            dataArray[i] = 0;
                        } else {
                            dataArray[i] = columnValues[i].cast<int64_t>();
                            strLenOrIndArray[i] = 0;
                        }
                    }
                    dataPtr = dataArray;
                    bufferLength = sizeof(int64_t);
                    break;
                }
                case SQL_C_FLOAT: {
                    float* dataArray = AllocateParamBufferArray<float>(tempBuffers, paramSetSize);
                    strLenOrIndArray = AllocateParamBufferArray<SQLLEN>(tempBuffers, paramSetSize);
                    for (size_t i = 0; i < paramSetSize; ++i) {
                        if (columnValues[i].is_none()) {
                            strLenOrIndArray[i] = SQL_NULL_DATA;
                            dataArray[i] = 0.0f;
                        } else {
                            dataArray[i] = columnValues[i].cast<float>();
                            strLenOrIndArray[i] = 0;
                        }
                    }
                    dataPtr = dataArray;
                    bufferLength = sizeof(float);
                    break;
                }
                case SQL_C_TYPE_DATE: {
                    SQL_DATE_STRUCT* dateArray = AllocateParamBufferArray<SQL_DATE_STRUCT>(tempBuffers, paramSetSize);
                    strLenOrIndArray = AllocateParamBufferArray<SQLLEN>(tempBuffers, paramSetSize);
                    for (size_t i = 0; i < paramSetSize; ++i) {
                        if (columnValues[i].is_none()) {
                            strLenOrIndArray[i] = SQL_NULL_DATA;
                            std::memset(&dateArray[i], 0, sizeof(SQL_DATE_STRUCT));
                        } else {
                            py::object dateObj = columnValues[i];
                            dateArray[i].year = dateObj.attr("year").cast<SQLSMALLINT>();
                            dateArray[i].month = dateObj.attr("month").cast<SQLUSMALLINT>();
                            dateArray[i].day = dateObj.attr("day").cast<SQLUSMALLINT>();
                            strLenOrIndArray[i] = 0;
                        }
                    }
                    dataPtr = dateArray;
                    bufferLength = sizeof(SQL_DATE_STRUCT);
                    break;
                }
                case SQL_C_TYPE_TIME: {
                    SQL_TIME_STRUCT* timeArray = AllocateParamBufferArray<SQL_TIME_STRUCT>(tempBuffers, paramSetSize);
                    strLenOrIndArray = AllocateParamBufferArray<SQLLEN>(tempBuffers, paramSetSize);
                    for (size_t i = 0; i < paramSetSize; ++i) {
                        if (columnValues[i].is_none()) {
                            strLenOrIndArray[i] = SQL_NULL_DATA;
                            std::memset(&timeArray[i], 0, sizeof(SQL_TIME_STRUCT));
                        } else {
                            py::object timeObj = columnValues[i];
                            timeArray[i].hour = timeObj.attr("hour").cast<SQLUSMALLINT>();
                            timeArray[i].minute = timeObj.attr("minute").cast<SQLUSMALLINT>();
                            timeArray[i].second = timeObj.attr("second").cast<SQLUSMALLINT>();
                            strLenOrIndArray[i] = 0;
                        }
                    }
                    dataPtr = timeArray;
                    bufferLength = sizeof(SQL_TIME_STRUCT);
                    break;
                }
                case SQL_C_TYPE_TIMESTAMP: {
                    SQL_TIMESTAMP_STRUCT* tsArray = AllocateParamBufferArray<SQL_TIMESTAMP_STRUCT>(tempBuffers, paramSetSize);
                    strLenOrIndArray = AllocateParamBufferArray<SQLLEN>(tempBuffers, paramSetSize);
                    for (size_t i = 0; i < paramSetSize; ++i) {
                        if (columnValues[i].is_none()) {
                            strLenOrIndArray[i] = SQL_NULL_DATA;
                            std::memset(&tsArray[i], 0, sizeof(SQL_TIMESTAMP_STRUCT));
                        } else {
                            py::object dtObj = columnValues[i];
                            tsArray[i].year = dtObj.attr("year").cast<SQLSMALLINT>();
                            tsArray[i].month = dtObj.attr("month").cast<SQLUSMALLINT>();
                            tsArray[i].day = dtObj.attr("day").cast<SQLUSMALLINT>();
                            tsArray[i].hour = dtObj.attr("hour").cast<SQLUSMALLINT>();
                            tsArray[i].minute = dtObj.attr("minute").cast<SQLUSMALLINT>();
                            tsArray[i].second = dtObj.attr("second").cast<SQLUSMALLINT>();
                            tsArray[i].fraction = static_cast<SQLUINTEGER>(dtObj.attr("microsecond").cast<int>() * 1000);  // µs to ns
                            strLenOrIndArray[i] = 0;
                        }
                    }
                    dataPtr = tsArray;
                    bufferLength = sizeof(SQL_TIMESTAMP_STRUCT);
                    break;
                }
                case SQL_C_NUMERIC: {
                    SQL_NUMERIC_STRUCT* numericArray = AllocateParamBufferArray<SQL_NUMERIC_STRUCT>(tempBuffers, paramSetSize);
                    strLenOrIndArray = AllocateParamBufferArray<SQLLEN>(tempBuffers, paramSetSize);
                    for (size_t i = 0; i < paramSetSize; ++i) {
                        const py::handle& element = columnValues[i];
                        if (element.is_none()) {
                            strLenOrIndArray[i] = SQL_NULL_DATA;
                            std::memset(&numericArray[i], 0, sizeof(SQL_NUMERIC_STRUCT));
                            continue;
                        }
                        if (!py::isinstance<NumericData>(element)) {
                            throw std::runtime_error(MakeParamMismatchErrorStr(info.paramCType, paramIndex));
                        }
                        NumericData decimalParam = element.cast<NumericData>();
                        LOG("Received numeric parameter at [%zu]: precision=%d, scale=%d, sign=%d, val=%lld",
                            i, decimalParam.precision, decimalParam.scale, decimalParam.sign, decimalParam.val);
                        numericArray[i].precision = decimalParam.precision;
                        numericArray[i].scale = decimalParam.scale;
                        numericArray[i].sign = decimalParam.sign;
                        std::memset(numericArray[i].val, 0, sizeof(numericArray[i].val));
                        std::memcpy(numericArray[i].val,
                                    reinterpret_cast<const char*>(&decimalParam.val),
                                    std::min(sizeof(decimalParam.val), sizeof(numericArray[i].val)));
                        strLenOrIndArray[i] = sizeof(SQL_NUMERIC_STRUCT);
                    }
                    dataPtr = numericArray;
                    bufferLength = sizeof(SQL_NUMERIC_STRUCT);
                    break;
                }
                default: {
                    ThrowStdException("BindParameterArray: Unsupported C type: " + std::to_string(info.paramCType));
                }
            }
            RETCODE rc = SQLBindParameter_ptr(
                hStmt,
                static_cast<SQLUSMALLINT>(paramIndex + 1),
                static_cast<SQLUSMALLINT>(info.inputOutputType),
                static_cast<SQLSMALLINT>(info.paramCType),
                static_cast<SQLSMALLINT>(info.paramSQLType),
                info.columnSize,
                info.decimalDigits,
                dataPtr,
                bufferLength,
                strLenOrIndArray
            );
            if (!SQL_SUCCEEDED(rc)) {
                LOG("Failed to bind array param {}", paramIndex);
                return rc;
            }
        }
    } catch (...) {
        LOG("Exception occurred during parameter array binding. Cleaning up.");
        throw;
    }
    paramBuffers.insert(paramBuffers.end(), tempBuffers.begin(), tempBuffers.end());
    LOG("Finished column-wise parameter array binding.");
    return SQL_SUCCESS;
}

SQLRETURN SQLExecuteMany_wrap(const SqlHandlePtr statementHandle,
                              const std::wstring& query,
                              const py::list& columnwise_params,
                              const std::vector<ParamInfo>& paramInfos,
                              size_t paramSetSize) {
    SQLHANDLE hStmt = statementHandle->get();
    SQLWCHAR* queryPtr;
#if defined(__APPLE__) || defined(__linux__)
    std::vector<SQLWCHAR> queryBuffer = WStringToSQLWCHAR(query);
    queryPtr = queryBuffer.data();
#else
    queryPtr = const_cast<SQLWCHAR*>(query.c_str());
#endif
    RETCODE rc = SQLPrepare_ptr(hStmt, queryPtr, SQL_NTS);
    if (!SQL_SUCCEEDED(rc)) return rc;
    std::vector<std::shared_ptr<void>> paramBuffers;
    rc = BindParameterArray(hStmt, columnwise_params, paramInfos, paramSetSize, paramBuffers);
    if (!SQL_SUCCEEDED(rc)) return rc;
    rc = SQLSetStmtAttr_ptr(hStmt, SQL_ATTR_PARAMSET_SIZE, (SQLPOINTER)paramSetSize, 0);
    if (!SQL_SUCCEEDED(rc)) return rc;
    rc = SQLExecute_ptr(hStmt);
    return rc;
}

// Wrap SQLNumResultCols
SQLSMALLINT SQLNumResultCols_wrap(SqlHandlePtr statementHandle) {
    LOG("Get number of columns in result set");
    if (!SQLNumResultCols_ptr) {
        LOG("Function pointer not initialized. Loading the driver.");
        DriverLoader::getInstance().loadDriver();  // Load the driver
    }

    SQLSMALLINT columnCount;
    // TODO: Handle the return code
    SQLNumResultCols_ptr(statementHandle->get(), &columnCount);
    return columnCount;
}

// Wrap SQLDescribeCol
SQLRETURN SQLDescribeCol_wrap(SqlHandlePtr StatementHandle, py::list& ColumnMetadata) {
    LOG("Get column description");
    if (!SQLDescribeCol_ptr) {
        LOG("Function pointer not initialized. Loading the driver.");
        DriverLoader::getInstance().loadDriver();  // Load the driver
    }

    SQLSMALLINT ColumnCount;
    SQLRETURN retcode =
        SQLNumResultCols_ptr(StatementHandle->get(), &ColumnCount);
    if (!SQL_SUCCEEDED(retcode)) {
        LOG("Failed to get number of columns");
        return retcode;
    }

    for (SQLUSMALLINT i = 1; i <= ColumnCount; ++i) {
        SQLWCHAR ColumnName[256];
        SQLSMALLINT NameLength;
        SQLSMALLINT DataType;
        SQLULEN ColumnSize;
        SQLSMALLINT DecimalDigits;
        SQLSMALLINT Nullable;

        retcode = SQLDescribeCol_ptr(StatementHandle->get(), i, ColumnName,
                                     sizeof(ColumnName) / sizeof(SQLWCHAR), &NameLength, &DataType,
                                     &ColumnSize, &DecimalDigits, &Nullable);

        if (SQL_SUCCEEDED(retcode)) {
            // Append a named py::dict to ColumnMetadata
            // TODO: Should we define a struct for this task instead of dict?
#if defined(__APPLE__) || defined(__linux__)
            ColumnMetadata.append(py::dict("ColumnName"_a = SQLWCHARToWString(ColumnName, SQL_NTS),
#else
            ColumnMetadata.append(py::dict("ColumnName"_a = std::wstring(ColumnName),
#endif
                                           "DataType"_a = DataType, "ColumnSize"_a = ColumnSize,
                                           "DecimalDigits"_a = DecimalDigits,
                                           "Nullable"_a = Nullable));
        } else {
            return retcode;
        }
    }
    return SQL_SUCCESS;
}

SQLRETURN SQLSpecialColumns_wrap(SqlHandlePtr StatementHandle, 
                              SQLSMALLINT identifierType,
                              const py::object& catalogObj,
                              const py::object& schemaObj,
                              const std::wstring& table,
                              SQLSMALLINT scope,
                              SQLSMALLINT nullable) {
    if (!SQLSpecialColumns_ptr) {
        ThrowStdException("SQLSpecialColumns function not loaded");
    }

    // Convert py::object to std::wstring, treating None as empty string
    std::wstring catalog = catalogObj.is_none() ? L"" : catalogObj.cast<std::wstring>();
    std::wstring schema = schemaObj.is_none() ? L"" : schemaObj.cast<std::wstring>();

#if defined(__APPLE__) || defined(__linux__)
    // Unix implementation
    std::vector<SQLWCHAR> catalogBuf = WStringToSQLWCHAR(catalog);
    std::vector<SQLWCHAR> schemaBuf = WStringToSQLWCHAR(schema);
    std::vector<SQLWCHAR> tableBuf = WStringToSQLWCHAR(table);
    
    return SQLSpecialColumns_ptr(
        StatementHandle->get(),
        identifierType,
        catalog.empty() ? nullptr : catalogBuf.data(), 
        catalog.empty() ? 0 : SQL_NTS,
        schema.empty() ? nullptr : schemaBuf.data(), 
        schema.empty() ? 0 : SQL_NTS,
        table.empty() ? nullptr : tableBuf.data(), 
        table.empty() ? 0 : SQL_NTS,
        scope,
        nullable);
#else
    // Windows implementation
    return SQLSpecialColumns_ptr(
        StatementHandle->get(),
        identifierType,
        catalog.empty() ? nullptr : (SQLWCHAR*)catalog.c_str(), 
        catalog.empty() ? 0 : SQL_NTS,
        schema.empty() ? nullptr : (SQLWCHAR*)schema.c_str(), 
        schema.empty() ? 0 : SQL_NTS,
        table.empty() ? nullptr : (SQLWCHAR*)table.c_str(), 
        table.empty() ? 0 : SQL_NTS,
        scope,
        nullable);
#endif
}

// Wrap SQLFetch to retrieve rows
SQLRETURN SQLFetch_wrap(SqlHandlePtr StatementHandle) {
    LOG("Fetch next row");
    if (!SQLFetch_ptr) {
        LOG("Function pointer not initialized. Loading the driver.");
        DriverLoader::getInstance().loadDriver();  // Load the driver
    }

    return SQLFetch_ptr(StatementHandle->get());
}

// Helper function to retrieve column data
// TODO: Handle variable length data correctly
SQLRETURN SQLGetData_wrap(SqlHandlePtr StatementHandle, SQLUSMALLINT colCount, py::list& row) {
    LOG("Get data from columns");
    if (!SQLGetData_ptr) {
        LOG("Function pointer not initialized. Loading the driver.");
        DriverLoader::getInstance().loadDriver();  // Load the driver
    }

    SQLRETURN ret = SQL_SUCCESS;
    SQLHSTMT hStmt = StatementHandle->get();
    for (SQLSMALLINT i = 1; i <= colCount; ++i) {
        SQLWCHAR columnName[256];
        SQLSMALLINT columnNameLen;
        SQLSMALLINT dataType;
        SQLULEN columnSize;
        SQLSMALLINT decimalDigits;
        SQLSMALLINT nullable;

        ret = SQLDescribeCol_ptr(hStmt, i, columnName, sizeof(columnName) / sizeof(SQLWCHAR),
                                 &columnNameLen, &dataType, &columnSize, &decimalDigits, &nullable);
        if (!SQL_SUCCEEDED(ret)) {
            LOG("Error retrieving data for column - {}, SQLDescribeCol return code - {}", i, ret);
            row.append(py::none());
            // TODO: Do we want to continue in this case or return?
            continue;
        }

        switch (dataType) {
            case SQL_CHAR:
            case SQL_VARCHAR:
            case SQL_LONGVARCHAR: {
                // TODO: revisit
                HandleZeroColumnSizeAtFetch(columnSize);
		uint64_t fetchBufferSize = columnSize + 1 /* null-termination */;
                std::vector<SQLCHAR> dataBuffer(fetchBufferSize);
                SQLLEN dataLen;
                // TODO: Handle the return code better
                ret = SQLGetData_ptr(hStmt, i, SQL_C_CHAR, dataBuffer.data(), dataBuffer.size(),
                                     &dataLen);

                if (SQL_SUCCEEDED(ret)) {
                    // TODO: Refactor these if's across other switches to avoid code duplication
                    // columnSize is in chars, dataLen is in bytes
                    if (dataLen > 0) {
                        uint64_t numCharsInData = dataLen / sizeof(SQLCHAR);
                        // NOTE: dataBuffer.size() includes null-terminator, dataLen doesn't. Hence use '<'.
						if (numCharsInData < dataBuffer.size()) {
                            // SQLGetData will null-terminate the data
#if defined(__APPLE__) || defined(__linux__)
                            std::string fullStr(reinterpret_cast<char*>(dataBuffer.data()));
                            row.append(fullStr);
                            LOG("macOS/Linux: Appended CHAR string of length {} to result row", fullStr.length());
#else
                            row.append(std::string(reinterpret_cast<char*>(dataBuffer.data())));
#endif
						} else {
                            // In this case, buffer size is smaller, and data to be retrieved is longer
                            // TODO: Revisit
                            std::ostringstream oss;
                            oss << "Buffer length for fetch (" << dataBuffer.size()-1 << ") is smaller, & data "
                                << "to be retrieved is longer (" << numCharsInData << "). ColumnID - "
                                << i << ", datatype - " << dataType;
                            ThrowStdException(oss.str());
                        }
				    } else if (dataLen == SQL_NULL_DATA) {
					    row.append(py::none());
                    } else {
                        assert(dataLen == SQL_NO_TOTAL);
                        LOG("SQLGetData couldn't determine the length of the data. "
                            "Returning NULL value instead. Column ID - {}", i);
					    row.append(py::none());
                    }
				} else {
					LOG("Error retrieving data for column - {}, data type - {}, SQLGetData return "
						"code - {}. Returning NULL value instead",
						i, dataType, ret);
					row.append(py::none());
				}
                break;
            }
            case SQL_WCHAR:
            case SQL_WVARCHAR:
			case SQL_WLONGVARCHAR: {
                // TODO: revisit
                HandleZeroColumnSizeAtFetch(columnSize);
		uint64_t fetchBufferSize = columnSize + 1 /* null-termination */;
                std::vector<SQLWCHAR> dataBuffer(fetchBufferSize);
                SQLLEN dataLen;
                ret = SQLGetData_ptr(hStmt, i, SQL_C_WCHAR, dataBuffer.data(),
                                     dataBuffer.size() * sizeof(SQLWCHAR), &dataLen);

                if (SQL_SUCCEEDED(ret)) {
                    // TODO: Refactor these if's across other switches to avoid code duplication
                    if (dataLen > 0) {
                        uint64_t numCharsInData = dataLen / sizeof(SQLWCHAR);
						if (numCharsInData < dataBuffer.size()) {
                            // SQLGetData will null-terminate the data
#if defined(__APPLE__) || defined(__linux__)
                            row.append(SQLWCHARToWString(dataBuffer.data(), SQL_NTS));
#else
                            row.append(std::wstring(dataBuffer.data()));
#endif
						} else {
                            // In this case, buffer size is smaller, and data to be retrieved is longer
                            // TODO: Revisit
                            std::ostringstream oss;
                            oss << "Buffer length for fetch (" << dataBuffer.size()-1 << ") is smaller, & data "
                                << "to be retrieved is longer (" << numCharsInData << "). ColumnID - "
                                << i << ", datatype - " << dataType;
                            ThrowStdException(oss.str());
                        }
				    } else if (dataLen == SQL_NULL_DATA) {
					    row.append(py::none());
                    } else {
                        assert(dataLen == SQL_NO_TOTAL);
                        LOG("SQLGetData couldn't determine the length of the data. "
                            "Returning NULL value instead. Column ID - {}", i);
					    row.append(py::none());
                    }
				} else {
					LOG("Error retrieving data for column - {}, data type - {}, SQLGetData return "
						"code - {}. Returning NULL value instead",
						i, dataType, ret);
					row.append(py::none());
				}
                break;
            }
            case SQL_INTEGER: {
                SQLINTEGER intValue;
                ret = SQLGetData_ptr(hStmt, i, SQL_C_LONG, &intValue, 0, NULL);
                if (SQL_SUCCEEDED(ret)) {
                    row.append(static_cast<int>(intValue));
                } else {
                    row.append(py::none());
                }
                break;
            }
            case SQL_SMALLINT: {
                SQLSMALLINT smallIntValue;
                ret = SQLGetData_ptr(hStmt, i, SQL_C_SHORT, &smallIntValue, 0, NULL);
                if (SQL_SUCCEEDED(ret)) {
                    row.append(static_cast<int>(smallIntValue));
                } else {
                    LOG("Error retrieving data for column - {}, data type - {}, SQLGetData return "
                        "code - {}. Returning NULL value instead",
                        i, dataType, ret);
                    row.append(py::none());
                }
                break;
            }
            case SQL_REAL: {
                SQLREAL realValue;
                ret = SQLGetData_ptr(hStmt, i, SQL_C_FLOAT, &realValue, 0, NULL);
                if (SQL_SUCCEEDED(ret)) {
                    row.append(realValue);
                } else {
                    LOG("Error retrieving data for column - {}, data type - {}, SQLGetData return "
                        "code - {}. Returning NULL value instead",
                        i, dataType, ret);
                    row.append(py::none());
                }
                break;
            }
            case SQL_DECIMAL:
            case SQL_NUMERIC: {
                SQLCHAR numericStr[MAX_DIGITS_IN_NUMERIC] = {0};
                SQLLEN indicator;
                ret = SQLGetData_ptr(hStmt, i, SQL_C_CHAR, numericStr, sizeof(numericStr), &indicator);

                if (SQL_SUCCEEDED(ret)) {
                    try {
                        // Use the original string with period for Python's Decimal constructor
                        std::string numStr(reinterpret_cast<const char*>(numericStr), indicator);
                        
                        // Create Python Decimal object
                        py::object decimalObj = py::module_::import("decimal").attr("Decimal")(numStr);
                        
                        // Add to row
                        row.append(decimalObj);
                    } catch (const py::error_already_set& e) {
                        // If conversion fails, append None
                        LOG("Error converting to decimal: {}", e.what());
                        row.append(py::none());
                    }
                }
                else {
                    LOG("Error retrieving data for column - {}, data type - {}, SQLGetData return "
                        "code - {}. Returning NULL value instead",
                        i, dataType, ret);
                    row.append(py::none());
                }
                break;
            }
            case SQL_DOUBLE:
            case SQL_FLOAT: {
                SQLDOUBLE doubleValue;
                ret = SQLGetData_ptr(hStmt, i, SQL_C_DOUBLE, &doubleValue, 0, NULL);
                if (SQL_SUCCEEDED(ret)) {
                    row.append(doubleValue);
                } else {
                    LOG("Error retrieving data for column - {}, data type - {}, SQLGetData return "
                        "code - {}. Returning NULL value instead",
                        i, dataType, ret);
                    row.append(py::none());
                }
                break;
            }
            case SQL_BIGINT: {
                SQLBIGINT bigintValue;
                ret = SQLGetData_ptr(hStmt, i, SQL_C_SBIGINT, &bigintValue, 0, NULL);
                if (SQL_SUCCEEDED(ret)) {
                    row.append(static_cast<long long>(bigintValue));
                } else {
                    LOG("Error retrieving data for column - {}, data type - {}, SQLGetData return "
                        "code - {}. Returning NULL value instead",
                        i, dataType, ret);
                    row.append(py::none());
                }
                break;
            }
            case SQL_TYPE_DATE: {
                SQL_DATE_STRUCT dateValue;
                ret =
                    SQLGetData_ptr(hStmt, i, SQL_C_TYPE_DATE, &dateValue, sizeof(dateValue), NULL);
                if (SQL_SUCCEEDED(ret)) {
                    row.append(
                        py::module_::import("datetime").attr("date")(
                            dateValue.year,
                            dateValue.month,
                            dateValue.day
                        )
                    );
                } else {
                    LOG("Error retrieving data for column - {}, data type - {}, SQLGetData return "
                        "code - {}. Returning NULL value instead",
                        i, dataType, ret);
                    row.append(py::none());
                }
                break;
            }
            case SQL_TIME:
            case SQL_TYPE_TIME:
            case SQL_SS_TIME2: {
                SQL_TIME_STRUCT timeValue;
                ret =
                    SQLGetData_ptr(hStmt, i, SQL_C_TYPE_TIME, &timeValue, sizeof(timeValue), NULL);
                if (SQL_SUCCEEDED(ret)) {
                    row.append(
                        py::module_::import("datetime").attr("time")(
                            timeValue.hour,
                            timeValue.minute,
                            timeValue.second
                        )
                    );
                } else {
                    LOG("Error retrieving data for column - {}, data type - {}, SQLGetData return "
                        "code - {}. Returning NULL value instead",
                        i, dataType, ret);
                    row.append(py::none());
                }
                break;
            }
            case SQL_TIMESTAMP:
            case SQL_TYPE_TIMESTAMP:
            case SQL_DATETIME: {
                SQL_TIMESTAMP_STRUCT timestampValue;
                ret = SQLGetData_ptr(hStmt, i, SQL_C_TYPE_TIMESTAMP, &timestampValue,
                                     sizeof(timestampValue), NULL);
                if (SQL_SUCCEEDED(ret)) {
                    row.append(
                        py::module_::import("datetime").attr("datetime")(
                            timestampValue.year,
                            timestampValue.month,
                            timestampValue.day,
                            timestampValue.hour,
                            timestampValue.minute,
                            timestampValue.second,
                            timestampValue.fraction / 1000  // Convert back ns to µs
                        )
                    );
                } else {
                    LOG("Error retrieving data for column - {}, data type - {}, SQLGetData return "
                        "code - {}. Returning NULL value instead",
                        i, dataType, ret);
                    row.append(py::none());
                }
                break;
            }
            case SQL_BINARY:
            case SQL_VARBINARY:
            case SQL_LONGVARBINARY: {
                // TODO: revisit
                HandleZeroColumnSizeAtFetch(columnSize);
                std::unique_ptr<SQLCHAR[]> dataBuffer(new SQLCHAR[columnSize]);
                SQLLEN dataLen;
                ret = SQLGetData_ptr(hStmt, i, SQL_C_BINARY, dataBuffer.get(), columnSize, &dataLen);

                if (SQL_SUCCEEDED(ret)) {
                    // TODO: Refactor these if's across other switches to avoid code duplication
                    if (dataLen > 0) {
						if (static_cast<size_t>(dataLen) <= columnSize) {
                            row.append(py::bytes(reinterpret_cast<const char*>(
                                dataBuffer.get()), dataLen));
						} else {
                            // In this case, buffer size is smaller, and data to be retrieved is longer
                            // TODO: Revisit
                            std::ostringstream oss;
                            oss << "Buffer length for fetch (" << columnSize << ") is smaller, & data "
                                << "to be retrieved is longer (" << dataLen << "). ColumnID - "
                                << i << ", datatype - " << dataType;
                            ThrowStdException(oss.str());
                        }
				    } else if (dataLen == SQL_NULL_DATA) {
					    row.append(py::none());
                    } else {
                        assert(dataLen == SQL_NO_TOTAL);
                        LOG("SQLGetData couldn't determine the length of the data. "
                            "Returning NULL value instead. Column ID - {}", i);
					    row.append(py::none());
                    }
				} else {
					LOG("Error retrieving data for column - {}, data type - {}, SQLGetData return "
						"code - {}. Returning NULL value instead",
						i, dataType, ret);
					row.append(py::none());
				}
                break;
            }
            case SQL_TINYINT: {
                SQLCHAR tinyIntValue;
                ret = SQLGetData_ptr(hStmt, i, SQL_C_TINYINT, &tinyIntValue, 0, NULL);
                if (SQL_SUCCEEDED(ret)) {
                    row.append(static_cast<int>(tinyIntValue));
                } else {
                    LOG("Error retrieving data for column - {}, data type - {}, SQLGetData return "
                        "code - {}. Returning NULL value instead",
                        i, dataType, ret);
                    row.append(py::none());
                }
                break;
            }
            case SQL_BIT: {
                SQLCHAR bitValue;
                ret = SQLGetData_ptr(hStmt, i, SQL_C_BIT, &bitValue, 0, NULL);
                if (SQL_SUCCEEDED(ret)) {
                    row.append(static_cast<bool>(bitValue));
                } else {
                    LOG("Error retrieving data for column - {}, data type - {}, SQLGetData return "
                        "code - {}. Returning NULL value instead",
                        i, dataType, ret);
                    row.append(py::none());
                }
                break;
            }
#if (ODBCVER >= 0x0350)
            case SQL_GUID: {
                SQLGUID guidValue;
                ret = SQLGetData_ptr(hStmt, i, SQL_C_GUID, &guidValue, sizeof(guidValue), NULL);
                if (SQL_SUCCEEDED(ret)) {
                    std::ostringstream oss;
                    oss << std::hex << std::setfill('0') << std::setw(8) << guidValue.Data1 << '-'
                        << std::setw(4) << guidValue.Data2 << '-' << std::setw(4) << guidValue.Data3
                        << '-' << std::setw(2) << static_cast<int>(guidValue.Data4[0])
                        << std::setw(2) << static_cast<int>(guidValue.Data4[1]) << '-' << std::hex
                        << std::setw(2) << static_cast<int>(guidValue.Data4[2]) << std::setw(2)
                        << static_cast<int>(guidValue.Data4[3]) << std::setw(2)
                        << static_cast<int>(guidValue.Data4[4]) << std::setw(2)
                        << static_cast<int>(guidValue.Data4[5]) << std::setw(2)
                        << static_cast<int>(guidValue.Data4[6]) << std::setw(2)
                        << static_cast<int>(guidValue.Data4[7]);
                    row.append(oss.str());  // Append GUID as a string
                } else {
                    LOG("Error retrieving data for column - {}, data type - {}, SQLGetData return "
                        "code - {}. Returning NULL value instead",
                        i, dataType, ret);
                    row.append(py::none());
                }
                break;
            }
#endif
            default:
                std::ostringstream errorString;
                errorString << "Unsupported data type for column - " << columnName << ", Type - "
                            << dataType << ", column ID - " << i;
                LOG(errorString.str());
                ThrowStdException(errorString.str());
                break;
        }
    }
    return ret;
}

// For column in the result set, binds a buffer to retrieve column data
// TODO: Move to anonymous namespace, since it is not used outside this file
SQLRETURN SQLBindColums(SQLHSTMT hStmt, ColumnBuffers& buffers, py::list& columnNames,
                        SQLUSMALLINT numCols, int fetchSize) {
    SQLRETURN ret = SQL_SUCCESS;
    // Bind columns based on their data types
    for (SQLUSMALLINT col = 1; col <= numCols; col++) {
        auto columnMeta = columnNames[col - 1].cast<py::dict>();
        SQLSMALLINT dataType = columnMeta["DataType"].cast<SQLSMALLINT>();
        SQLULEN columnSize = columnMeta["ColumnSize"].cast<SQLULEN>();

        switch (dataType) {
            case SQL_CHAR:
            case SQL_VARCHAR:
            case SQL_LONGVARCHAR: {
                // TODO: handle variable length data correctly. This logic wont suffice
                HandleZeroColumnSizeAtFetch(columnSize);
                uint64_t fetchBufferSize = columnSize + 1 /*null-terminator*/;
		// TODO: For LONGVARCHAR/BINARY types, columnSize is returned as 2GB-1 by
		// SQLDescribeCol. So fetchBufferSize = 2GB. fetchSize=1 if columnSize>1GB.
		// So we'll allocate a vector of size 2GB. If a query fetches multiple (say N)
		// LONG... columns, we will have allocated multiple (N) 2GB sized vectors. This
		// will make driver very slow. And if the N is high enough, we could hit the OS
		// limit for heap memory that we can allocate, & hence get a std::bad_alloc. The
		// process could also be killed by OS for consuming too much memory.
		// Hence this will be revisited in beta to not allocate 2GB+ memory,
		// & use streaming instead
                buffers.charBuffers[col - 1].resize(fetchSize * fetchBufferSize);
                ret = SQLBindCol_ptr(hStmt, col, SQL_C_CHAR, buffers.charBuffers[col - 1].data(),
                                     fetchBufferSize * sizeof(SQLCHAR),
                                     buffers.indicators[col - 1].data());
                break;
            }
            case SQL_WCHAR:
            case SQL_WVARCHAR:
            case SQL_WLONGVARCHAR: {
                // TODO: handle variable length data correctly. This logic wont suffice
                HandleZeroColumnSizeAtFetch(columnSize);
                uint64_t fetchBufferSize = columnSize + 1 /*null-terminator*/;
                buffers.wcharBuffers[col - 1].resize(fetchSize * fetchBufferSize);
                ret = SQLBindCol_ptr(hStmt, col, SQL_C_WCHAR, buffers.wcharBuffers[col - 1].data(),
                                     fetchBufferSize * sizeof(SQLWCHAR),
                                     buffers.indicators[col - 1].data());
                break;
            }
            case SQL_INTEGER:
                buffers.intBuffers[col - 1].resize(fetchSize);
                ret = SQLBindCol_ptr(hStmt, col, SQL_C_SLONG, buffers.intBuffers[col - 1].data(),
                                     sizeof(SQLINTEGER), buffers.indicators[col - 1].data());
                break;
            case SQL_SMALLINT:
                buffers.smallIntBuffers[col - 1].resize(fetchSize);
                ret = SQLBindCol_ptr(hStmt, col, SQL_C_SSHORT,
                                     buffers.smallIntBuffers[col - 1].data(), sizeof(SQLSMALLINT),
                                     buffers.indicators[col - 1].data());
                break;
            case SQL_TINYINT:
                buffers.charBuffers[col - 1].resize(fetchSize);
                ret = SQLBindCol_ptr(hStmt, col, SQL_C_TINYINT, buffers.charBuffers[col - 1].data(),
                                     sizeof(SQLCHAR), buffers.indicators[col - 1].data());
                break;
            case SQL_BIT:
                buffers.charBuffers[col - 1].resize(fetchSize);
                ret = SQLBindCol_ptr(hStmt, col, SQL_C_BIT, buffers.charBuffers[col - 1].data(),
                                     sizeof(SQLCHAR), buffers.indicators[col - 1].data());
                break;
            case SQL_REAL:
                buffers.realBuffers[col - 1].resize(fetchSize);
                ret = SQLBindCol_ptr(hStmt, col, SQL_C_FLOAT, buffers.realBuffers[col - 1].data(),
                                     sizeof(SQLREAL), buffers.indicators[col - 1].data());
                break;
            case SQL_DECIMAL:
            case SQL_NUMERIC:
                buffers.charBuffers[col - 1].resize(fetchSize * MAX_DIGITS_IN_NUMERIC);
                ret = SQLBindCol_ptr(hStmt, col, SQL_C_CHAR, buffers.charBuffers[col - 1].data(),
                                     MAX_DIGITS_IN_NUMERIC * sizeof(SQLCHAR),
                                     buffers.indicators[col - 1].data());
                break;
            case SQL_DOUBLE:
            case SQL_FLOAT:
                buffers.doubleBuffers[col - 1].resize(fetchSize);
                ret =
                    SQLBindCol_ptr(hStmt, col, SQL_C_DOUBLE, buffers.doubleBuffers[col - 1].data(),
                                   sizeof(SQLDOUBLE), buffers.indicators[col - 1].data());
                break;
            case SQL_TIMESTAMP:
            case SQL_TYPE_TIMESTAMP:
            case SQL_DATETIME:
                buffers.timestampBuffers[col - 1].resize(fetchSize);
                ret = SQLBindCol_ptr(
                    hStmt, col, SQL_C_TYPE_TIMESTAMP, buffers.timestampBuffers[col - 1].data(),
                    sizeof(SQL_TIMESTAMP_STRUCT), buffers.indicators[col - 1].data());
                break;
            case SQL_BIGINT:
                buffers.bigIntBuffers[col - 1].resize(fetchSize);
                ret =
                    SQLBindCol_ptr(hStmt, col, SQL_C_SBIGINT, buffers.bigIntBuffers[col - 1].data(),
                                   sizeof(SQLBIGINT), buffers.indicators[col - 1].data());
                break;
            case SQL_TYPE_DATE:
                buffers.dateBuffers[col - 1].resize(fetchSize);
                ret =
                    SQLBindCol_ptr(hStmt, col, SQL_C_TYPE_DATE, buffers.dateBuffers[col - 1].data(),
                                   sizeof(SQL_DATE_STRUCT), buffers.indicators[col - 1].data());
                break;
            case SQL_TIME:
            case SQL_TYPE_TIME:
            case SQL_SS_TIME2:
                buffers.timeBuffers[col - 1].resize(fetchSize);
                ret =
                    SQLBindCol_ptr(hStmt, col, SQL_C_TYPE_TIME, buffers.timeBuffers[col - 1].data(),
                                   sizeof(SQL_TIME_STRUCT), buffers.indicators[col - 1].data());
                break;
            case SQL_GUID:
                buffers.guidBuffers[col - 1].resize(fetchSize);
                ret = SQLBindCol_ptr(hStmt, col, SQL_C_GUID, buffers.guidBuffers[col - 1].data(),
                                     sizeof(SQLGUID), buffers.indicators[col - 1].data());
                break;
            case SQL_BINARY:
            case SQL_VARBINARY:
            case SQL_LONGVARBINARY:
                // TODO: handle variable length data correctly. This logic wont suffice
                HandleZeroColumnSizeAtFetch(columnSize);
                buffers.charBuffers[col - 1].resize(fetchSize * columnSize);
                ret = SQLBindCol_ptr(hStmt, col, SQL_C_BINARY, buffers.charBuffers[col - 1].data(),
                                     columnSize, buffers.indicators[col - 1].data());
                break;
            default:
                std::wstring columnName = columnMeta["ColumnName"].cast<std::wstring>();
                std::ostringstream errorString;
                errorString << "Unsupported data type for column - " << columnName.c_str()
                            << ", Type - " << dataType << ", column ID - " << col;
                LOG(errorString.str());
                ThrowStdException(errorString.str());
                break;
        }
        if (!SQL_SUCCEEDED(ret)) {
            std::wstring columnName = columnMeta["ColumnName"].cast<std::wstring>();
            std::ostringstream errorString;
            errorString << "Failed to bind column - " << columnName.c_str() << ", Type - "
                        << dataType << ", column ID - " << col;
            LOG(errorString.str());
            ThrowStdException(errorString.str());
            return ret;
        }
    }
    return ret;
}

// Fetch rows in batches
// TODO: Move to anonymous namespace, since it is not used outside this file
SQLRETURN FetchBatchData(SQLHSTMT hStmt, ColumnBuffers& buffers, py::list& columnNames,
                         py::list& rows, SQLUSMALLINT numCols, SQLULEN& numRowsFetched) {
    LOG("Fetching data in batches");
    SQLRETURN ret = SQLFetchScroll_ptr(hStmt, SQL_FETCH_NEXT, 0);
    if (ret == SQL_NO_DATA) {
        LOG("No data to fetch");
        return ret;
    }
    if (!SQL_SUCCEEDED(ret)) {
        LOG("Error while fetching rows in batches");
        return ret;
    }
    // numRowsFetched is the SQL_ATTR_ROWS_FETCHED_PTR attribute. It'll be populated by
    // SQLFetchScroll
    for (SQLULEN i = 0; i < numRowsFetched; i++) {
        py::list row;
        for (SQLUSMALLINT col = 1; col <= numCols; col++) {
            auto columnMeta = columnNames[col - 1].cast<py::dict>();
            SQLSMALLINT dataType = columnMeta["DataType"].cast<SQLSMALLINT>();
            SQLLEN dataLen = buffers.indicators[col - 1][i];

            if (dataLen == SQL_NULL_DATA) {
                row.append(py::none());
                continue;
            }
            // TODO: variable length data needs special handling, this logic wont suffice
            // This value indicates that the driver cannot determine the length of the data
            if (dataLen == SQL_NO_TOTAL) {
                LOG("Cannot determine the length of the data. Returning NULL value instead."
                    "Column ID - {}", col);
                row.append(py::none());
                continue;
            }
            assert(dataLen > 0 && "Must be > 0 since SQL_NULL_DATA & SQL_NO_DATA is already handled");

            switch (dataType) {
                case SQL_CHAR:
                case SQL_VARCHAR:
                case SQL_LONGVARCHAR: {
                    // TODO: variable length data needs special handling, this logic wont suffice
                    SQLULEN columnSize = columnMeta["ColumnSize"].cast<SQLULEN>();
                    HandleZeroColumnSizeAtFetch(columnSize);
                    uint64_t fetchBufferSize = columnSize + 1 /*null-terminator*/;
					uint64_t numCharsInData = dataLen / sizeof(SQLCHAR);
					// fetchBufferSize includes null-terminator, numCharsInData doesn't. Hence '<'
                    if (numCharsInData < fetchBufferSize) {
                        // SQLFetch will nullterminate the data
                        row.append(std::string(
                            reinterpret_cast<char*>(&buffers.charBuffers[col - 1][i * fetchBufferSize]),
                            numCharsInData));
                    } else {
                        // In this case, buffer size is smaller, and data to be retrieved is longer
                        // TODO: Revisit
                        std::ostringstream oss;
                        oss << "Buffer length for fetch (" << columnSize << ") is smaller, & data "
                            << "to be retrieved is longer (" << numCharsInData << "). ColumnID - "
                            << col << ", datatype - " << dataType;
                        ThrowStdException(oss.str());
                    }
                    break;
                }
                case SQL_WCHAR:
                case SQL_WVARCHAR:
                case SQL_WLONGVARCHAR: {
                    // TODO: variable length data needs special handling, this logic wont suffice
                    SQLULEN columnSize = columnMeta["ColumnSize"].cast<SQLULEN>();
                    HandleZeroColumnSizeAtFetch(columnSize);
                    uint64_t fetchBufferSize = columnSize + 1 /*null-terminator*/;
					uint64_t numCharsInData = dataLen / sizeof(SQLWCHAR);
					// fetchBufferSize includes null-terminator, numCharsInData doesn't. Hence '<'
                    if (numCharsInData < fetchBufferSize) {
                        // SQLFetch will nullterminate the data
#if defined(__APPLE__) || defined(__linux__)
                        // Use unix-specific conversion to handle the wchar_t/SQLWCHAR size difference
                        SQLWCHAR* wcharData = &buffers.wcharBuffers[col - 1][i * fetchBufferSize];
                        std::wstring wstr = SQLWCHARToWString(wcharData, numCharsInData);
                        row.append(wstr);
#else
                        // On Windows, wchar_t and SQLWCHAR are both 2 bytes, so direct cast works
                        row.append(std::wstring(
                            reinterpret_cast<wchar_t*>(&buffers.wcharBuffers[col - 1][i * fetchBufferSize]),
                            numCharsInData));
#endif
                    } else {
                        // In this case, buffer size is smaller, and data to be retrieved is longer
                        // TODO: Revisit
                        std::ostringstream oss;
                        oss << "Buffer length for fetch (" << columnSize << ") is smaller, & data "
                            << "to be retrieved is longer (" << numCharsInData << "). ColumnID - "
                            << col << ", datatype - " << dataType;
                        ThrowStdException(oss.str());
                    }
                    break;
                }
                case SQL_INTEGER: {
                    row.append(buffers.intBuffers[col - 1][i]);
                    break;
                }
                case SQL_SMALLINT: {
                    row.append(buffers.smallIntBuffers[col - 1][i]);
                    break;
                }
                case SQL_TINYINT: {
                    row.append(buffers.charBuffers[col - 1][i]);
                    break;
                }
                case SQL_BIT: {
                    row.append(static_cast<bool>(buffers.charBuffers[col - 1][i]));
                    break;
                }
                case SQL_REAL: {
                    row.append(buffers.realBuffers[col - 1][i]);
                    break;
                }
                case SQL_DECIMAL:
                case SQL_NUMERIC: {
                    try {
                        // Convert the string to use the current decimal separator
                        std::string numStr(reinterpret_cast<const char*>(
                            &buffers.charBuffers[col - 1][i * MAX_DIGITS_IN_NUMERIC]),
                            buffers.indicators[col - 1][i]);
                        if (g_decimalSeparator != ".") {
                            // Replace the driver's decimal point with our configured separator
                            size_t pos = numStr.find('.');
                            if (pos != std::string::npos) {
                                numStr.replace(pos, 1, g_decimalSeparator);
                            }
                        }
                        
                        // Convert to Python decimal
                        row.append(py::module_::import("decimal").attr("Decimal")(numStr));
                    } catch (const py::error_already_set& e) {
                        // Handle the exception, e.g., log the error and append py::none()
                        LOG("Error converting to decimal: {}", e.what());
                        row.append(py::none());
                    }
                    break;
                }
                case SQL_DOUBLE:
                case SQL_FLOAT: {
                    row.append(buffers.doubleBuffers[col - 1][i]);
                    break;
                }
                case SQL_TIMESTAMP:
                case SQL_TYPE_TIMESTAMP:
                case SQL_DATETIME: {
                    row.append(py::module_::import("datetime")
                                   .attr("datetime")(buffers.timestampBuffers[col - 1][i].year,
                                                     buffers.timestampBuffers[col - 1][i].month,
                                                     buffers.timestampBuffers[col - 1][i].day,
                                                     buffers.timestampBuffers[col - 1][i].hour,
                                                     buffers.timestampBuffers[col - 1][i].minute,
                                                     buffers.timestampBuffers[col - 1][i].second,
						                             buffers.timestampBuffers[col - 1][i].fraction / 1000  /* Convert back ns to µs */));
                    break;
                }
                case SQL_BIGINT: {
                    row.append(buffers.bigIntBuffers[col - 1][i]);
                    break;
                }
                case SQL_TYPE_DATE: {
                    row.append(py::module_::import("datetime")
                                   .attr("date")(buffers.dateBuffers[col - 1][i].year,
                                                 buffers.dateBuffers[col - 1][i].month,
                                                 buffers.dateBuffers[col - 1][i].day));
                    break;
                }
                case SQL_TIME:
                case SQL_TYPE_TIME:
                case SQL_SS_TIME2: {
                    row.append(py::module_::import("datetime")
                                   .attr("time")(buffers.timeBuffers[col - 1][i].hour,
                                                 buffers.timeBuffers[col - 1][i].minute,
                                                 buffers.timeBuffers[col - 1][i].second));
                    break;
                }
                case SQL_GUID: {
                    row.append(
                        py::bytes(reinterpret_cast<const char*>(&buffers.guidBuffers[col - 1][i]),
                                  sizeof(SQLGUID)));
                    break;
                }
                case SQL_BINARY:
                case SQL_VARBINARY:
                case SQL_LONGVARBINARY: {
                    // TODO: variable length data needs special handling, this logic wont suffice
                    SQLULEN columnSize = columnMeta["ColumnSize"].cast<SQLULEN>();
                    HandleZeroColumnSizeAtFetch(columnSize);
                    if (static_cast<size_t>(dataLen) <= columnSize) {
                        row.append(py::bytes(reinterpret_cast<const char*>(
                                                 &buffers.charBuffers[col - 1][i * columnSize]),
                                             dataLen));
                    } else {
                        // In this case, buffer size is smaller, and data to be retrieved is longer
                        // TODO: Revisit
                        std::ostringstream oss;
                        oss << "Buffer length for fetch (" << columnSize << ") is smaller, & data "
                            << "to be retrieved is longer (" << dataLen << "). ColumnID - "
                            << col << ", datatype - " << dataType;
                        ThrowStdException(oss.str());
                    }
                    break;
                }
                default: {
                    std::wstring columnName = columnMeta["ColumnName"].cast<std::wstring>();
                    std::ostringstream errorString;
                    errorString << "Unsupported data type for column - " << columnName.c_str()
                                << ", Type - " << dataType << ", column ID - " << col;
                    LOG(errorString.str());
                    ThrowStdException(errorString.str());
                    break;
                }
            }
        }
        rows.append(row);
    }
    return ret;
}

// Given a list of columns that are a part of single row in the result set, calculates
// the max size of the row
// TODO: Move to anonymous namespace, since it is not used outside this file
size_t calculateRowSize(py::list& columnNames, SQLUSMALLINT numCols) {
    size_t rowSize = 0;
    for (SQLUSMALLINT col = 1; col <= numCols; col++) {
        auto columnMeta = columnNames[col - 1].cast<py::dict>();
        SQLSMALLINT dataType = columnMeta["DataType"].cast<SQLSMALLINT>();
        SQLULEN columnSize = columnMeta["ColumnSize"].cast<SQLULEN>();

        switch (dataType) {
            case SQL_CHAR:
            case SQL_VARCHAR:
            case SQL_LONGVARCHAR:
                rowSize += columnSize;
                break;
            case SQL_WCHAR:
            case SQL_WVARCHAR:
            case SQL_WLONGVARCHAR:
                rowSize += columnSize * sizeof(SQLWCHAR);
                break;
            case SQL_INTEGER:
                rowSize += sizeof(SQLINTEGER);
                break;
            case SQL_SMALLINT:
                rowSize += sizeof(SQLSMALLINT);
                break;
            case SQL_REAL:
                rowSize += sizeof(SQLREAL);
                break;
            case SQL_FLOAT:
                rowSize += sizeof(SQLFLOAT);
                break;
            case SQL_DOUBLE:
                rowSize += sizeof(SQLDOUBLE);
                break;
            case SQL_DECIMAL:
            case SQL_NUMERIC:
                rowSize += MAX_DIGITS_IN_NUMERIC;
                break;
            case SQL_TIMESTAMP:
            case SQL_TYPE_TIMESTAMP:
            case SQL_DATETIME:
                rowSize += sizeof(SQL_TIMESTAMP_STRUCT);
                break;
            case SQL_BIGINT:
                rowSize += sizeof(SQLBIGINT);
                break;
            case SQL_TYPE_DATE:
                rowSize += sizeof(SQL_DATE_STRUCT);
                break;
            case SQL_TIME:
            case SQL_TYPE_TIME:
            case SQL_SS_TIME2:
                rowSize += sizeof(SQL_TIME_STRUCT);
                break;
            case SQL_GUID:
                rowSize += sizeof(SQLGUID);
                break;
            case SQL_TINYINT:
            case SQL_BIT:
                rowSize += sizeof(SQLCHAR);
                break;
            case SQL_BINARY:
            case SQL_VARBINARY:
            case SQL_LONGVARBINARY:
                rowSize += columnSize;
                break;
            default:
                std::wstring columnName = columnMeta["ColumnName"].cast<std::wstring>();
                std::ostringstream errorString;
                errorString << "Unsupported data type for column - " << columnName.c_str()
                            << ", Type - " << dataType << ", column ID - " << col;
                LOG(errorString.str());
                ThrowStdException(errorString.str());
                break;
        }
    }
    return rowSize;
}

// FetchMany_wrap - Fetches multiple rows of data from the result set.
//
// @param StatementHandle: Handle to the statement from which data is to be fetched.
// @param rows: A Python list that will be populated with the fetched rows of data.
// @param fetchSize: The number of rows to fetch. Default value is 1.
//
// @return SQLRETURN: SQL_SUCCESS if data is fetched successfully,
//                    SQL_NO_DATA if there are no more rows to fetch,
//                    throws a runtime error if there is an error fetching data.
//
// This function assumes that the statement handle (hStmt) is already allocated and a query has been
// executed. It fetches the specified number of rows from the result set and populates the provided
// Python list with the row data. If there are no more rows to fetch, it returns SQL_NO_DATA. If an
// error occurs during fetching, it throws a runtime error.
SQLRETURN FetchMany_wrap(SqlHandlePtr StatementHandle, py::list& rows, int fetchSize = 1) {
    SQLRETURN ret;
    SQLHSTMT hStmt = StatementHandle->get();
    // Retrieve column count
    SQLSMALLINT numCols = SQLNumResultCols_wrap(StatementHandle);

    // Retrieve column metadata
    py::list columnNames;
    ret = SQLDescribeCol_wrap(StatementHandle, columnNames);
    if (!SQL_SUCCEEDED(ret)) {
        LOG("Failed to get column descriptions");
        return ret;
    }

    // Initialize column buffers
    ColumnBuffers buffers(numCols, fetchSize);

    // Bind columns
    ret = SQLBindColums(hStmt, buffers, columnNames, numCols, fetchSize);
    if (!SQL_SUCCEEDED(ret)) {
        LOG("Error when binding columns");
        return ret;
    }

    SQLULEN numRowsFetched;
    SQLSetStmtAttr_ptr(hStmt, SQL_ATTR_ROW_ARRAY_SIZE, (SQLPOINTER)(intptr_t)fetchSize, 0);
    SQLSetStmtAttr_ptr(hStmt, SQL_ATTR_ROWS_FETCHED_PTR, &numRowsFetched, 0);

    ret = FetchBatchData(hStmt, buffers, columnNames, rows, numCols, numRowsFetched);
    if (!SQL_SUCCEEDED(ret) && ret != SQL_NO_DATA) {
        LOG("Error when fetching data");
        return ret;
    }

    return ret;
}

// FetchAll_wrap - Fetches all rows of data from the result set.
//
// @param StatementHandle: Handle to the statement from which data is to be fetched.
// @param rows: A Python list that will be populated with the fetched rows of data.
//
// @return SQLRETURN: SQL_SUCCESS if data is fetched successfully,
//                    SQL_NO_DATA if there are no more rows to fetch,
//                    throws a runtime error if there is an error fetching data.
//
// This function assumes that the statement handle (hStmt) is already allocated and a query has been
// executed. It fetches all rows from the result set and populates the provided Python list with the
// row data. If there are no more rows to fetch, it returns SQL_NO_DATA. If an error occurs during
// fetching, it throws a runtime error.
SQLRETURN FetchAll_wrap(SqlHandlePtr StatementHandle, py::list& rows) {
    SQLRETURN ret;
    SQLHSTMT hStmt = StatementHandle->get();
    // Retrieve column count
    SQLSMALLINT numCols = SQLNumResultCols_wrap(StatementHandle);

    // Retrieve column metadata
    py::list columnNames;
    ret = SQLDescribeCol_wrap(StatementHandle, columnNames);
    if (!SQL_SUCCEEDED(ret)) {
        LOG("Failed to get column descriptions");
        return ret;
    }

    // Define a memory limit (1 GB)
    const size_t memoryLimit = 1ULL * 1024 * 1024 * 1024;  // 1 GB
    size_t totalRowSize = calculateRowSize(columnNames, numCols);

    // Calculate fetch size based on the total row size and memory limit
    size_t numRowsInMemLimit;
    if (totalRowSize > 0) {
        numRowsInMemLimit = static_cast<size_t>(memoryLimit / totalRowSize);
    } else {
        // Handle case where totalRowSize is 0 to avoid division by zero.
        // This can happen for NVARCHAR(MAX) cols. SQLDescribeCol returns 0
        // for column size of such columns.
        // TODO: Find why NVARCHAR(MAX) returns columnsize 0
        // TODO: What if a row has 2 cols, an int & NVARCHAR(MAX)?
        //       totalRowSize will be 4+0 = 4. It wont take NVARCHAR(MAX)
        //       into account. So, we will end up fetching 1000 rows at a time.
        numRowsInMemLimit = 1;  // fetchsize will be 10
    }
    // TODO: Revisit this logic. Eventhough we're fetching fetchSize rows at a time,
    // fetchall will keep all rows in memory anyway. So what are we gaining by fetching
    // fetchSize rows at a time?
    // Also, say the table has only 10 rows, each row size if 100 bytes. Here, we'll have
    // fetchSize = 1000, so we'll allocate memory for 1000 rows inside SQLBindCol_wrap, while
    // actually only need to retrieve 10 rows
    int fetchSize;
    if (numRowsInMemLimit == 0) {
        // If the row size is larger than the memory limit, fetch one row at a time
        fetchSize = 1;
    } else if (numRowsInMemLimit > 0 && numRowsInMemLimit <= 100) {
        // If between 1-100 rows fit in memoryLimit, fetch 10 rows at a time
        fetchSize = 10;
    } else if (numRowsInMemLimit > 100 && numRowsInMemLimit <= 1000) {
        // If between 100-1000 rows fit in memoryLimit, fetch 100 rows at a time
        fetchSize = 100;
    } else {
        fetchSize = 1000;
    }
    LOG("Fetching data in batch sizes of {}", fetchSize);

    ColumnBuffers buffers(numCols, fetchSize);

    // Bind columns
    ret = SQLBindColums(hStmt, buffers, columnNames, numCols, fetchSize);
    if (!SQL_SUCCEEDED(ret)) {
        LOG("Error when binding columns");
        return ret;
    }

    SQLULEN numRowsFetched;
    SQLSetStmtAttr_ptr(hStmt, SQL_ATTR_ROW_ARRAY_SIZE, (SQLPOINTER)(intptr_t)fetchSize, 0);
    SQLSetStmtAttr_ptr(hStmt, SQL_ATTR_ROWS_FETCHED_PTR, &numRowsFetched, 0);

    while (ret != SQL_NO_DATA) {
        ret = FetchBatchData(hStmt, buffers, columnNames, rows, numCols, numRowsFetched);
        if (!SQL_SUCCEEDED(ret) && ret != SQL_NO_DATA) {
            LOG("Error when fetching data");
            return ret;
        }
    }

    return ret;
}

// FetchOne_wrap - Fetches a single row of data from the result set.
//
// @param StatementHandle: Handle to the statement from which data is to be fetched.
// @param row: A Python list that will be populated with the fetched row data.
//
// @return SQLRETURN: SQL_SUCCESS or SQL_SUCCESS_WITH_INFO if data is fetched successfully,
//                    SQL_NO_DATA if there are no more rows to fetch,
//                    throws a runtime error if there is an error fetching data.
//
// This function assumes that the statement handle (hStmt) is already allocated and a query has been
// executed. It fetches the next row of data from the result set and populates the provided Python
// list with the row data. If there are no more rows to fetch, it returns SQL_NO_DATA. If an error
// occurs during fetching, it throws a runtime error.
SQLRETURN FetchOne_wrap(SqlHandlePtr StatementHandle, py::list& row) {
    SQLRETURN ret;
    SQLHSTMT hStmt = StatementHandle->get();

    // Assume hStmt is already allocated and a query has been executed
    ret = SQLFetch_ptr(hStmt);
    if (SQL_SUCCEEDED(ret)) {
        // Retrieve column count
        SQLSMALLINT colCount = SQLNumResultCols_wrap(StatementHandle);
        ret = SQLGetData_wrap(StatementHandle, colCount, row);
    } else if (ret != SQL_NO_DATA) {
        LOG("Error when fetching data");
    }
    return ret;
}

// Wrap SQLMoreResults
SQLRETURN SQLMoreResults_wrap(SqlHandlePtr StatementHandle) {
    LOG("Check for more results");
    if (!SQLMoreResults_ptr) {
        LOG("Function pointer not initialized. Loading the driver.");
        DriverLoader::getInstance().loadDriver();  // Load the driver
    }

    return SQLMoreResults_ptr(StatementHandle->get());
}

// Wrap SQLFreeHandle
SQLRETURN SQLFreeHandle_wrap(SQLSMALLINT HandleType, SqlHandlePtr Handle) {
    LOG("Free SQL handle");
    if (!SQLAllocHandle_ptr) {
        LOG("Function pointer not initialized. Loading the driver.");
        DriverLoader::getInstance().loadDriver();  // Load the driver
    }

    SQLRETURN ret = SQLFreeHandle_ptr(HandleType, Handle->get());
    if (!SQL_SUCCEEDED(ret)) {
        LOG("SQLFreeHandle failed with error code - {}", ret);
    }
    return ret;
}

// Wrap SQLRowCount
SQLLEN SQLRowCount_wrap(SqlHandlePtr StatementHandle) {
    LOG("Get number of row affected by last execute");
    if (!SQLRowCount_ptr) {
        LOG("Function pointer not initialized. Loading the driver.");
        DriverLoader::getInstance().loadDriver();  // Load the driver
    }

    SQLLEN rowCount;
    SQLRETURN ret = SQLRowCount_ptr(StatementHandle->get(), &rowCount);
    if (!SQL_SUCCEEDED(ret)) {
        LOG("SQLRowCount failed with error code - {}", ret);
        return ret;
    }
    LOG("SQLRowCount returned {}", rowCount);
    return rowCount;
}

static std::once_flag pooling_init_flag;
void enable_pooling(int maxSize, int idleTimeout) {
    std::call_once(pooling_init_flag, [&]() {
        ConnectionPoolManager::getInstance().configure(maxSize, idleTimeout);
    });
}

// Global decimal separator setting with default value
std::string g_decimalSeparator = ".";

void DDBCSetDecimalSeparator(const std::string& separator) {
    LOG("Setting decimal separator to: {}", separator);
    g_decimalSeparator = separator;
}

// Architecture-specific defines
#ifndef ARCHITECTURE
#define ARCHITECTURE "win64"  // Default to win64 if not defined during compilation
#endif

// Functions/data to be exposed to Python as a part of ddbc_bindings module
PYBIND11_MODULE(ddbc_bindings, m) {
    m.doc() = "msodbcsql driver api bindings for Python";

    // Add architecture information as module attribute
    m.attr("__architecture__") = ARCHITECTURE;

    // Expose architecture-specific constants
    m.attr("ARCHITECTURE") = ARCHITECTURE;
    
    // Expose the C++ functions to Python
    m.def("ThrowStdException", &ThrowStdException);
    m.def("GetDriverPathCpp", &GetDriverPathCpp, "Get the path to the ODBC driver");

    // Define parameter info class
    py::class_<ParamInfo>(m, "ParamInfo")
        .def(py::init<>())
        .def_readwrite("inputOutputType", &ParamInfo::inputOutputType)
        .def_readwrite("paramCType", &ParamInfo::paramCType)
        .def_readwrite("paramSQLType", &ParamInfo::paramSQLType)
        .def_readwrite("columnSize", &ParamInfo::columnSize)
        .def_readwrite("decimalDigits", &ParamInfo::decimalDigits);
    
    // Define numeric data class
    py::class_<NumericData>(m, "NumericData")
        .def(py::init<>())
        .def(py::init<SQLCHAR, SQLSCHAR, SQLCHAR, std::uint64_t>())
        .def_readwrite("precision", &NumericData::precision)
        .def_readwrite("scale", &NumericData::scale)
        .def_readwrite("sign", &NumericData::sign)
        .def_readwrite("val", &NumericData::val);

    // Define error info class
    py::class_<ErrorInfo>(m, "ErrorInfo")
        .def_readwrite("sqlState", &ErrorInfo::sqlState)
        .def_readwrite("ddbcErrorMsg", &ErrorInfo::ddbcErrorMsg);
        
    py::class_<SqlHandle, SqlHandlePtr>(m, "SqlHandle")
        .def("free", &SqlHandle::free, "Free the handle");
  
    py::class_<ConnectionHandle>(m, "Connection")
        .def(py::init<const std::string&, bool, const py::dict&>(), py::arg("conn_str"), py::arg("use_pool"), py::arg("attrs_before") = py::dict())
        .def("close", &ConnectionHandle::close, "Close the connection")
        .def("commit", &ConnectionHandle::commit, "Commit the current transaction")
        .def("rollback", &ConnectionHandle::rollback, "Rollback the current transaction")
        .def("set_autocommit", &ConnectionHandle::setAutocommit)
        .def("get_autocommit", &ConnectionHandle::getAutocommit)
        .def("alloc_statement_handle", &ConnectionHandle::allocStatementHandle);
    m.def("enable_pooling", &enable_pooling, "Enable global connection pooling");
    m.def("close_pooling", []() {ConnectionPoolManager::getInstance().closePools();});
    m.def("DDBCSQLExecDirect", &SQLExecDirect_wrap, "Execute a SQL query directly");
    m.def("DDBCSQLExecute", &SQLExecute_wrap, "Prepare and execute T-SQL statements");
    m.def("SQLExecuteMany", &SQLExecuteMany_wrap, "Execute statement with multiple parameter sets");
    m.def("DDBCSQLRowCount", &SQLRowCount_wrap,
          "Get the number of rows affected by the last statement");
    m.def("DDBCSQLFetch", &SQLFetch_wrap, "Fetch the next row from the result set");
    m.def("DDBCSQLNumResultCols", &SQLNumResultCols_wrap,
          "Get the number of columns in the result set");
    m.def("DDBCSQLDescribeCol", &SQLDescribeCol_wrap,
          "Get information about a column in the result set");
    m.def("DDBCSQLGetData", &SQLGetData_wrap, "Retrieve data from the result set");
    m.def("DDBCSQLMoreResults", &SQLMoreResults_wrap, "Check for more results in the result set");
    m.def("DDBCSQLFetchOne", &FetchOne_wrap, "Fetch one row from the result set");
    m.def("DDBCSQLFetchMany", &FetchMany_wrap, py::arg("StatementHandle"), py::arg("rows"),
          py::arg("fetchSize") = 1, "Fetch many rows from the result set");
    m.def("DDBCSQLFetchAll", &FetchAll_wrap, "Fetch all rows from the result set");
    m.def("DDBCSQLFreeHandle", &SQLFreeHandle_wrap, "Free a handle");
    m.def("DDBCSQLCheckError", &SQLCheckError_Wrap, "Check for driver errors");
    m.def("DDBCSetDecimalSeparator", &DDBCSetDecimalSeparator, "Set the decimal separator character");
    m.def("DDBCSQLSetStmtAttr", [](SqlHandlePtr stmt, SQLINTEGER attr, SQLPOINTER value) {
        return SQLSetStmtAttr_ptr(stmt->get(), attr, value, 0);
    }, "Set statement attributes");
    m.def("DDBCSQLGetTypeInfo", &SQLGetTypeInfo_Wrapper, "Returns information about the data types that are supported by the data source",
      py::arg("StatementHandle"), py::arg("DataType"));
    m.def("DDBCSQLProcedures", [](SqlHandlePtr StatementHandle, 
                             const std::wstring& catalog,
                             const std::wstring& schema,
                             const std::wstring& procedure) {
        return SQLProcedures_wrap(StatementHandle, catalog, schema, procedure);
    });
<<<<<<< HEAD
    m.def("DDBCSQLForeignKeys", [](SqlHandlePtr StatementHandle, 
                                 const std::wstring& pkCatalog,
                                 const std::wstring& pkSchema,
                                 const std::wstring& pkTable,
                                 const std::wstring& fkCatalog,
                                 const std::wstring& fkSchema,
                                 const std::wstring& fkTable) {
=======
        m.def("DDBCSQLForeignKeys", [](SqlHandlePtr StatementHandle, 
                                 const py::object& pkCatalog,
                                 const py::object& pkSchema,
                                 const py::object& pkTable,
                                 const py::object& fkCatalog,
                                 const py::object& fkSchema,
                                 const py::object& fkTable) {
>>>>>>> 83cf0bb9
        return SQLForeignKeys_wrap(StatementHandle, 
                                   pkCatalog, pkSchema, pkTable, 
                                   fkCatalog, fkSchema, fkTable);
    });
    m.def("DDBCSQLPrimaryKeys", [](SqlHandlePtr StatementHandle, 
                                const py::object& catalog,
                                const py::object& schema,
                                const std::wstring& table) {
        return SQLPrimaryKeys_wrap(StatementHandle, catalog, schema, table);
    });
    m.def("DDBCSQLSpecialColumns", [](SqlHandlePtr StatementHandle, 
                                SQLSMALLINT identifierType,
                                const py::object& catalog,
                                const py::object& schema,
                                const std::wstring& table,
                                SQLSMALLINT scope,
                                SQLSMALLINT nullable) {
        return SQLSpecialColumns_wrap(StatementHandle, 
                                identifierType, catalog, schema, table, 
                                scope, nullable);
    });
    m.def("DDBCSQLStatistics", [](SqlHandlePtr StatementHandle, 
                            const py::object& catalog,
                            const py::object& schema,
                            const std::wstring& table,
                            SQLUSMALLINT unique,
                            SQLUSMALLINT reserved) {
        return SQLStatistics_wrap(StatementHandle, catalog, schema, table, unique, reserved);
    });
    m.def("DDBCSQLColumns", [](SqlHandlePtr StatementHandle, 
                            const py::object& catalog,
                            const py::object& schema,
                            const py::object& table,
                            const py::object& column) {
        return SQLColumns_wrap(StatementHandle, catalog, schema, table, column);
    });


    // Add a version attribute
    m.attr("__version__") = "1.0.0";
    
    try {
        // Try loading the ODBC driver when the module is imported
        LOG("Loading ODBC driver");
        DriverLoader::getInstance().loadDriver();  // Load the driver
    } catch (const std::exception& e) {
        // Log the error but don't throw - let the error happen when functions are called
        LOG("Failed to load ODBC driver during module initialization: {}", e.what());
    }
}<|MERGE_RESOLUTION|>--- conflicted
+++ resolved
@@ -2886,15 +2886,7 @@
                              const std::wstring& procedure) {
         return SQLProcedures_wrap(StatementHandle, catalog, schema, procedure);
     });
-<<<<<<< HEAD
-    m.def("DDBCSQLForeignKeys", [](SqlHandlePtr StatementHandle, 
-                                 const std::wstring& pkCatalog,
-                                 const std::wstring& pkSchema,
-                                 const std::wstring& pkTable,
-                                 const std::wstring& fkCatalog,
-                                 const std::wstring& fkSchema,
-                                 const std::wstring& fkTable) {
-=======
+
         m.def("DDBCSQLForeignKeys", [](SqlHandlePtr StatementHandle, 
                                  const py::object& pkCatalog,
                                  const py::object& pkSchema,
@@ -2902,7 +2894,6 @@
                                  const py::object& fkCatalog,
                                  const py::object& fkSchema,
                                  const py::object& fkTable) {
->>>>>>> 83cf0bb9
         return SQLForeignKeys_wrap(StatementHandle, 
                                    pkCatalog, pkSchema, pkTable, 
                                    fkCatalog, fkSchema, fkTable);
