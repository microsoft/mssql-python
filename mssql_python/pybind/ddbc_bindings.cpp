--- conflicted
+++ resolved
@@ -2884,11 +2884,10 @@
     }, "Set statement attributes");
     m.def("DDBCSQLGetTypeInfo", &SQLGetTypeInfo_Wrapper, "Returns information about the data types that are supported by the data source",
       py::arg("StatementHandle"), py::arg("DataType"));
-    m.def("DDBCSQLProcedures", [](SqlHandlePtr StatementHandle, 
-<<<<<<< HEAD
-                             const std::wstring& catalog,
-                             const std::wstring& schema,
-                             const std::wstring& procedure) {
+    m.def("DDBCSQLProcedures", [](SqlHandlePtr StatementHandle,
+                             const py::object& catalog,
+                             const py::object& schema,
+                             const py::object& procedure) {
         return SQLProcedures_wrap(StatementHandle, catalog, schema, procedure);
     });
 
@@ -2936,13 +2935,6 @@
         return SQLColumns_wrap(StatementHandle, catalog, schema, table, column);
     });
 
-=======
-                             const py::object& catalog,
-                             const py::object& schema,
-                             const py::object& procedure) {
-    return SQLProcedures_wrap(StatementHandle, catalog, schema, procedure);
-});
->>>>>>> e20a6d22
 
     // Add a version attribute
     m.attr("__version__") = "1.0.0";
