--- conflicted
+++ resolved
@@ -9,12 +9,13 @@
 #include <algorithm>
 #include <cstdint>
 #include <cstdio>
-#include <filesystem>
+#include <filesystem>  // NOLINT(build/c++17)
 #include <iomanip>  // std::setw, std::setfill
 #include <iostream>
 #include <limits>
 #include <memory>
 #include <string>
+#include <unordered_set>
 #include <utility>  // std::forward
 #include <vector>
 
@@ -87,7 +88,8 @@
             throw std::runtime_error(
                 "NumericData valueBytes size exceeds SQL_MAX_NUMERIC_LEN (16)");
         }
-        // Secure copy: bounds already validated, but using std::copy_n for safety
+        // Secure copy: bounds already validated, but using std::copy_n for
+        // safety
         if (valueBytes.size() > 0) {
             std::copy_n(valueBytes.data(), valueBytes.size(), &val[0]);
         }
@@ -196,157 +198,67 @@
 
 SQLDescribeParamFunc SQLDescribeParam_ptr = nullptr;
 
-<<<<<<< HEAD
 // Encoding function with fallback strategy
 static py::bytes EncodingString(const std::string& text,
                                 const std::string& encoding,
                                 const std::string& errors = "strict") {
     try {
         py::gil_scoped_acquire gil;
-
-        // Create unicode string from input text
         py::str unicode_str = py::str(text);
 
-        // Encoding strategy: try the specified encoding first,
-        // but fallback to latin-1 for Western European characters if UTF-8
-        // fails
-        if (encoding == "utf-8" && errors == "strict") {
-            try {
-                // Try UTF-8 first
-                py::bytes encoded =
-                    unicode_str.attr("encode")(encoding, "strict");
-                return encoded;
-            } catch (const py::error_already_set&) {
-                // UTF-8 failed, try latin-1 for Western European characters
-                try {
-                    py::bytes encoded =
-                        unicode_str.attr("encode")("latin-1", "strict");
-                    LOG("EncodingString: UTF-8 failed, successfully encoded "
-                        "with latin-1 fallback for text: {}",
-                        text.substr(0, 50));
-                    return encoded;
-                } catch (const py::error_already_set&) {
-                    // Both failed, use original approach with error handling
-                    py::bytes encoded =
-                        unicode_str.attr("encode")(encoding, errors);
-                    return encoded;
-                }
-            }
-        } else {
-            // Use specified encoding directly for non-UTF-8 or non-strict cases
-            py::bytes encoded = unicode_str.attr("encode")(encoding, errors);
-            return encoded;
-        }
-=======
-
-// Encoding String
-static py::bytes EncodingString(const std::string& text, 
-                                const std::string& encoding, 
-                                const std::string& errors = "strict") {
-    try {
-        py::gil_scoped_acquire gil;
-        py::str unicode_str = py::str(text);
-        
         // Direct encoding - let Python handle errors strictly
         py::bytes encoded = unicode_str.attr("encode")(encoding, errors);
         return encoded;
-        
->>>>>>> 6e8f7afa
     } catch (const py::error_already_set& e) {
         // Re-raise Python exceptions (UnicodeEncodeError, etc.)
         throw std::runtime_error("Encoding failed: " + std::string(e.what()));
     }
 }
 
-<<<<<<< HEAD
 static py::str DecodingString(const char* data, size_t length,
                               const std::string& encoding,
                               const std::string& errors = "strict") {
     try {
         py::gil_scoped_acquire gil;
-
-        // Create bytes object from input data
-        py::bytes byte_data = py::bytes(std::string(data, length));
-
-        // Decoding strategy: try the specified encoding first,
-        // but fallback to latin-1 for Western European characters if UTF-8
-        // fails
-        if (encoding == "utf-8" && errors == "strict") {
-            try {
-                // Try UTF-8 first
-                py::str decoded = byte_data.attr("decode")(encoding, "strict");
-                return decoded;
-            } catch (const py::error_already_set&) {
-                // UTF-8 failed, try latin-1 for Western European characters
-                try {
-                    py::str decoded =
-                        byte_data.attr("decode")("latin-1", "strict");
-                    LOG("DecodingString: UTF-8 failed, successfully decoded "
-                        "with latin-1 fallback for {} bytes",
-                        length);
-                    return decoded;
-                } catch (const py::error_already_set&) {
-                    // Both failed, use original approach with error handling
-                    py::str decoded =
-                        byte_data.attr("decode")(encoding, errors);
-                    return decoded;
-                }
-            }
-        } else {
-            // Use specified encoding directly for non-UTF-8 or non-strict cases
-            py::str decoded = byte_data.attr("decode")(encoding, errors);
-            return decoded;
-        }
-    } catch (const py::error_already_set& e) {
-        // Re-raise Python exceptions as C++ exceptions
-        throw std::runtime_error("Decoding failed: " + std::string(e.what()));
-=======
-// Decoding String
-static py::str DecodingString(const char* data, size_t length,
-                              const std::string& encoding, 
-                              const std::string& errors = "strict") {
-    try {
-        py::gil_scoped_acquire gil;
         py::bytes byte_data = py::bytes(data, length);
-        
+
         // Direct decoding - let Python handle errors strictly
         py::str decoded = byte_data.attr("decode")(encoding, errors);
         return decoded;
-        
     } catch (const py::error_already_set& e) {
         // Re-raise Python exceptions (UnicodeDecodeError, etc.)
         throw std::runtime_error("Decoding failed: " + std::string(e.what()));
     }
 }
 
-// Helper function to validate that an encoding string is a legitimate Python codec
-// This prevents injection attacks while allowing all valid encodings
+// Helper function to validate that an encoding string is a legitimate Python
+// codec This prevents injection attacks while allowing all valid encodings
 static bool is_valid_encoding(const std::string& enc) {
     if (enc.empty() || enc.length() > 100) {  // Reasonable length limit
         return false;
     }
-    
-    // Check for potentially dangerous characters that shouldn't be in codec names
+
+    // Check for potentially dangerous characters that shouldn't be in codec
+    // names
     for (char c : enc) {
         if (!std::isalnum(c) && c != '-' && c != '_' && c != '.') {
             return false;  // Reject suspicious characters
         }
     }
-    
+
     // Verify it's a valid Python codec by attempting a test lookup
     try {
         py::gil_scoped_acquire gil;
         py::module_ codecs = py::module_::import("codecs");
-        
+
         // This will raise LookupError if the codec doesn't exist
         codecs.attr("lookup")(enc);
-        
+
         return true;  // Codec exists and is valid
     } catch (const py::error_already_set& e) {
         // Expected: LookupError for invalid codec names
         LOG("Codec validation failed for '{}': {}", enc, e.what());
         return false;  // Invalid codec name
->>>>>>> 6e8f7afa
     } catch (const std::exception& e) {
         // Unexpected C++ exception during validation
         LOG("Unexpected exception validating encoding '{}': {}", enc, e.what());
@@ -361,12 +273,7 @@
 // Helper function to validate error handling mode against an allowlist
 static bool is_valid_error_mode(const std::string& mode) {
     static const std::unordered_set<std::string> allowed = {
-        "strict",
-        "ignore",
-        "replace",
-        "xmlcharrefreplace",
-        "backslashreplace"
-    };
+        "strict", "ignore", "replace", "xmlcharrefreplace", "backslashreplace"};
     return allowed.find(mode) != allowed.end();
 }
 
@@ -378,27 +285,33 @@
         std::string errors = "strict";   // Default
 
         if (settings.contains("encoding") && !settings["encoding"].is_none()) {
-            std::string proposed_encoding = settings["encoding"].cast<std::string>();
-            
+            std::string proposed_encoding =
+                settings["encoding"].cast<std::string>();
+
             // SECURITY: Validate encoding to prevent injection attacks
-            // Allows any valid Python codec (including SQL Server-supported encodings)
+            // Allows any valid Python codec (including SQL Server-supported
+            // encodings)
             if (is_valid_encoding(proposed_encoding)) {
                 encoding = proposed_encoding;
             } else {
-                LOG("Invalid or unsafe encoding '{}' rejected, using default 'utf-8'", proposed_encoding);
+                LOG("Invalid or unsafe encoding '{}' rejected, using default "
+                    "'utf-8'",
+                    proposed_encoding);
                 // Fall back to safe default
                 encoding = "utf-8";
             }
         }
 
         if (settings.contains("errors") && !settings["errors"].is_none()) {
-            std::string proposed_errors = settings["errors"].cast<std::string>();
-            
+            std::string proposed_errors =
+                settings["errors"].cast<std::string>();
+
             // SECURITY: Validate error mode against allowlist
             if (is_valid_error_mode(proposed_errors)) {
                 errors = proposed_errors;
             } else {
-                LOG("Invalid error mode '{}' rejected, using default 'strict'", proposed_errors);
+                LOG("Invalid error mode '{}' rejected, using default 'strict'",
+                    proposed_errors);
                 // Fall back to safe default
                 errors = "strict";
             }
@@ -407,15 +320,21 @@
         return std::make_pair(encoding, errors);
     } catch (const py::error_already_set& e) {
         // Log Python exceptions (KeyError, TypeError, etc.)
-        LOG("Python exception while extracting encoding settings: {}. Using defaults (utf-8, strict)", e.what());
+        LOG("Python exception while extracting encoding settings: {}. Using "
+            "defaults (utf-8, "
+            "strict)",
+            e.what());
         return std::make_pair("utf-8", "strict");
     } catch (const std::exception& e) {
         // Log C++ standard exceptions
-        LOG("Exception while extracting encoding settings: {}. Using defaults (utf-8, strict)", e.what());
+        LOG("Exception while extracting encoding settings: {}. Using defaults "
+            "(utf-8, strict)",
+            e.what());
         return std::make_pair("utf-8", "strict");
     } catch (...) {
         // Last resort: unknown exception type
-        LOG("Unknown exception while extracting encoding settings. Using defaults (utf-8, strict)");
+        LOG("Unknown exception while extracting encoding settings. Using "
+            "defaults (utf-8, strict)");
         return std::make_pair("utf-8", "strict");
     }
 }
@@ -519,57 +438,36 @@
                 }
 
                 std::string strValue;
-<<<<<<< HEAD
 
                 // Check if we have encoding settings and this is SQL_C_CHAR
                 // (not SQL_C_WCHAR)
-                if (encoding_settings && !encoding_settings.is_none() &&
-                    encoding_settings.contains("ctype") &&
-                    encoding_settings.contains("encoding")) {
-                    SQLSMALLINT ctype =
-                        encoding_settings["ctype"].cast<SQLSMALLINT>();
-
-                    // Only use dynamic encoding for SQL_C_CHAR, keep
-                    // SQL_C_WCHAR unchanged
-                    if (ctype == SQL_C_CHAR) {
-                        try {
-                            py::dict settings_dict =
-                                encoding_settings.cast<py::dict>();
-                            auto [encoding, errors] =
-                                extract_encoding_settings(settings_dict);
-
-                            // Use our safe encoding function
-                            py::bytes encoded_bytes = EncodingString(
-                                param.cast<std::string>(), encoding, errors);
-                            strValue = encoded_bytes.cast<std::string>();
-                        } catch (const std::exception& e) {
-                            LOG("Encoding failed for parameter {}: {}",
-                                paramIndex, e.what());
-                            ThrowStdException("Failed to encode parameter " +
-                                              std::to_string(paramIndex) +
-                                              ": " + e.what());
-=======
-                
-                // Check if we have encoding settings and this is SQL_C_CHAR (not SQL_C_WCHAR)
                 if (encoding_settings && !encoding_settings.is_none()) {
                     try {
-                        // SECURITY: Use extract_encoding_settings for full validation
-                        // This validates encoding against allowlist and error mode
-                        py::dict settings_dict = encoding_settings.cast<py::dict>();
-                        auto [encoding, errors] = extract_encoding_settings(settings_dict);
-                        
+                        // SECURITY: Use extract_encoding_settings for full
+                        // validation This validates encoding against allowlist
+                        // and error mode
+                        py::dict settings_dict =
+                            encoding_settings.cast<py::dict>();
+                        auto [encoding, errors] =
+                            extract_encoding_settings(settings_dict);
+
                         // Validate ctype against allowlist
                         if (settings_dict.contains("ctype")) {
-                            SQLSMALLINT ctype = settings_dict["ctype"].cast<SQLSMALLINT>();
-                            
+                            SQLSMALLINT ctype =
+                                settings_dict["ctype"].cast<SQLSMALLINT>();
+
                             // Only SQL_C_CHAR and SQL_C_WCHAR are allowed
                             if (ctype != SQL_C_CHAR && ctype != SQL_C_WCHAR) {
-                                LOG("Invalid ctype {} for parameter {}, using default", ctype, paramIndex);
+                                LOG("Invalid ctype {} for parameter {}, using "
+                                    "default",
+                                    ctype, paramIndex);
                                 // Fall through to default behavior
                                 strValue = param.cast<std::string>();
                             } else if (ctype == SQL_C_CHAR) {
                                 // Only use dynamic encoding for SQL_C_CHAR
-                                py::bytes encoded_bytes = EncodingString(param.cast<std::string>(), encoding, errors);
+                                py::bytes encoded_bytes =
+                                    EncodingString(param.cast<std::string>(),
+                                                   encoding, errors);
                                 strValue = encoded_bytes.cast<std::string>();
                             } else {
                                 // SQL_C_WCHAR - use default behavior
@@ -578,10 +476,12 @@
                         } else {
                             // No ctype specified, use default behavior
                             strValue = param.cast<std::string>();
->>>>>>> 6e8f7afa
                         }
                     } catch (const std::exception& e) {
-                        LOG("Encoding settings processing failed for parameter {}: {}. Using default.", paramIndex, e.what());
+                        LOG("Encoding settings processing failed for parameter "
+                            "{}: {}. Using "
+                            "default.",
+                            paramIndex, e.what());
                         // Fall back to safe default behavior
                         strValue = param.cast<std::string>();
                     }
@@ -602,44 +502,43 @@
                         "index " +
                         std::to_string(paramIndex));
                 }
-<<<<<<< HEAD
-
-                std::memcpy(buffer, strValue.c_str(), strValue.length());
-                buffer[strValue.length()] = '\0';  // Ensure null termination
-
-                paramInfo.strLenOrInd = strValue.length();
+
+                // SECURITY: Validate size before copying to prevent buffer
+                // overflow
+                size_t copyLength = strValue.length();
+                if (copyLength >= bufferSize) {
+                    ThrowStdException(
+                        "Buffer overflow prevented: string length exceeds "
+                        "allocated buffer at "
+                        "index " +
+                        std::to_string(paramIndex));
+                }
+
+// Use secure copy with bounds checking
+#ifdef _WIN32
+                // Windows: Use memcpy_s for secure copy
+                errno_t err =
+                    memcpy_s(buffer, bufferSize, strValue.data(), copyLength);
+                if (err != 0) {
+                    ThrowStdException(
+                        "Secure memory copy failed with error code " +
+                        std::to_string(err) + " at index " +
+                        std::to_string(paramIndex));
+                }
+#else
+                // POSIX: Use std::copy_n with explicit bounds checking
+                if (copyLength > 0) {
+                    std::copy_n(strValue.data(), copyLength, buffer);
+                }
+#endif
+
+                buffer[copyLength] = '\0';  // Ensure null termination
+
+                paramInfo.strLenOrInd = copyLength;
 
                 LOG("Binding SQL_C_CHAR parameter at index {} with encoded "
                     "length {}",
                     paramIndex, strValue.length());
-=======
-                
-                // SECURITY: Validate size before copying to prevent buffer overflow
-                size_t copyLength = strValue.length();
-                if (copyLength >= bufferSize) {
-                    ThrowStdException("Buffer overflow prevented: string length exceeds allocated buffer at index " + std::to_string(paramIndex));
-                }
-                
-                // Use secure copy with bounds checking
-                #ifdef _WIN32
-                    // Windows: Use memcpy_s for secure copy
-                    errno_t err = memcpy_s(buffer, bufferSize, strValue.data(), copyLength);
-                    if (err != 0) {
-                        ThrowStdException("Secure memory copy failed with error code " + std::to_string(err) + " at index " + std::to_string(paramIndex));
-                    }
-                #else
-                    // POSIX: Use std::copy_n with explicit bounds checking
-                    if (copyLength > 0) {
-                        std::copy_n(strValue.data(), copyLength, buffer);
-                    }
-                #endif
-                
-                buffer[copyLength] = '\0';  // Ensure null termination
-                
-                paramInfo.strLenOrInd = copyLength;
-                
-                LOG("Binding SQL_C_CHAR parameter at index {} with encoded length {}", paramIndex, strValue.length());
->>>>>>> 6e8f7afa
                 break;
             }
             case SQL_C_BINARY: {
@@ -1009,21 +908,14 @@
                 decimalPtr->scale = decimalParam.scale;
                 decimalPtr->sign = decimalParam.sign;
                 // Convert the integer decimalParam.val to char array
-<<<<<<< HEAD
                 std::memset(static_cast<void*>(decimalPtr->val), 0,
                             sizeof(decimalPtr->val));
                 size_t copyLen =
                     std::min(decimalParam.val.size(), sizeof(decimalPtr->val));
-                if (copyLen > 0) {
-                    std::memcpy(decimalPtr->val, decimalParam.val.data(),
-                                copyLen);
-=======
-                std::memset(static_cast<void*>(decimalPtr->val), 0, sizeof(decimalPtr->val));
-                size_t copyLen = std::min(decimalParam.val.size(), sizeof(decimalPtr->val));
                 // Secure copy: bounds already validated with std::min
                 if (copyLen > 0) {
-                    std::copy_n(decimalParam.val.data(), copyLen, decimalPtr->val);
->>>>>>> 6e8f7afa
+                    std::copy_n(decimalParam.val.data(), copyLen,
+                                decimalPtr->val);
                 }
                 dataPtr = static_cast<void*>(decimalPtr);
                 break;
@@ -2414,26 +2306,29 @@
                                     ", Column size: " +
                                     std::to_string(info.columnSize));
                             }
-<<<<<<< HEAD
-                            // If we reach here, the UTF-16 string fits - copy
-                            // it completely
-                            std::memcpy(wcharArray + i * (info.columnSize + 1),
-                                        utf16Buf.data(),
-                                        utf16Buf.size() * sizeof(SQLWCHAR));
-=======
-                            // Secure copy: use validated bounds for defense-in-depth
-                            size_t copyBytes = utf16Buf.size() * sizeof(SQLWCHAR);
-                            size_t bufferBytes = (info.columnSize + 1) * sizeof(SQLWCHAR);
-                            SQLWCHAR* destPtr = wcharArray + i * (info.columnSize + 1);
-                            
+                            // Secure copy: use validated bounds for
+                            // defense-in-depth
+                            size_t copyBytes =
+                                utf16Buf.size() * sizeof(SQLWCHAR);
+                            size_t bufferBytes =
+                                (info.columnSize + 1) * sizeof(SQLWCHAR);
+                            SQLWCHAR* destPtr =
+                                wcharArray + i * (info.columnSize + 1);
+
                             if (copyBytes > bufferBytes) {
-                                ThrowStdException("Buffer overflow prevented in WCHAR array binding at parameter index " + std::to_string(paramIndex) +
+                                ThrowStdException(
+                                    "Buffer overflow prevented in WCHAR array "
+                                    "binding at parameter "
+                                    "index " +
+                                    std::to_string(paramIndex) +
                                     ", array element " + std::to_string(i));
                             }
                             if (copyBytes > 0) {
-                                std::copy_n(reinterpret_cast<const char*>(utf16Buf.data()), copyBytes, reinterpret_cast<char*>(destPtr));
+                                std::copy_n(reinterpret_cast<const char*>(
+                                                utf16Buf.data()),
+                                            copyBytes,
+                                            reinterpret_cast<char*>(destPtr));
                             }
->>>>>>> 6e8f7afa
 #else
                             // On Windows, wchar_t is already UTF-16, so the
                             // original check is sufficient
@@ -2444,22 +2339,25 @@
                                     "at parameter index " +
                                     std::to_string(paramIndex));
                             }
-<<<<<<< HEAD
-                            std::memcpy(wcharArray + i * (info.columnSize + 1),
-                                        wstr.c_str(),
-                                        (wstr.length() + 1) * sizeof(SQLWCHAR));
-=======
                             // Secure copy with bounds checking
-                            size_t copyBytes = (wstr.length() + 1) * sizeof(SQLWCHAR);
-                            size_t bufferBytes = (info.columnSize + 1) * sizeof(SQLWCHAR);
-                            SQLWCHAR* destPtr = wcharArray + i * (info.columnSize + 1);
-                            
-                            errno_t err = memcpy_s(destPtr, bufferBytes, wstr.c_str(), copyBytes);
+                            size_t copyBytes =
+                                (wstr.length() + 1) * sizeof(SQLWCHAR);
+                            size_t bufferBytes =
+                                (info.columnSize + 1) * sizeof(SQLWCHAR);
+                            SQLWCHAR* destPtr =
+                                wcharArray + i * (info.columnSize + 1);
+
+                            errno_t err = memcpy_s(destPtr, bufferBytes,
+                                                   wstr.c_str(), copyBytes);
                             if (err != 0) {
-                                ThrowStdException("Secure memory copy failed in WCHAR array binding at parameter index " + std::to_string(paramIndex) +
-                                    ", array element " + std::to_string(i) + ", error code: " + std::to_string(err));
+                                ThrowStdException(
+                                    "Secure memory copy failed in WCHAR array "
+                                    "binding at parameter "
+                                    "index " +
+                                    std::to_string(paramIndex) +
+                                    ", array element " + std::to_string(i) +
+                                    ", error code: " + std::to_string(err));
                             }
->>>>>>> 6e8f7afa
 #endif
                             strLenOrIndArray[i] = SQL_NTS;
                         }
@@ -2578,42 +2476,46 @@
                             }
                             if (str.size() > info.columnSize) {
                                 ThrowStdException(
-                                    "Input exceeds column size "
-                                    "at index " +
+                                    "Input exceeds column size at index " +
                                     std::to_string(i));
                             }
-<<<<<<< HEAD
-                            std::memcpy(charArray + i * (info.columnSize + 1),
-                                        str.c_str(), str.size());
-                            strLenOrIndArray[i] =
-                                static_cast<SQLLEN>(str.size());
-=======
-                            
+
                             // SECURITY: Use secure copy with bounds checking
                             size_t destOffset = i * (info.columnSize + 1);
                             size_t destBufferSize = info.columnSize + 1;
                             size_t copyLength = str.size();
-                            
+
                             // Validate bounds to prevent buffer overflow
                             if (copyLength >= destBufferSize) {
-                                ThrowStdException("Buffer overflow prevented at parameter array index " + std::to_string(i));
+                                ThrowStdException(
+                                    "Buffer overflow prevented at parameter "
+                                    "array index " +
+                                    std::to_string(i));
                             }
-                            
-                            #ifdef _WIN32
-                                // Windows: Use memcpy_s for secure copy
-                                errno_t err = memcpy_s(charArray + destOffset, destBufferSize, str.data(), copyLength);
-                                if (err != 0) {
-                                    ThrowStdException("Secure memory copy failed with error code " + std::to_string(err) + " at array index " + std::to_string(i));
-                                }
-                            #else
-                                // POSIX: Use std::copy_n with explicit bounds checking
-                                if (copyLength > 0) {
-                                    std::copy_n(str.data(), copyLength, charArray + destOffset);
-                                }
-                            #endif
-                            
-                            strLenOrIndArray[i] = static_cast<SQLLEN>(copyLength);
->>>>>>> 6e8f7afa
+
+#ifdef _WIN32
+                            // Windows: Use memcpy_s for secure copy
+                            errno_t err =
+                                memcpy_s(charArray + destOffset, destBufferSize,
+                                         str.data(), copyLength);
+                            if (err != 0) {
+                                ThrowStdException(
+                                    "Secure memory copy failed with error "
+                                    "code " +
+                                    std::to_string(err) + " at array index " +
+                                    std::to_string(i));
+                            }
+#else
+                            // POSIX: Use std::copy_n with explicit bounds
+                            // checking
+                            if (copyLength > 0) {
+                                std::copy_n(str.data(), copyLength,
+                                            charArray + destOffset);
+                            }
+#endif
+
+                            strLenOrIndArray[i] =
+                                static_cast<SQLLEN>(copyLength);
                         }
                     }
                     dataPtr = charArray;
@@ -2883,18 +2785,12 @@
                         target.precision = decimalParam.precision;
                         target.scale = decimalParam.scale;
                         target.sign = decimalParam.sign;
-<<<<<<< HEAD
                         size_t copyLen = std::min(decimalParam.val.size(),
                                                   sizeof(target.val));
-                        if (copyLen > 0) {
-                            std::memcpy(target.val, decimalParam.val.data(),
-                                        copyLen);
-=======
-                        size_t copyLen = std::min(decimalParam.val.size(), sizeof(target.val));
                         // Secure copy: bounds already validated with std::min
                         if (copyLen > 0) {
-                            std::copy_n(decimalParam.val.data(), copyLen, target.val);
->>>>>>> 6e8f7afa
+                            std::copy_n(decimalParam.val.data(), copyLen,
+                                        target.val);
                         }
                         strLenOrIndArray[i] = sizeof(SQL_NUMERIC_STRUCT);
                     }
@@ -2928,14 +2824,19 @@
                                     "UUID binary data must be exactly "
                                     "16 bytes long.");
                             }
-<<<<<<< HEAD
-                            std::memcpy(uuid_bytes.data(),
-                                        PyBytes_AS_STRING(b.ptr()), 16);
+                            // Secure copy: Fixed 16-byte copy, size validated
+                            // above
+                            std::copy_n(reinterpret_cast<const unsigned char*>(
+                                            PyBytes_AS_STRING(b.ptr())),
+                                        16, uuid_bytes.data());
                         } else if (py::isinstance(element, uuid_class)) {
                             py::bytes b =
                                 element.attr("bytes_le").cast<py::bytes>();
-                            std::memcpy(uuid_bytes.data(),
-                                        PyBytes_AS_STRING(b.ptr()), 16);
+                            // Secure copy: Fixed 16-byte copy from UUID
+                            // bytes_le attribute
+                            std::copy_n(reinterpret_cast<const unsigned char*>(
+                                            PyBytes_AS_STRING(b.ptr())),
+                                        16, uuid_bytes.data());
                         } else {
                             ThrowStdException(MakeParamMismatchErrorStr(
                                 info.paramCType, paramIndex));
@@ -2951,31 +2852,9 @@
                         guidArray[i].Data3 =
                             (static_cast<uint16_t>(uuid_bytes[7]) << 8) |
                             (static_cast<uint16_t>(uuid_bytes[6]));
-                        std::memcpy(guidArray[i].Data4, uuid_bytes.data() + 8,
-                                    8);
-=======
-                            // Secure copy: Fixed 16-byte copy, size validated above
-                            std::copy_n(reinterpret_cast<const unsigned char*>(PyBytes_AS_STRING(b.ptr())), 16, uuid_bytes.data());
-                        }
-                        else if (py::isinstance(element, uuid_class)) {
-                            py::bytes b = element.attr("bytes_le").cast<py::bytes>();
-                            // Secure copy: Fixed 16-byte copy from UUID bytes_le attribute
-                            std::copy_n(reinterpret_cast<const unsigned char*>(PyBytes_AS_STRING(b.ptr())), 16, uuid_bytes.data());
-                        }
-                        else {
-                            ThrowStdException(MakeParamMismatchErrorStr(info.paramCType, paramIndex));
-                        }
-                        guidArray[i].Data1 = (static_cast<uint32_t>(uuid_bytes[3]) << 24) |
-                                            (static_cast<uint32_t>(uuid_bytes[2]) << 16) |
-                                            (static_cast<uint32_t>(uuid_bytes[1]) << 8)  |
-                                            (static_cast<uint32_t>(uuid_bytes[0]));
-                        guidArray[i].Data2 = (static_cast<uint16_t>(uuid_bytes[5]) << 8) |
-                                            (static_cast<uint16_t>(uuid_bytes[4]));
-                        guidArray[i].Data3 = (static_cast<uint16_t>(uuid_bytes[7]) << 8) |
-                                            (static_cast<uint16_t>(uuid_bytes[6]));
                         // Secure copy: Fixed 8-byte copy for GUID Data4 field
-                        std::copy_n(uuid_bytes.data() + 8, 8, guidArray[i].Data4);
->>>>>>> 6e8f7afa
+                        std::copy_n(uuid_bytes.data() + 8, 8,
+                                    guidArray[i].Data4);
                         strLenOrIndArray[i] = sizeof(SQLGUID);
                     }
                     dataPtr = guidArray;
@@ -3880,7 +3759,6 @@
 
                 if (SQL_SUCCEEDED(ret) && indicator != SQL_NULL_DATA) {
                     std::vector<char> guid_bytes(16);
-<<<<<<< HEAD
                     guid_bytes[0] =
                         reinterpret_cast<char*>(&guidValue.Data1)[3];
                     guid_bytes[1] =
@@ -3897,25 +3775,12 @@
                         reinterpret_cast<char*>(&guidValue.Data3)[1];
                     guid_bytes[7] =
                         reinterpret_cast<char*>(&guidValue.Data3)[0];
-                    std::memcpy(&guid_bytes[8], guidValue.Data4,
-                                sizeof(guidValue.Data4));
+                    // Secure copy: Fixed 8-byte copy for GUID Data4 field
+                    std::copy_n(guidValue.Data4, sizeof(guidValue.Data4),
+                                &guid_bytes[8]);
 
                     py::bytes py_guid_bytes(guid_bytes.data(),
                                             guid_bytes.size());
-=======
-                    guid_bytes[0] = ((char*)&guidValue.Data1)[3];
-                    guid_bytes[1] = ((char*)&guidValue.Data1)[2];
-                    guid_bytes[2] = ((char*)&guidValue.Data1)[1];
-                    guid_bytes[3] = ((char*)&guidValue.Data1)[0];
-                    guid_bytes[4] = ((char*)&guidValue.Data2)[1];
-                    guid_bytes[5] = ((char*)&guidValue.Data2)[0];
-                    guid_bytes[6] = ((char*)&guidValue.Data3)[1];
-                    guid_bytes[7] = ((char*)&guidValue.Data3)[0];
-                    // Secure copy: Fixed 8-byte copy for GUID Data4 field
-                    std::copy_n(guidValue.Data4, sizeof(guidValue.Data4), &guid_bytes[8]);
-
-                    py::bytes py_guid_bytes(guid_bytes.data(), guid_bytes.size());
->>>>>>> 6e8f7afa
                     py::object uuid_module = py::module_::import("uuid");
                     py::object uuid_obj = uuid_module.attr("UUID")(
                         py::arg("bytes") = py_guid_bytes);
@@ -4473,7 +4338,6 @@
                     }
                     SQLGUID* guidValue = &buffers.guidBuffers[col - 1][i];
                     uint8_t reordered[16];
-<<<<<<< HEAD
                     reordered[0] =
                         reinterpret_cast<char*>(&guidValue->Data1)[3];
                     reordered[1] =
@@ -4490,19 +4354,8 @@
                         reinterpret_cast<char*>(&guidValue->Data3)[1];
                     reordered[7] =
                         reinterpret_cast<char*>(&guidValue->Data3)[0];
-                    std::memcpy(reordered + 8, guidValue->Data4, 8);
-=======
-                    reordered[0] = ((char*)&guidValue->Data1)[3];
-                    reordered[1] = ((char*)&guidValue->Data1)[2];
-                    reordered[2] = ((char*)&guidValue->Data1)[1];
-                    reordered[3] = ((char*)&guidValue->Data1)[0];
-                    reordered[4] = ((char*)&guidValue->Data2)[1];
-                    reordered[5] = ((char*)&guidValue->Data2)[0];
-                    reordered[6] = ((char*)&guidValue->Data3)[1];
-                    reordered[7] = ((char*)&guidValue->Data3)[0];
                     // Secure copy: Fixed 8-byte copy for GUID Data4 field
                     std::copy_n(guidValue->Data4, 8, reordered + 8);
->>>>>>> 6e8f7afa
 
                     py::bytes py_guid_bytes(reinterpret_cast<char*>(reordered),
                                             16);
