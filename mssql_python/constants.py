--- conflicted
+++ resolved
@@ -124,10 +124,8 @@
     SQL_FETCH_ABSOLUTE = 5
     SQL_FETCH_RELATIVE = 6
     SQL_FETCH_BOOKMARK = 8
-<<<<<<< HEAD
     SQL_DATETIMEOFFSET = -155
     SQL_C_SS_TIMESTAMPOFFSET = 0x4001
-=======
     SQL_SCOPE_CURROW = 0
     SQL_BEST_ROWID = 1
     SQL_ROWVER = 2
@@ -275,7 +273,6 @@
     SQL_IC_LOWER = 2
     SQL_IC_SENSITIVE = 3
     SQL_IC_MIXED = 4
->>>>>>> d94b5180
 
 class AuthType(Enum):
     """Constants for authentication types"""
