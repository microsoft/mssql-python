<<<<<<< HEAD
import decimal
from typing import Any

class Row:
    """
    A row of data from a cursor fetch operation. Provides both tuple-like indexing
    and attribute access to column values.
=======
"""
Copyright (c) Microsoft Corporation.
Licensed under the MIT license.
This module contains the Row class, which represents a single row of data 
from a cursor fetch operation.
"""
import decimal
import uuid
from typing import Any, Dict, List, Optional, Tuple, TYPE_CHECKING

from mssql_python.constants import ConstantsDDBC
from mssql_python.helpers import get_settings
>>>>>>> 7938b26e

if TYPE_CHECKING:
    from mssql_python.cursor import Cursor


class Row:
    """
    A row of data from a cursor fetch operation.
    """
<<<<<<< HEAD
    
    def __init__(self, values, column_map, cursor=None, converter_map=None):
        """
        Initialize a Row object with values and pre-built column map.
        Args:
            values: List of values for this row  
            column_map: Pre-built column name to index mapping (shared across rows)
            cursor: Optional cursor reference (for backward compatibility and lowercase access)
            converter_map: Pre-computed converter map (shared across rows for performance)
        """
        # Apply output converters if available using pre-computed converter map
        if converter_map:
            self._values = self._apply_output_converters_optimized(values, converter_map)
        elif cursor and hasattr(cursor.connection, '_output_converters') and cursor.connection._output_converters:
            # Fallback to original method for backward compatibility
            self._values = self._apply_output_converters(values, cursor)
        else:
            self._values = values
        
        self._column_map = column_map
        self._cursor = cursor

    def _apply_output_converters(self, values, cursor):
=======

    def __init__(
        self,
        cursor: "Cursor",
        description: List[
            Tuple[
                str,
                Any,
                Optional[int],
                Optional[int],
                Optional[int],
                Optional[int],
                Optional[bool],
            ]
        ],
        values: List[Any],
        column_map: Optional[Dict[str, int]] = None,
        settings_snapshot: Optional[Dict[str, Any]] = None,
    ) -> None:
        """
        Initialize a Row object with values and description.

        Args:
            cursor: The cursor object
            description: The cursor description containing column metadata
            values: List of values for this row
            column_map: Optional pre-built column map (for optimization)
            settings_snapshot: Settings snapshot from cursor to ensure consistency
        """
        self._cursor = cursor
        self._description = description

        # Use settings snapshot if provided, otherwise fallback to global settings
        if settings_snapshot is not None:
            self._settings = settings_snapshot
        else:
            settings = get_settings()
            self._settings = {
                "lowercase": settings.lowercase,
                "native_uuid": settings.native_uuid,
            }
        # Create mapping of column names to indices first
        # If column_map is not provided, build it from description
        if column_map is None:
            self._column_map = {}
            for i, col_desc in enumerate(description):
                if col_desc:  # Ensure column description exists
                    col_name = col_desc[0]  # Name is first item in description tuple
                    if self._settings.get("lowercase"):
                        col_name = col_name.lower()
                    self._column_map[col_name] = i
        else:
            self._column_map = column_map

        # First make a mutable copy of values
        processed_values = list(values)

        # Apply output converters if available
        if (
            hasattr(cursor.connection, "_output_converters")
            and cursor.connection._output_converters
        ):
            processed_values = self._apply_output_converters(processed_values)

        # Process UUID values using the snapshotted setting
        self._values = self._process_uuid_values(processed_values, description)

    def _process_uuid_values(
        self,
        values: List[Any],
        description: List[
            Tuple[
                str,
                Any,
                Optional[int],
                Optional[int],
                Optional[int],
                Optional[int],
                Optional[bool],
            ]
        ],
    ) -> List[Any]:
        """
        Convert string UUIDs to uuid.UUID objects if native_uuid setting is True,
        or ensure UUIDs are returned as strings if False.
        """

        # Use the snapshot setting for native_uuid
        native_uuid = self._settings.get("native_uuid")

        # Early return if no conversion needed
        if not native_uuid and not any(isinstance(v, uuid.UUID) for v in values):
            return values

        # Get pre-identified UUID indices from cursor if available
        uuid_indices = getattr(self._cursor, "_uuid_indices", None)
        processed_values = list(values)  # Create a copy to modify

        # Process only UUID columns when native_uuid is True
        if native_uuid:
            # If we have pre-identified UUID columns
            if uuid_indices is not None:
                for i in uuid_indices:
                    if i < len(processed_values) and processed_values[i] is not None:
                        value = processed_values[i]
                        if isinstance(value, str):
                            try:
                                # Remove braces if present
                                clean_value = value.strip("{}")
                                processed_values[i] = uuid.UUID(clean_value)
                            except (ValueError, AttributeError):
                                pass  # Keep original if conversion fails
            # Fallback to scanning all columns if indices weren't pre-identified
            else:
                for i, value in enumerate(processed_values):
                    if value is None:
                        continue

                    if i < len(description) and description[i]:
                        # Check SQL type for UNIQUEIDENTIFIER (-11)
                        sql_type = description[i][1]
                        if sql_type == -11:  # SQL_GUID
                            if isinstance(value, str):
                                try:
                                    processed_values[i] = uuid.UUID(value.strip("{}"))
                                except (ValueError, AttributeError):
                                    pass
        # When native_uuid is False, convert UUID objects to strings
        else:
            for i, value in enumerate(processed_values):
                if isinstance(value, uuid.UUID):
                    processed_values[i] = str(value)

        return processed_values

    def _apply_output_converters(self, values: List[Any]) -> List[Any]:
>>>>>>> 7938b26e
        """
        Apply output converters to raw values.

        Args:
            values: Raw values from the database
<<<<<<< HEAD
            cursor: Cursor object with connection and description
=======
>>>>>>> 7938b26e

        Returns:
            List of converted values
        """
        if not cursor.description:
            return values

        converted_values = list(values)
<<<<<<< HEAD
        
        for i, (value, desc) in enumerate(zip(values, cursor.description)):

=======

        # Map SQL type codes to appropriate byte sizes
        int_size_map = {
            # SQL_TINYINT
            ConstantsDDBC.SQL_TINYINT.value: 1,
            # SQL_SMALLINT
            ConstantsDDBC.SQL_SMALLINT.value: 2,
            # SQL_INTEGER
            ConstantsDDBC.SQL_INTEGER.value: 4,
            # SQL_BIGINT
            ConstantsDDBC.SQL_BIGINT.value: 8,
        }

        for i, (value, desc) in enumerate(zip(values, self._description)):
>>>>>>> 7938b26e
            if desc is None or value is None:
                continue

            # Get SQL type from description
            sql_type = desc[1]  # type_code is at index 1 in description tuple

            # Try to get a converter for this type
<<<<<<< HEAD
            converter = cursor.connection.get_output_converter(sql_type)
            
            # If no converter found for the SQL type but the value is a string or bytes,
            # try the WVARCHAR converter as a fallback
            if converter is None and isinstance(value, (str, bytes)):
                from mssql_python.constants import ConstantsDDBC
                converter = cursor.connection.get_output_converter(ConstantsDDBC.SQL_WVARCHAR.value)
            
=======
            converter = self._cursor.connection.get_output_converter(sql_type)

            # If no converter found for the SQL type but the value is a string or bytes,
            # try the WVARCHAR converter as a fallback
            if converter is None and isinstance(value, (str, bytes)):
                converter = self._cursor.connection.get_output_converter(
                    ConstantsDDBC.SQL_WVARCHAR.value
                )

>>>>>>> 7938b26e
            # If we found a converter, apply it
            if converter:
                try:
                    # If value is already a Python type (str, int, etc.),
                    # we need to handle it appropriately
                    if isinstance(value, str):
                        # Encode as UTF-16LE for string values (SQL_WVARCHAR format)
                        value_bytes = value.encode("utf-16-le")
                        converted_values[i] = converter(value_bytes)
                    elif isinstance(value, int):
                        # Get appropriate byte size for this integer type
                        byte_size = int_size_map.get(sql_type, 8)
                        try:
                            # Use signed=True to properly handle negative values
                            value_bytes = value.to_bytes(
                                byte_size, byteorder="little", signed=True
                            )
                            converted_values[i] = converter(value_bytes)
                        except OverflowError:
                            # Log specific overflow error with details to help diagnose the issue
                            if hasattr(self._cursor, "log"):
                                self._cursor.log(
                                    "warning",
                                    f"Integer overflow: value {value} does not fit in "
                                    f"{byte_size} bytes for SQL type {sql_type}",
                                )
                            # Keep the original value in this case
                    else:
                        # Pass the value directly for other types
                        converted_values[i] = converter(value)
<<<<<<< HEAD
                except Exception:
                    if hasattr(cursor, 'log'):
                        cursor.log('debug', 'Exception occurred in output converter', exc_info=True)
=======
                except Exception as e:
                    # Log the exception for debugging without leaking sensitive data
                    if hasattr(self._cursor, "log"):
                        self._cursor.log(
                            "warning",
                            f"Exception in output converter: {type(e).__name__} "
                            f"for SQL type {sql_type}",
                        )
>>>>>>> 7938b26e
                    # If conversion fails, keep the original value

        return converted_values

<<<<<<< HEAD
    def _apply_output_converters_optimized(self, values, converter_map):
        """
        Apply output converters using pre-computed converter map for optimal performance.
        
        Args:
            values: Raw values from the database
            converter_map: Pre-computed list of converters (one per column, None if no converter)
            
        Returns:
            List of converted values
        """
        converted_values = list(values)
        
        for i, (value, converter) in enumerate(zip(values, converter_map)):
            if converter and value is not None:
                try:
                    if isinstance(value, str):
                        value_bytes = value.encode('utf-16-le')
                        converted_values[i] = converter(value_bytes)
                    else:
                        converted_values[i] = converter(value)
                except Exception:
                    pass
        
        return converted_values

=======
>>>>>>> 7938b26e
    def __getitem__(self, index: int) -> Any:
        """Allow accessing by numeric index: row[0]"""
        return self._values[index]

    def __getattr__(self, name: str) -> Any:
        """
        Allow accessing by column name as attribute: row.column_name
        """
        # _column_map should already be set in __init__, but check to be safe
        if not hasattr(self, "_column_map"):
            self._column_map = {}

        # Try direct lookup first
        if name in self._column_map:
            return self._values[self._column_map[name]]

        # Use the snapshot lowercase setting instead of global
        if self._settings.get("lowercase"):
            # If lowercase is enabled, try case-insensitive lookup
            name_lower = name.lower()
            if name_lower in self._column_map:
                return self._values[self._column_map[name_lower]]

        raise AttributeError(f"Row has no attribute '{name}'")

    def __eq__(self, other: Any) -> bool:
        """
        Support comparison with lists for test compatibility.
        This is the key change needed to fix the tests.
        """
        if isinstance(other, list):
            return self._values == other
        if isinstance(other, Row):
            return self._values == other._values
        return super().__eq__(other)

    def __len__(self) -> int:
        """Return the number of values in the row"""
        return len(self._values)

    def __iter__(self) -> Any:
        """Allow iteration through values"""
        return iter(self._values)

    def __str__(self) -> str:
        """Return string representation of the row"""
        # Local import to avoid circular dependency
        from mssql_python import getDecimalSeparator
        parts = []
        for value in self:
            if isinstance(value, decimal.Decimal):
                # Apply custom decimal separator for display
                sep = getDecimalSeparator()
                if sep != "." and value is not None:
                    s = str(value)
                    if "." in s:
                        s = s.replace(".", sep)
                    parts.append(s)
                else:
                    parts.append(str(value))
            else:
                parts.append(repr(value))

        return "(" + ", ".join(parts) + ")"

    def __repr__(self) -> str:
        """Return a detailed string representation for debugging"""
        return repr(tuple(self._values))<|MERGE_RESOLUTION|>--- conflicted
+++ resolved
@@ -1,12 +1,3 @@
-<<<<<<< HEAD
-import decimal
-from typing import Any
-
-class Row:
-    """
-    A row of data from a cursor fetch operation. Provides both tuple-like indexing
-    and attribute access to column values.
-=======
 """
 Copyright (c) Microsoft Corporation.
 Licensed under the MIT license.
@@ -14,12 +5,12 @@
 from a cursor fetch operation.
 """
 import decimal
-import uuid
-from typing import Any, Dict, List, Optional, Tuple, TYPE_CHECKING
-
-from mssql_python.constants import ConstantsDDBC
-from mssql_python.helpers import get_settings
->>>>>>> 7938b26e
+from typing import Any
+
+class Row:
+    """
+    A row of data from a cursor fetch operation. Provides both tuple-like indexing
+    and attribute access to column values.
 
 if TYPE_CHECKING:
     from mssql_python.cursor import Cursor
@@ -29,7 +20,6 @@
     """
     A row of data from a cursor fetch operation.
     """
-<<<<<<< HEAD
     
     def __init__(self, values, column_map, cursor=None, converter_map=None):
         """
@@ -53,153 +43,12 @@
         self._cursor = cursor
 
     def _apply_output_converters(self, values, cursor):
-=======
-
-    def __init__(
-        self,
-        cursor: "Cursor",
-        description: List[
-            Tuple[
-                str,
-                Any,
-                Optional[int],
-                Optional[int],
-                Optional[int],
-                Optional[int],
-                Optional[bool],
-            ]
-        ],
-        values: List[Any],
-        column_map: Optional[Dict[str, int]] = None,
-        settings_snapshot: Optional[Dict[str, Any]] = None,
-    ) -> None:
-        """
-        Initialize a Row object with values and description.
-
-        Args:
-            cursor: The cursor object
-            description: The cursor description containing column metadata
-            values: List of values for this row
-            column_map: Optional pre-built column map (for optimization)
-            settings_snapshot: Settings snapshot from cursor to ensure consistency
-        """
-        self._cursor = cursor
-        self._description = description
-
-        # Use settings snapshot if provided, otherwise fallback to global settings
-        if settings_snapshot is not None:
-            self._settings = settings_snapshot
-        else:
-            settings = get_settings()
-            self._settings = {
-                "lowercase": settings.lowercase,
-                "native_uuid": settings.native_uuid,
-            }
-        # Create mapping of column names to indices first
-        # If column_map is not provided, build it from description
-        if column_map is None:
-            self._column_map = {}
-            for i, col_desc in enumerate(description):
-                if col_desc:  # Ensure column description exists
-                    col_name = col_desc[0]  # Name is first item in description tuple
-                    if self._settings.get("lowercase"):
-                        col_name = col_name.lower()
-                    self._column_map[col_name] = i
-        else:
-            self._column_map = column_map
-
-        # First make a mutable copy of values
-        processed_values = list(values)
-
-        # Apply output converters if available
-        if (
-            hasattr(cursor.connection, "_output_converters")
-            and cursor.connection._output_converters
-        ):
-            processed_values = self._apply_output_converters(processed_values)
-
-        # Process UUID values using the snapshotted setting
-        self._values = self._process_uuid_values(processed_values, description)
-
-    def _process_uuid_values(
-        self,
-        values: List[Any],
-        description: List[
-            Tuple[
-                str,
-                Any,
-                Optional[int],
-                Optional[int],
-                Optional[int],
-                Optional[int],
-                Optional[bool],
-            ]
-        ],
-    ) -> List[Any]:
-        """
-        Convert string UUIDs to uuid.UUID objects if native_uuid setting is True,
-        or ensure UUIDs are returned as strings if False.
-        """
-
-        # Use the snapshot setting for native_uuid
-        native_uuid = self._settings.get("native_uuid")
-
-        # Early return if no conversion needed
-        if not native_uuid and not any(isinstance(v, uuid.UUID) for v in values):
-            return values
-
-        # Get pre-identified UUID indices from cursor if available
-        uuid_indices = getattr(self._cursor, "_uuid_indices", None)
-        processed_values = list(values)  # Create a copy to modify
-
-        # Process only UUID columns when native_uuid is True
-        if native_uuid:
-            # If we have pre-identified UUID columns
-            if uuid_indices is not None:
-                for i in uuid_indices:
-                    if i < len(processed_values) and processed_values[i] is not None:
-                        value = processed_values[i]
-                        if isinstance(value, str):
-                            try:
-                                # Remove braces if present
-                                clean_value = value.strip("{}")
-                                processed_values[i] = uuid.UUID(clean_value)
-                            except (ValueError, AttributeError):
-                                pass  # Keep original if conversion fails
-            # Fallback to scanning all columns if indices weren't pre-identified
-            else:
-                for i, value in enumerate(processed_values):
-                    if value is None:
-                        continue
-
-                    if i < len(description) and description[i]:
-                        # Check SQL type for UNIQUEIDENTIFIER (-11)
-                        sql_type = description[i][1]
-                        if sql_type == -11:  # SQL_GUID
-                            if isinstance(value, str):
-                                try:
-                                    processed_values[i] = uuid.UUID(value.strip("{}"))
-                                except (ValueError, AttributeError):
-                                    pass
-        # When native_uuid is False, convert UUID objects to strings
-        else:
-            for i, value in enumerate(processed_values):
-                if isinstance(value, uuid.UUID):
-                    processed_values[i] = str(value)
-
-        return processed_values
-
-    def _apply_output_converters(self, values: List[Any]) -> List[Any]:
->>>>>>> 7938b26e
         """
         Apply output converters to raw values.
 
         Args:
             values: Raw values from the database
-<<<<<<< HEAD
             cursor: Cursor object with connection and description
-=======
->>>>>>> 7938b26e
 
         Returns:
             List of converted values
@@ -208,26 +57,8 @@
             return values
 
         converted_values = list(values)
-<<<<<<< HEAD
         
         for i, (value, desc) in enumerate(zip(values, cursor.description)):
-
-=======
-
-        # Map SQL type codes to appropriate byte sizes
-        int_size_map = {
-            # SQL_TINYINT
-            ConstantsDDBC.SQL_TINYINT.value: 1,
-            # SQL_SMALLINT
-            ConstantsDDBC.SQL_SMALLINT.value: 2,
-            # SQL_INTEGER
-            ConstantsDDBC.SQL_INTEGER.value: 4,
-            # SQL_BIGINT
-            ConstantsDDBC.SQL_BIGINT.value: 8,
-        }
-
-        for i, (value, desc) in enumerate(zip(values, self._description)):
->>>>>>> 7938b26e
             if desc is None or value is None:
                 continue
 
@@ -235,7 +66,6 @@
             sql_type = desc[1]  # type_code is at index 1 in description tuple
 
             # Try to get a converter for this type
-<<<<<<< HEAD
             converter = cursor.connection.get_output_converter(sql_type)
             
             # If no converter found for the SQL type but the value is a string or bytes,
@@ -243,18 +73,6 @@
             if converter is None and isinstance(value, (str, bytes)):
                 from mssql_python.constants import ConstantsDDBC
                 converter = cursor.connection.get_output_converter(ConstantsDDBC.SQL_WVARCHAR.value)
-            
-=======
-            converter = self._cursor.connection.get_output_converter(sql_type)
-
-            # If no converter found for the SQL type but the value is a string or bytes,
-            # try the WVARCHAR converter as a fallback
-            if converter is None and isinstance(value, (str, bytes)):
-                converter = self._cursor.connection.get_output_converter(
-                    ConstantsDDBC.SQL_WVARCHAR.value
-                )
-
->>>>>>> 7938b26e
             # If we found a converter, apply it
             if converter:
                 try:
@@ -285,25 +103,13 @@
                     else:
                         # Pass the value directly for other types
                         converted_values[i] = converter(value)
-<<<<<<< HEAD
                 except Exception:
                     if hasattr(cursor, 'log'):
                         cursor.log('debug', 'Exception occurred in output converter', exc_info=True)
-=======
-                except Exception as e:
-                    # Log the exception for debugging without leaking sensitive data
-                    if hasattr(self._cursor, "log"):
-                        self._cursor.log(
-                            "warning",
-                            f"Exception in output converter: {type(e).__name__} "
-                            f"for SQL type {sql_type}",
-                        )
->>>>>>> 7938b26e
                     # If conversion fails, keep the original value
 
         return converted_values
 
-<<<<<<< HEAD
     def _apply_output_converters_optimized(self, values, converter_map):
         """
         Apply output converters using pre-computed converter map for optimal performance.
@@ -329,9 +135,7 @@
                     pass
         
         return converted_values
-
-=======
->>>>>>> 7938b26e
+        
     def __getitem__(self, index: int) -> Any:
         """Allow accessing by numeric index: row[0]"""
         return self._values[index]
