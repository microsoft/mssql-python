--- conflicted
+++ resolved
@@ -434,12 +434,8 @@
         if self.hstmt:
             self.hstmt.free()
             self.hstmt = None
-<<<<<<< HEAD
             if logger:
                 logger.debug("SQLFreeHandle succeeded")     
-=======
-            if ENABLE_LOGGING:
-                logger.debug("SQLFreeHandle succeeded")
         # We don't need to remove the cursor from the connection's cursor set here,
         # as it is a weak reference and will be automatically removed
         # when the cursor is garbage collected.
@@ -450,7 +446,6 @@
         """
         # Free the current cursor if it exists
         self._free_cursor()
->>>>>>> 41169960
         # Reinitialize the statement handle
         self._initialize_cursor()
 
