--- conflicted
+++ resolved
@@ -121,7 +121,6 @@
         # Therefore, it must be a list with exactly one bool element.
 
         # rownumber attribute
-<<<<<<< HEAD
         self._rownumber = -1  # DB-API extension: last returned row index, -1 before first
         
         self._cached_column_map = None
@@ -130,20 +129,6 @@
         self._has_result_set = False  # Track if we have an active result set
         self._skip_increment_for_next_fetch = False  # Track if we need to skip incrementing the row index
         self.messages = []  # Store diagnostic messages
-=======
-        self._rownumber: int = (
-            -1
-        )  # DB-API extension: last returned row index, -1 before first
-        self._next_row_index: int = (
-            0  # internal: index of the next row the driver will return (0-based)
-        )
-        self._has_result_set: bool = False  # Track if we have an active result set
-        self._skip_increment_for_next_fetch: bool = (
-            False  # Track if we need to skip incrementing the row index
-        )
-
-        self.messages: List[str] = []  # Store diagnostic messages
->>>>>>> 00fbc3cd
 
     def _is_unicode_string(self, param: str) -> bool:
         """
@@ -223,67 +208,8 @@
             except ValueError:
                 continue
         return None
-<<<<<<< HEAD
-    
-    # def _get_numeric_data(self, param):
-    #     """
-    #     Get the data for a numeric parameter.
-
-    #     Args:
-    #         param: The numeric parameter.
-
-    #     Returns:
-    #         numeric_data: A NumericData struct containing 
-    #         the numeric data.
-    #     """
-    #     decimal_as_tuple = param.as_tuple()
-    #     num_digits = len(decimal_as_tuple.digits)
-    #     exponent = decimal_as_tuple.exponent
-
-    #     # Calculate the SQL precision & scale
-    #     #   precision = no. of significant digits
-    #     #   scale     = no. digits after decimal point
-    #     if exponent >= 0:
-    #         # digits=314, exp=2 ---> '31400' --> precision=5, scale=0
-    #         precision = num_digits + exponent
-    #         scale = 0
-    #     elif (-1 * exponent) <= num_digits:
-    #         # digits=3140, exp=-3 ---> '3.140' --> precision=4, scale=3
-    #         precision = num_digits
-    #         scale = exponent * -1
-    #     else:
-    #         # digits=3140, exp=-5 ---> '0.03140' --> precision=5, scale=5
-    #         # TODO: double check the precision calculation here with SQL documentation
-    #         precision = exponent * -1
-    #         scale = exponent * -1
-
-    #     # TODO: Revisit this check, do we want this restriction?
-    #     if precision > 15:
-    #         raise ValueError(
-    #             "Precision of the numeric value is too high - "
-    #             + str(param)
-    #             + ". Should be less than or equal to 15"
-    #         )
-    #     Numeric_Data = ddbc_bindings.NumericData
-    #     numeric_data = Numeric_Data()
-    #     numeric_data.scale = scale
-    #     numeric_data.precision = precision
-    #     numeric_data.sign = 1 if decimal_as_tuple.sign == 0 else 0
-    #     # strip decimal point from param & convert the significant digits to integer
-    #     # Ex: 12.34 ---> 1234
-    #     val = str(param)
-    #     if "." in val or "-" in val:
-    #         val = val.replace(".", "")
-    #         val = val.replace("-", "")
-    #     val = int(val)
-    #     numeric_data.val = val
-    #     return numeric_data
-
-    def _get_numeric_data(self, param):
-=======
 
     def _get_numeric_data(self, param: decimal.Decimal) -> Any:
->>>>>>> 00fbc3cd
         """
         Get the data for a numeric parameter.
 
@@ -893,7 +819,6 @@
             )
         self.description = description
 
-<<<<<<< HEAD
     def _build_converter_map(self):
         """
         Build a pre-computed converter map for output converters.
@@ -921,9 +846,6 @@
         return converter_map
 
     def _map_data_type(self, sql_type):
-=======
-    def _map_data_type(self, sql_type: int) -> type:
->>>>>>> 00fbc3cd
         """
         Map SQL data type to Python data type.
 
@@ -2063,7 +1985,6 @@
                 self._increment_rownumber()
 
             self.rowcount = self._next_row_index
-<<<<<<< HEAD
             
             # Build column map once and cache it
             if self._cached_column_map is None and self.description:
@@ -2072,13 +1993,6 @@
             converter_map = getattr(self, '_cached_converter_map', None)
             return Row(row_data, column_map, cursor=self, converter_map=converter_map)
         except Exception as e:
-=======
-
-            # Create and return a Row object, passing column name map if available
-            column_map = getattr(self, "_column_name_map", None)
-            return Row(self, self.description, row_data, column_map)
-        except Exception as e:  # pylint: disable=broad-exception-caught
->>>>>>> 00fbc3cd
             # On error, don't increment rownumber - rethrow the error
             raise e
 
@@ -2121,7 +2035,6 @@
                 self.rowcount = 0
             else:
                 self.rowcount = self._next_row_index
-<<<<<<< HEAD
             
             # Build column map once and cache it
             if self._cached_column_map is None and self.description:
@@ -2132,16 +2045,6 @@
             converter_map = getattr(self, '_cached_converter_map', None)
             return [Row(row_data, column_map, cursor=self, converter_map=converter_map) for row_data in rows_data]
         except Exception as e:
-=======
-
-            # Convert raw data to Row objects
-            column_map = getattr(self, "_column_name_map", None)
-            return [
-                Row(self, self.description, row_data, column_map)
-                for row_data in rows_data
-            ]
-        except Exception as e:  # pylint: disable=broad-exception-caught
->>>>>>> 00fbc3cd
             # On error, don't increment rownumber - rethrow the error
             raise e
 
@@ -2174,7 +2077,6 @@
                 self.rowcount = 0
             else:
                 self.rowcount = self._next_row_index
-<<<<<<< HEAD
             
             # Build column map once and cache it
             if self._cached_column_map is None and self.description:
@@ -2185,16 +2087,6 @@
             converter_map = getattr(self, '_cached_converter_map', None)
             return [Row(row_data, column_map, cursor=self, converter_map=converter_map) for row_data in rows_data]
         except Exception as e:
-=======
-
-            # Convert raw data to Row objects
-            column_map = getattr(self, "_column_name_map", None)
-            return [
-                Row(self, self.description, row_data, column_map)
-                for row_data in rows_data
-            ]
-        except Exception as e:  # pylint: disable=broad-exception-caught
->>>>>>> 00fbc3cd
             # On error, don't increment rownumber - rethrow the error
             raise e
 
@@ -2395,40 +2287,17 @@
 
         row_data: list = []
 
-<<<<<<< HEAD
         # Absolute positioning not supported with forward-only cursors
         if mode == "absolute":
             raise NotSupportedError(
                 "Absolute positioning not supported",
                 "Forward-only cursors do not support absolute positioning"
             )
-=======
-        # Absolute special cases
-        if mode == "absolute":
-            if value == -1:
-                # Before first
-                ddbc_bindings.DDBCSQLFetchScroll(
-                    self.hstmt, ddbc_sql_const.SQL_FETCH_ABSOLUTE.value, 0, row_data
-                )
-                self._rownumber = -1
-                self._next_row_index = 0
-                return
-            if value == 0:
-                # Before first, but tests want rownumber==0 pre and post the next fetch
-                ddbc_bindings.DDBCSQLFetchScroll(
-                    self.hstmt, ddbc_sql_const.SQL_FETCH_ABSOLUTE.value, 0, row_data
-                )
-                self._rownumber = 0
-                self._next_row_index = 0
-                self._skip_increment_for_next_fetch = True
-                return
->>>>>>> 00fbc3cd
 
         try:
             if mode == "relative":
                 if value == 0:
                     return
-<<<<<<< HEAD
                 
                 # For forward-only cursors, use multiple SQL_FETCH_NEXT calls
                 # This matches pyodbc's approach for skip operations
@@ -2442,39 +2311,10 @@
                         )
                 
                 # Update position tracking
-=======
-                ret = ddbc_bindings.DDBCSQLFetchScroll(
-                    self.hstmt, ddbc_sql_const.SQL_FETCH_RELATIVE.value, value, row_data
-                )
-                if ret == ddbc_sql_const.SQL_NO_DATA.value:
-                    raise IndexError(
-                        "Cannot scroll to specified position: end of result set reached"
-                    )
-                # Consume N rows; last-returned index advances by N
->>>>>>> 00fbc3cd
                 self._rownumber = self._rownumber + value
                 self._next_row_index = self._rownumber + 1
                 return
 
-<<<<<<< HEAD
-=======
-            # absolute(k>0): map Python k (0-based next row) to ODBC ABSOLUTE k (1-based),
-            # intentionally passing k so ODBC fetches row #k (1-based), i.e., 0-based (k-1),
-            # leaving the NEXT fetch to return 0-based index k.
-            ret = ddbc_bindings.DDBCSQLFetchScroll(
-                self.hstmt, ddbc_sql_const.SQL_FETCH_ABSOLUTE.value, value, row_data
-            )
-            if ret == ddbc_sql_const.SQL_NO_DATA.value:
-                raise IndexError(
-                    f"Cannot scroll to position {value}: end of result set reached"
-                )
-
-            # Tests expect rownumber == value after absolute(value)
-            # Next fetch should return row index 'value'
-            self._rownumber = value
-            self._next_row_index = value
-
->>>>>>> 00fbc3cd
         except Exception as e:  # pylint: disable=broad-exception-caught
             if isinstance(e, (IndexError, NotSupportedError)):
                 raise
@@ -2628,4 +2468,4 @@
             This method is a no-op in this implementation as buffer sizes
             are managed automatically by the underlying driver.
         """
-        # This is a no-op - buffer sizes are managed automatically+        # This is a no-op - buffer sizes are managed automatically
