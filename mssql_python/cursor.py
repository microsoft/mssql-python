--- conflicted
+++ resolved
@@ -658,11 +658,7 @@
             del self._original_fetchone
             del self._original_fetchmany
             del self._original_fetchall
-<<<<<<< HEAD
-
-=======
-            
->>>>>>> e20a6d22
+
         self._check_closed()  # Check if the cursor is closed
         if reset_cursor:
             self._reset_cursor()
@@ -879,35 +875,45 @@
             ]
         
         # Define column names in ODBC standard order
-<<<<<<< HEAD
-        column_names = [
-            "procedure_cat", "procedure_schem", "procedure_name",
-            "num_input_params", "num_output_params", "num_result_sets",
-            "remarks", "procedure_type"
-        ]
-        
-        # Fetch all rows and create a custom column map
-        rows_data = []
-        ddbc_bindings.DDBCSQLFetchAll(self.hstmt, rows_data)
-        
-        # Create a column map for attribute access
-        column_map = {name: i for i, name in enumerate(column_names)}
-        
-        # Create Row objects with the column map
-        result_rows = []
-        for row_data in rows_data:
-            row = Row(self, self.description, row_data)
-            row._column_map = column_map
-            
-            # Fix procedure name by removing semicolon and number if present
-            # The ODBC driver may return names in format "procedure_name;1"
-            if hasattr(row, 'procedure_name') and row.procedure_name and ';' in row.procedure_name:
-                proc_name_parts = row.procedure_name.split(';')
-                row._values[column_map["procedure_name"]] = proc_name_parts[0]
-            
-            result_rows.append(row)
-        
-        return result_rows
+        self._column_map = {}
+        for i, (name, *_) in enumerate(self.description):
+            # Add standard name
+            self._column_map[name] = i
+            # Add lowercase alias
+            self._column_map[name.lower()] = i
+
+        # Remember original fetch methods (store only once)
+        if not hasattr(self, '_original_fetchone'):
+            self._original_fetchone = self.fetchone
+            self._original_fetchmany = self.fetchmany
+            self._original_fetchall = self.fetchall
+
+            # Create wrapper fetch methods that add column mappings
+            def fetchone_with_mapping():
+                row = self._original_fetchone()
+                if row is not None:
+                    row._column_map = self._column_map
+                return row
+
+            def fetchmany_with_mapping(size=None):
+                rows = self._original_fetchmany(size)
+                for row in rows:
+                    row._column_map = self._column_map
+                return rows
+
+            def fetchall_with_mapping():
+                rows = self._original_fetchall()
+                for row in rows:
+                    row._column_map = self._column_map
+                return rows
+
+            # Replace fetch methods
+            self.fetchone = fetchone_with_mapping
+            self.fetchmany = fetchmany_with_mapping
+            self.fetchall = fetchall_with_mapping
+
+        # Return the cursor itself
+        return self
     
     def primaryKeys(self, table, catalog=None, schema=None):
         """
@@ -1097,27 +1103,45 @@
             ]
         
         # Define column names in ODBC standard order
-        column_names = [
-            "pktable_cat", "pktable_schem", "pktable_name", "pkcolumn_name",
-            "fktable_cat", "fktable_schem", "fktable_name", "fkcolumn_name",
-            "key_seq", "update_rule", "delete_rule", "fk_name", "pk_name", "deferrability"
-        ]
-        
-        # Fetch all rows
-        rows_data = []
-        ddbc_bindings.DDBCSQLFetchAll(self.hstmt, rows_data)
-        
-        # Create a column map for attribute access
-        column_map = {name: i for i, name in enumerate(column_names)}
-        
-        # Create Row objects with the column map
-        result_rows = []
-        for row_data in rows_data:
-            row = Row(self, self.description, row_data)
-            row._column_map = column_map
-            result_rows.append(row)
-        
-        return result_rows
+        self._column_map = {}
+        for i, (name, *_) in enumerate(self.description):
+            # Add standard name
+            self._column_map[name] = i
+            # Add lowercase alias
+            self._column_map[name.lower()] = i
+
+        # Remember original fetch methods (store only once)
+        if not hasattr(self, '_original_fetchone'):
+            self._original_fetchone = self.fetchone
+            self._original_fetchmany = self.fetchmany
+            self._original_fetchall = self.fetchall
+
+            # Create wrapper fetch methods that add column mappings
+            def fetchone_with_mapping():
+                row = self._original_fetchone()
+                if row is not None:
+                    row._column_map = self._column_map
+                return row
+
+            def fetchmany_with_mapping(size=None):
+                rows = self._original_fetchmany(size)
+                for row in rows:
+                    row._column_map = self._column_map
+                return rows
+
+            def fetchall_with_mapping():
+                rows = self._original_fetchall()
+                for row in rows:
+                    row._column_map = self._column_map
+                return rows
+
+            # Replace fetch methods
+            self.fetchone = fetchone_with_mapping
+            self.fetchmany = fetchmany_with_mapping
+            self.fetchall = fetchall_with_mapping
+
+        # Return the cursor itself
+        return self
     
     def rowIdColumns(self, table, catalog=None, schema=None, nullable=True):
         """
@@ -1199,8 +1223,6 @@
             ]
         
         # Create a column map with both ODBC standard names and lowercase aliases
-=======
->>>>>>> e20a6d22
         self._column_map = {}
         for i, (name, *_) in enumerate(self.description):
             # Add standard name
@@ -1240,7 +1262,6 @@
 
         # Return the cursor itself
         return self
-<<<<<<< HEAD
     
     def rowVerColumns(self, table, catalog=None, schema=None, nullable=True):
         """
@@ -1638,8 +1659,6 @@
         self.fetchall = fetchall_with_columns_mapping
             
       return self
-=======
->>>>>>> e20a6d22
 
     @staticmethod
     def _select_best_sample_value(column):
