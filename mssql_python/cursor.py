"""
Copyright (c) Microsoft Corporation.
Licensed under the MIT license.
This module contains the Cursor class, which represents a database cursor.
Resource Management:
- Cursors are tracked by their parent connection.
- Closing the connection will automatically close all open cursors.
- Do not use a cursor after it is closed, or after its parent connection is closed.
- Use close() to release resources held by the cursor as soon as it is no longer needed.
"""
import decimal
import uuid
import datetime
from typing import List, Union
from mssql_python.constants import ConstantsDDBC as ddbc_sql_const
from mssql_python.helpers import check_error, log
from mssql_python import ddbc_bindings
from mssql_python.exceptions import InterfaceError, NotSupportedError, ProgrammingError
from .row import Row


class Cursor:
    """
    Represents a database cursor, which is used to manage the context of a fetch operation.

    Attributes:
        connection: Database connection object.
        description: Sequence of 7-item sequences describing one result column.
        rowcount: Number of rows produced or affected by the last execute operation.
        arraysize: Number of rows to fetch at a time with fetchmany().
        rownumber: Track the current row index in the result set.

    Methods:
        __init__(connection_str) -> None.
        callproc(procname, parameters=None) -> 
            Modified copy of the input sequence with output parameters.
        close() -> None.
        execute(operation, parameters=None) -> Cursor.
        executemany(operation, seq_of_parameters) -> None.
        fetchone() -> Single sequence or None if no more data is available.
        fetchmany(size=None) -> Sequence of sequences (e.g. list of tuples).
        fetchall() -> Sequence of sequences (e.g. list of tuples).
        nextset() -> True if there is another result set, None otherwise.
        next() -> Fetch the next row from the cursor.
        setinputsizes(sizes) -> None.
        setoutputsize(size, column=None) -> None.
    """

    def __init__(self, connection) -> None:
        """
        Initialize the cursor with a database connection.

        Args:
            connection: Database connection object.
        """
        self._connection = connection  # Store as private attribute
        # self.connection.autocommit = False
        self.hstmt = None
        self._initialize_cursor()
        self.description = None
        self.rowcount = -1
        self.arraysize = (
            1  # Default number of rows to fetch at a time is 1, user can change it
        )
        self.buffer_length = 1024  # Default buffer length for string data
        self.closed = False
        self._result_set_empty = False  # Add this initialization
        self.last_executed_stmt = (
            ""  # Stores the last statement executed by this cursor
        )
        self.is_stmt_prepared = [
            False
        ]  # Indicates if last_executed_stmt was prepared by ddbc shim.
        # Is a list instead of a bool coz bools in Python are immutable.
        # Hence, we can't pass around bools by reference & modify them.
        # Therefore, it must be a list with exactly one bool element.
        
        # rownumber attribute
        self._rownumber = -1  # DB-API extension: last returned row index, -1 before first
        self._next_row_index = 0  # internal: index of the next row the driver will return (0-based)
        self._has_result_set = False  # Track if we have an active result set
        self._skip_increment_for_next_fetch = False  # Track if we need to skip incrementing the row index

    def _is_unicode_string(self, param):
        """
        Check if a string contains non-ASCII characters.

        Args:
            param: The string to check.

        Returns:
            True if the string contains non-ASCII characters, False otherwise.
        """
        try:
            param.encode("ascii")
            return False  # Can be encoded to ASCII, so not Unicode
        except UnicodeEncodeError:
            return True  # Contains non-ASCII characters, so treat as Unicode

    def _parse_date(self, param):
        """
        Attempt to parse a string as a date.

        Args:
            param: The string to parse.

        Returns:
            A datetime.date object if parsing is successful, else None.
        """
        formats = ["%Y-%m-%d"]
        for fmt in formats:
            try:
                return datetime.datetime.strptime(param, fmt).date()
            except ValueError:
                continue
        return None

    def _parse_datetime(self, param):
        """
        Attempt to parse a string as a datetime, smalldatetime, datetime2, timestamp.

        Args:
            param: The string to parse.

        Returns:
            A datetime.datetime object if parsing is successful, else None.
        """
        formats = [
            "%Y-%m-%dT%H:%M:%S.%f",  # ISO 8601 datetime with fractional seconds
            "%Y-%m-%dT%H:%M:%S",  # ISO 8601 datetime
            "%Y-%m-%d %H:%M:%S.%f",  # Datetime with fractional seconds
            "%Y-%m-%d %H:%M:%S",  # Datetime without fractional seconds
        ]
        for fmt in formats:
            try:
                return datetime.datetime.strptime(param, fmt)  # Valid datetime
            except ValueError:
                continue  # Try next format

        return None  # If all formats fail, return None

    def _parse_time(self, param):
        """
        Attempt to parse a string as a time.

        Args:
            param: The string to parse.

        Returns:
            A datetime.time object if parsing is successful, else None.
        """
        formats = [
            "%H:%M:%S",  # Time only
            "%H:%M:%S.%f",  # Time with fractional seconds
        ]
        for fmt in formats:
            try:
                return datetime.datetime.strptime(param, fmt).time()
            except ValueError:
                continue
        return None
    
    def _get_numeric_data(self, param):
        """
        Get the data for a numeric parameter.

        Args:
            param: The numeric parameter.

        Returns:
            numeric_data: A NumericData struct containing 
            the numeric data.
        """
        decimal_as_tuple = param.as_tuple()
        num_digits = len(decimal_as_tuple.digits)
        exponent = decimal_as_tuple.exponent

        # Calculate the SQL precision & scale
        #   precision = no. of significant digits
        #   scale     = no. digits after decimal point
        if exponent >= 0:
            # digits=314, exp=2 ---> '31400' --> precision=5, scale=0
            precision = num_digits + exponent
            scale = 0
        elif (-1 * exponent) <= num_digits:
            # digits=3140, exp=-3 ---> '3.140' --> precision=4, scale=3
            precision = num_digits
            scale = exponent * -1
        else:
            # digits=3140, exp=-5 ---> '0.03140' --> precision=5, scale=5
            # TODO: double check the precision calculation here with SQL documentation
            precision = exponent * -1
            scale = exponent * -1

        # TODO: Revisit this check, do we want this restriction?
        if precision > 15:
            raise ValueError(
                "Precision of the numeric value is too high - "
                + str(param)
                + ". Should be less than or equal to 15"
            )
        Numeric_Data = ddbc_bindings.NumericData
        numeric_data = Numeric_Data()
        numeric_data.scale = scale
        numeric_data.precision = precision
        numeric_data.sign = 1 if decimal_as_tuple.sign == 0 else 0
        # strip decimal point from param & convert the significant digits to integer
        # Ex: 12.34 ---> 1234
        val = str(param)
        if "." in val or "-" in val:
            val = val.replace(".", "")
            val = val.replace("-", "")
        val = int(val)
        numeric_data.val = val
        return numeric_data

    def _map_sql_type(self, param, parameters_list, i):
        """
        Map a Python data type to the corresponding SQL type, 
        C type, Column size, and Decimal digits.
        Takes:
            - param: The parameter to map.
            - parameters_list: The list of parameters to bind.
            - i: The index of the parameter in the list.
        Returns:
            - A tuple containing the SQL type, C type, column size, and decimal digits.
        """
        if param is None:
            return (
                ddbc_sql_const.SQL_VARCHAR.value, # TODO: Add SQLDescribeParam to get correct type
                ddbc_sql_const.SQL_C_DEFAULT.value,
                1,
                0,
            )

        if isinstance(param, bool):
            return ddbc_sql_const.SQL_BIT.value, ddbc_sql_const.SQL_C_BIT.value, 1, 0

        if isinstance(param, int):
            if 0 <= param <= 255:
                return (
                    ddbc_sql_const.SQL_TINYINT.value,
                    ddbc_sql_const.SQL_C_TINYINT.value,
                    3,
                    0,
                )
            if -32768 <= param <= 32767:
                return (
                    ddbc_sql_const.SQL_SMALLINT.value,
                    ddbc_sql_const.SQL_C_SHORT.value,
                    5,
                    0,
                )
            if -2147483648 <= param <= 2147483647:
                return (
                    ddbc_sql_const.SQL_INTEGER.value,
                    ddbc_sql_const.SQL_C_LONG.value,
                    10,
                    0,
                )
            return (
                ddbc_sql_const.SQL_BIGINT.value,
                ddbc_sql_const.SQL_C_SBIGINT.value,
                19,
                0,
            )

        if isinstance(param, float):
            return (
                ddbc_sql_const.SQL_DOUBLE.value,
                ddbc_sql_const.SQL_C_DOUBLE.value,
                15,
                0,
            )

        if isinstance(param, decimal.Decimal):
            parameters_list[i] = self._get_numeric_data(
                param
            )  # Replace the parameter with the dictionary
            return (
                ddbc_sql_const.SQL_NUMERIC.value,
                ddbc_sql_const.SQL_C_NUMERIC.value,
                parameters_list[i].precision,
                parameters_list[i].scale,
            )

        if isinstance(param, str):
            if (
                param.startswith("POINT")
                or param.startswith("LINESTRING")
                or param.startswith("POLYGON")
            ):
                return (
                    ddbc_sql_const.SQL_WVARCHAR.value,
                    ddbc_sql_const.SQL_C_WCHAR.value,
                    len(param),
                    0,
                )

            # Attempt to parse as date, datetime, datetime2, timestamp, smalldatetime or time
            if self._parse_date(param):
                parameters_list[i] = self._parse_date(
                    param
                )  # Replace the parameter with the date object
                return (
                    ddbc_sql_const.SQL_DATE.value,
                    ddbc_sql_const.SQL_C_TYPE_DATE.value,
                    10,
                    0,
                )
            if self._parse_datetime(param):
                parameters_list[i] = self._parse_datetime(param)
                return (
                    ddbc_sql_const.SQL_TIMESTAMP.value,
                    ddbc_sql_const.SQL_C_TYPE_TIMESTAMP.value,
                    26,
                    6,
                )
            if self._parse_time(param):
                parameters_list[i] = self._parse_time(param)
                return (
                    ddbc_sql_const.SQL_TIME.value,
                    ddbc_sql_const.SQL_C_TYPE_TIME.value,
                    8,
                    0,
                )

            # String mapping logic here
            is_unicode = self._is_unicode_string(param)
            # TODO: revisit
            if len(param) > 4000:  # Long strings
                if is_unicode:
                    return (
                        ddbc_sql_const.SQL_WLONGVARCHAR.value,
                        ddbc_sql_const.SQL_C_WCHAR.value,
                        len(param),
                        0,
                    )
                return (
                    ddbc_sql_const.SQL_LONGVARCHAR.value,
                    ddbc_sql_const.SQL_C_CHAR.value,
                    len(param),
                    0,
                )
            if is_unicode:  # Short Unicode strings
                return (
                    ddbc_sql_const.SQL_WVARCHAR.value,
                    ddbc_sql_const.SQL_C_WCHAR.value,
                    len(param),
                    0,
                )
            return (
                ddbc_sql_const.SQL_VARCHAR.value,
                ddbc_sql_const.SQL_C_CHAR.value,
                len(param),
                0,
            )

        if isinstance(param, bytes):
            if len(param) > 8000:  # Assuming VARBINARY(MAX) for long byte arrays
                return (
                    ddbc_sql_const.SQL_VARBINARY.value,
                    ddbc_sql_const.SQL_C_BINARY.value,
                    len(param),
                    0,
                )
            return (
                ddbc_sql_const.SQL_BINARY.value,
                ddbc_sql_const.SQL_C_BINARY.value,
                len(param),
                0,
            )

        if isinstance(param, bytearray):
            if len(param) > 8000:  # Assuming VARBINARY(MAX) for long byte arrays
                return (
                    ddbc_sql_const.SQL_VARBINARY.value,
                    ddbc_sql_const.SQL_C_BINARY.value,
                    len(param),
                    0,
                )
            return (
                ddbc_sql_const.SQL_BINARY.value,
                ddbc_sql_const.SQL_C_BINARY.value,
                len(param),
                0,
            )

        if isinstance(param, datetime.datetime):
            return (
                ddbc_sql_const.SQL_TIMESTAMP.value,
                ddbc_sql_const.SQL_C_TYPE_TIMESTAMP.value,
                26,
                6,
            )

        if isinstance(param, datetime.date):
            return (
                ddbc_sql_const.SQL_DATE.value,
                ddbc_sql_const.SQL_C_TYPE_DATE.value,
                10,
                0,
            )

        if isinstance(param, datetime.time):
            return (
                ddbc_sql_const.SQL_TIME.value,
                ddbc_sql_const.SQL_C_TYPE_TIME.value,
                8,
                0,
            )

        return (
            ddbc_sql_const.SQL_VARCHAR.value,
            ddbc_sql_const.SQL_C_CHAR.value,
            len(str(param)),
            0,
        )

    def _initialize_cursor(self) -> None:
        """
        Initialize the DDBC statement handle.
        """
        self._allocate_statement_handle()

    def _allocate_statement_handle(self):
        """
        Allocate the DDBC statement handle.
        """
        self.hstmt = self._connection._conn.alloc_statement_handle()

    def _reset_cursor(self) -> None:
        """
        Reset the DDBC statement handle.
        """
        if self.hstmt:
            self.hstmt.free()
            self.hstmt = None
            log('debug', "SQLFreeHandle succeeded")     
        
        self._clear_rownumber()
        
        # Reinitialize the statement handle
        self._initialize_cursor()

    def close(self) -> None:
        """
        Close the cursor now (rather than whenever __del__ is called).

        Raises:
            Error: If any operation is attempted with the cursor after it is closed.
        """
        if self.closed:
            raise Exception("Cursor is already closed.")

        if self.hstmt:
            self.hstmt.free()
            self.hstmt = None
            log('debug', "SQLFreeHandle succeeded")
        self._clear_rownumber()
        self.closed = True

    def _check_closed(self):
        """
        Check if the cursor is closed and raise an exception if it is.

        Raises:
            Error: If the cursor is closed.
        """
        if self.closed:
            raise Exception("Operation cannot be performed: the cursor is closed.")

    def _create_parameter_types_list(self, parameter, param_info, parameters_list, i):
        """
        Maps parameter types for the given parameter.

        Args:
            parameter: parameter to bind.

        Returns:
            paraminfo.
        """
        paraminfo = param_info()
        sql_type, c_type, column_size, decimal_digits = self._map_sql_type(
            parameter, parameters_list, i
        )
        paraminfo.paramCType = c_type
        paraminfo.paramSQLType = sql_type
        paraminfo.inputOutputType = ddbc_sql_const.SQL_PARAM_INPUT.value
        paraminfo.columnSize = column_size
        paraminfo.decimalDigits = decimal_digits
        return paraminfo

    def _initialize_description(self):
        """
        Initialize the description attribute using SQLDescribeCol.
        """
        col_metadata = []
        ret = ddbc_bindings.DDBCSQLDescribeCol(self.hstmt, col_metadata)
        check_error(ddbc_sql_const.SQL_HANDLE_STMT.value, self.hstmt, ret)

        self.description = [
            (
                col["ColumnName"],
                self._map_data_type(col["DataType"]),
                None,
                col["ColumnSize"],
                col["ColumnSize"],
                col["DecimalDigits"],
                col["Nullable"] == ddbc_sql_const.SQL_NULLABLE.value,
            )
            for col in col_metadata
        ]

    def _map_data_type(self, sql_type):
        """
        Map SQL data type to Python data type.

        Args:
            sql_type: SQL data type.

        Returns:
            Corresponding Python data type.
        """
        sql_to_python_type = {
            ddbc_sql_const.SQL_INTEGER.value: int,
            ddbc_sql_const.SQL_VARCHAR.value: str,
            ddbc_sql_const.SQL_WVARCHAR.value: str,
            ddbc_sql_const.SQL_CHAR.value: str,
            ddbc_sql_const.SQL_WCHAR.value: str,
            ddbc_sql_const.SQL_FLOAT.value: float,
            ddbc_sql_const.SQL_DOUBLE.value: float,
            ddbc_sql_const.SQL_DECIMAL.value: decimal.Decimal,
            ddbc_sql_const.SQL_NUMERIC.value: decimal.Decimal,
            ddbc_sql_const.SQL_DATE.value: datetime.date,
            ddbc_sql_const.SQL_TIMESTAMP.value: datetime.datetime,
            ddbc_sql_const.SQL_TIME.value: datetime.time,
            ddbc_sql_const.SQL_BIT.value: bool,
            ddbc_sql_const.SQL_TINYINT.value: int,
            ddbc_sql_const.SQL_SMALLINT.value: int,
            ddbc_sql_const.SQL_BIGINT.value: int,
            ddbc_sql_const.SQL_BINARY.value: bytes,
            ddbc_sql_const.SQL_VARBINARY.value: bytes,
            ddbc_sql_const.SQL_LONGVARBINARY.value: bytes,
            ddbc_sql_const.SQL_GUID.value: uuid.UUID,
            # Add more mappings as needed
        }
        return sql_to_python_type.get(sql_type, str)
    
    @property
    def rownumber(self):
        """
        DB-API extension: Current 0-based index of the cursor in the result set.
        
        Returns:
            int or None: The current 0-based index of the cursor in the result set,
                        or None if no row has been fetched yet or the index cannot be determined.
        
        Note:
            - Returns -1 before the first successful fetch
            - Returns 0 after fetching the first row
            - Returns -1 for empty result sets (since no rows can be fetched)
        
        Warning:
            This is a DB-API extension and may not be portable across different
            database modules.
        """
        # Use mssql_python logging system instead of standard warnings
        log('warning', "DB-API extension cursor.rownumber used")

        # Return None if cursor is closed or no result set is available
        if self.closed or not self._has_result_set:
            return -1
        
        return self._rownumber  # Will be None until first fetch, then 0, 1, 2, etc.

    @property
    def connection(self):
        """
        DB-API 2.0 attribute: Connection object that created this cursor.
        
        This is a read-only reference to the Connection object that was used to create
        this cursor. This attribute is useful for polymorphic code that needs access
        to connection-level functionality.
        
        Returns:
            Connection: The connection object that created this cursor.
            
        Note:
            This attribute is read-only as specified by DB-API 2.0. Attempting to
            assign to this attribute will raise an AttributeError.
        """
        return self._connection
    
    def _reset_rownumber(self):
        """Reset the rownumber tracking when starting a new result set."""
        self._rownumber = -1
        self._next_row_index = 0
        self._has_result_set = True
        self._skip_increment_for_next_fetch = False

    def _increment_rownumber(self):
        """
        Called after a successful fetch from the driver. Keep both counters consistent.
        """
        if self._has_result_set:
            # driver returned one row, so the next row index increments by 1
            self._next_row_index += 1
            # rownumber is last returned row index
            self._rownumber = self._next_row_index - 1
        else:
            raise InterfaceError("Cannot increment rownumber: no active result set.", "No active result set.")
        
    # Will be used when we add support for scrollable cursors
    def _decrement_rownumber(self):
        """
        Decrement the rownumber by 1.
        
        This could be used for error recovery or cursor positioning operations.
        """
        if self._has_result_set and self._rownumber >= 0:
            if self._rownumber > 0:
                self._rownumber -= 1
            else:
                self._rownumber = -1
        else:
            raise InterfaceError("Cannot decrement rownumber: no active result set.", "No active result set.")

    def _clear_rownumber(self):
        """
        Clear the rownumber tracking.
        
        This should be called when the result set is cleared or when the cursor is reset.
        """
        self._rownumber = -1
        self._has_result_set = False
        self._skip_increment_for_next_fetch = False

    def __iter__(self):
        """
        Return the cursor itself as an iterator.
        
        This allows direct iteration over the cursor after execute():
        
        for row in cursor.execute("SELECT * FROM table"):
            print(row)
        """
        self._check_closed()
        return self
    
    def __next__(self):
        """
        Fetch the next row when iterating over the cursor.
        
        Returns:
            The next Row object.
            
        Raises:
            StopIteration: When no more rows are available.
        """
        self._check_closed()
        row = self.fetchone()
        if row is None:
            raise StopIteration
        return row
    
    def next(self):
        """
        Fetch the next row from the cursor.
        
        This is an alias for __next__() to maintain compatibility with older code.
        
        Returns:
            The next Row object.
            
        Raises:
            StopIteration: When no more rows are available.
        """
        return self.__next__()

    def execute(
        self,
        operation: str,
        *parameters,
        use_prepare: bool = True,
        reset_cursor: bool = True
    ) -> 'Cursor':
        """
        Prepare and execute a database operation (query or command).

        Args:
            operation: SQL query or command.
            parameters: Sequence of parameters to bind.
            use_prepare: Whether to use SQLPrepareW (default) or SQLExecDirectW.
            reset_cursor: Whether to reset the cursor before execution.
        """
        self._check_closed()  # Check if the cursor is closed
        if reset_cursor:
            self._reset_cursor()

        param_info = ddbc_bindings.ParamInfo
        parameters_type = []

        # Flatten parameters if a single tuple or list is passed
        if len(parameters) == 1 and isinstance(parameters[0], (tuple, list)):
            parameters = parameters[0]

        parameters = list(parameters)

        if parameters:
            for i, param in enumerate(parameters):
                paraminfo = self._create_parameter_types_list(
                    param, param_info, parameters, i
                )
                parameters_type.append(paraminfo)

        # TODO: Use a more sophisticated string compare that handles redundant spaces etc.
        #       Also consider storing last query's hash instead of full query string. This will help
        #       in low-memory conditions
        #       (Ex: huge number of parallel queries with huge query string sizes)
        if operation != self.last_executed_stmt:
# Executing a new statement. Reset is_stmt_prepared to false
            self.is_stmt_prepared = [False]

        log('debug', "Executing query: %s", operation)
        for i, param in enumerate(parameters):
            log('debug',
                """Parameter number: %s, Parameter: %s,
                Param Python Type: %s, ParamInfo: %s, %s, %s, %s, %s""",
                i + 1,
                param,
                str(type(param)),
                    parameters_type[i].paramSQLType,
                    parameters_type[i].paramCType,
                    parameters_type[i].columnSize,
                    parameters_type[i].decimalDigits,
                    parameters_type[i].inputOutputType,
                )

        ret = ddbc_bindings.DDBCSQLExecute(
            self.hstmt,
            operation,
            parameters,
            parameters_type,
            self.is_stmt_prepared,
            use_prepare,
        )
        check_error(ddbc_sql_const.SQL_HANDLE_STMT.value, self.hstmt, ret)
        self.last_executed_stmt = operation

        # Update rowcount after execution
        # TODO: rowcount return code from SQL needs to be handled
        self.rowcount = ddbc_bindings.DDBCSQLRowCount(self.hstmt)

        # Initialize description after execution
        self._initialize_description()
        
        # Reset rownumber for new result set (only for SELECT statements)
        if self.description:  # If we have column descriptions, it's likely a SELECT
            self.rowcount = -1
            self._reset_rownumber()
        else:
            self.rowcount = ddbc_bindings.DDBCSQLRowCount(self.hstmt)
            self._clear_rownumber()

        # Return self for method chaining
        return self

    @staticmethod
    def _select_best_sample_value(column):
        """
        Selects the most representative non-null value from a column for type inference.

        This is used during executemany() to infer SQL/C types based on actual data,
        preferring a non-null value that is not the first row to avoid bias from placeholder defaults.

        Args:
            column: List of values in the column.
        """
        non_nulls = [v for v in column if v is not None]
        if not non_nulls:
            return None
        if all(isinstance(v, int) for v in non_nulls):
            # Pick the value with the widest range (min/max)
            return max(non_nulls, key=lambda v: abs(v))
        if all(isinstance(v, float) for v in non_nulls):
            return 0.0
        if all(isinstance(v, decimal.Decimal) for v in non_nulls):
            return max(non_nulls, key=lambda d: len(d.as_tuple().digits))
        if all(isinstance(v, str) for v in non_nulls):
            return max(non_nulls, key=lambda s: len(str(s)))
        if all(isinstance(v, datetime.datetime) for v in non_nulls):
            return datetime.datetime.now()
        if all(isinstance(v, datetime.date) for v in non_nulls):
            return datetime.date.today()
        return non_nulls[0]  # fallback

    def _transpose_rowwise_to_columnwise(self, seq_of_parameters: list) -> list:
        """
        Convert list of rows (row-wise) into list of columns (column-wise),
        for array binding via ODBC.
        Args:
            seq_of_parameters: Sequence of sequences or mappings of parameters.
        """
        if not seq_of_parameters:
            return []

        num_params = len(seq_of_parameters[0])
        columnwise = [[] for _ in range(num_params)]
        for row in seq_of_parameters:
            if len(row) != num_params:
                raise ValueError("Inconsistent parameter row size in executemany()")
            for i, val in enumerate(row):
                columnwise[i].append(val)
        return columnwise

    def executemany(self, operation: str, seq_of_parameters: list) -> None:
        """
        Prepare a database operation and execute it against all parameter sequences.
        This version uses column-wise parameter binding and a single batched SQLExecute().
        Args:
            operation: SQL query or command.
            seq_of_parameters: Sequence of sequences or mappings of parameters.

        Raises:
            Error: If the operation fails.
        """
        self._check_closed()
        self._reset_cursor()

        if not seq_of_parameters:
            self.rowcount = 0
            return

        param_info = ddbc_bindings.ParamInfo
        param_count = len(seq_of_parameters[0])
        parameters_type = []

        for col_index in range(param_count):
            column = [row[col_index] for row in seq_of_parameters]
            sample_value = self._select_best_sample_value(column)
            dummy_row = list(seq_of_parameters[0])
            parameters_type.append(
                self._create_parameter_types_list(sample_value, param_info, dummy_row, col_index)
            )

        columnwise_params = self._transpose_rowwise_to_columnwise(seq_of_parameters)
        log('info', "Executing batch query with %d parameter sets:\n%s",
            len(seq_of_parameters), "\n".join(f"  {i+1}: {tuple(p) if isinstance(p, (list, tuple)) else p}" for i, p in enumerate(seq_of_parameters))
        )

        # Execute batched statement
        ret = ddbc_bindings.SQLExecuteMany(
            self.hstmt,
            operation,
            columnwise_params,
            parameters_type,
            len(seq_of_parameters)
        )
        check_error(ddbc_sql_const.SQL_HANDLE_STMT.value, self.hstmt, ret)

        self.rowcount = ddbc_bindings.DDBCSQLRowCount(self.hstmt)
        self.last_executed_stmt = operation
        self._initialize_description()
        
        if self.description:
            self.rowcount = -1
            self._reset_rownumber()
        else:
            self.rowcount = ddbc_bindings.DDBCSQLRowCount(self.hstmt)
            self._clear_rownumber()

    def fetchone(self) -> Union[None, Row]:
        """
        Fetch the next row of a query result set.
        
        Returns:
            Single Row object or None if no more data is available.
        """
        self._check_closed()  # Check if the cursor is closed

        # Fetch raw data
        row_data = []
        try:
            ret = ddbc_bindings.DDBCSQLFetchOne(self.hstmt, row_data)
            
            if ret == ddbc_sql_const.SQL_NO_DATA.value:
                return None
            
            # Update internal position after successful fetch
            if self._skip_increment_for_next_fetch:
                self._skip_increment_for_next_fetch = False
                self._next_row_index += 1
            else:
                self._increment_rownumber()
            
            # Create and return a Row object
            return Row(row_data, self.description)
        except Exception as e:
            # On error, don't increment rownumber - rethrow the error
            raise e

    def fetchmany(self, size: int = None) -> List[Row]:
        """
        Fetch the next set of rows of a query result.
        
        Args:
            size: Number of rows to fetch at a time.
        
        Returns:
            List of Row objects.
        """
        self._check_closed()  # Check if the cursor is closed
        if not self._has_result_set and self.description:
            self._reset_rownumber()

        if size is None:
            size = self.arraysize

        if size <= 0:
            return []
        
        # Fetch raw data
        rows_data = []
        try:
            ret = ddbc_bindings.DDBCSQLFetchMany(self.hstmt, rows_data, size)
            
            # Update rownumber for the number of rows actually fetched
            if rows_data and self._has_result_set:
                # advance counters by number of rows actually returned
                self._next_row_index += len(rows_data)
                self._rownumber = self._next_row_index - 1
            
            # Convert raw data to Row objects
            return [Row(row_data, self.description) for row_data in rows_data]
        except Exception as e:
            # On error, don't increment rownumber - rethrow the error
            raise e

    def fetchall(self) -> List[Row]:
        """
        Fetch all (remaining) rows of a query result.
        
        Returns:
            List of Row objects.
        """
        self._check_closed()  # Check if the cursor is closed
        if not self._has_result_set and self.description:
            self._reset_rownumber()

        # Fetch raw data
        rows_data = []
        try:
            ret = ddbc_bindings.DDBCSQLFetchAll(self.hstmt, rows_data)
            
            # Update rownumber for the number of rows actually fetched
            if rows_data and self._has_result_set:
                self._next_row_index += len(rows_data)
                self._rownumber = self._next_row_index - 1
            
            # Convert raw data to Row objects
            return [Row(row_data, self.description) for row_data in rows_data]
        except Exception as e:
            # On error, don't increment rownumber - rethrow the error
            raise e

    def nextset(self) -> Union[bool, None]:
        """
        Skip to the next available result set.

        Returns:
            True if there is another result set, None otherwise.

        Raises:
            Error: If the previous call to execute did not produce any result set.
        """
        self._check_closed()  # Check if the cursor is closed

        # Skip to the next result set
        ret = ddbc_bindings.DDBCSQLMoreResults(self.hstmt)
        check_error(ddbc_sql_const.SQL_HANDLE_STMT.value, self.hstmt, ret)
        
        if ret == ddbc_sql_const.SQL_NO_DATA.value:
            self._clear_rownumber()
            return False

        self._reset_rownumber()

        return True

    def fetchval(self):
        """
        Fetch the first column of the first row if there are results.
        
        This is a convenience method for queries that return a single value,
        such as SELECT COUNT(*) FROM table, SELECT MAX(id) FROM table, etc.
        
        Returns:
            The value of the first column of the first row, or None if no rows
            are available or the first column value is NULL.
            
        Raises:
            Exception: If the cursor is closed.
            
        Example:
            >>> count = cursor.execute('SELECT COUNT(*) FROM users').fetchval()
            >>> max_id = cursor.execute('SELECT MAX(id) FROM products').fetchval()
            >>> name = cursor.execute('SELECT name FROM users WHERE id = ?', user_id).fetchval()
            
        Note:
            This is a convenience extension beyond the DB-API 2.0 specification.
            After calling fetchval(), the cursor position advances by one row,
            just like fetchone().
        """
        self._check_closed()  # Check if the cursor is closed
        
        # Check if this is a result-producing statement
        if not self.description:
            # Non-result-set statement (INSERT, UPDATE, DELETE, etc.)
            return None
        
        # Fetch the first row
        row = self.fetchone()
        
        # If no row is available, return None
        if row is None:
            return None
            
        # If the row has no columns, return None (shouldn't happen in normal cases)
        if len(row) == 0:
            return None
            
        # Return the first column value (could be None if the column value is NULL)
        return row[0]

    def commit(self):
        """
        Commit all SQL statements executed on the connection that created this cursor.
        
        This is a convenience method that calls commit() on the underlying connection.
        It affects all cursors created by the same connection since the last commit/rollback.
        
        The benefit is that many uses can now just use the cursor and not have to track
        the connection object.
        
        Raises:
            Exception: If the cursor is closed or if the commit operation fails.
            
        Example:
            >>> cursor.execute("INSERT INTO users (name) VALUES (?)", "John")
            >>> cursor.commit()  # Commits the INSERT
            
        Note:
            This is equivalent to calling connection.commit() but provides convenience
            for code that only has access to the cursor object.
        """
        self._check_closed()  # Check if the cursor is closed
        
        # Delegate to the connection's commit method
        self._connection.commit()

    def rollback(self):
        """
        Roll back all SQL statements executed on the connection that created this cursor.
        
        This is a convenience method that calls rollback() on the underlying connection.
        It affects all cursors created by the same connection since the last commit/rollback.
        
        The benefit is that many uses can now just use the cursor and not have to track
        the connection object.
        
        Raises:
            Exception: If the cursor is closed or if the rollback operation fails.
            
        Example:
            >>> cursor.execute("INSERT INTO users (name) VALUES (?)", "John")
            >>> cursor.rollback()  # Rolls back the INSERT
            
        Note:
            This is equivalent to calling connection.rollback() but provides convenience
            for code that only has access to the cursor object.
        """
        self._check_closed()  # Check if the cursor is closed
        
        # Delegate to the connection's rollback method
        self._connection.rollback()

    def __del__(self):
        """
        Destructor to ensure the cursor is closed when it is no longer needed.
        This is a safety net to ensure resources are cleaned up
        even if close() was not called explicitly.
        """
        if "_closed" not in self.__dict__ or not self._closed:
            try:
                self.close()
            except Exception as e:
                # Don't raise an exception in __del__, just log it
                log('error', "Error during cursor cleanup in __del__: %s", e)

    def scroll(self, value: int, mode: str = 'relative') -> None:
        """
        Scroll using SQLFetchScroll only, matching test semantics:
          - relative(N>0): consume N rows; rownumber = previous + N; next fetch returns the following row.
          - absolute(-1): before first (rownumber = -1), no data consumed.
          - absolute(0): position so next fetch returns first row; rownumber stays 0 even after that fetch.
          - absolute(k>0): next fetch returns row index k (0-based); rownumber == k after scroll.
        """
        self._check_closed()
        if mode not in ('relative', 'absolute'):
            raise ProgrammingError("Invalid scroll mode",
                                   f"mode must be 'relative' or 'absolute', got '{mode}'")
        if not self._has_result_set:
            raise ProgrammingError("No active result set",
                                   "Cannot scroll: no result set available. Execute a query first.")
        if not isinstance(value, int):
            raise ProgrammingError("Invalid scroll value type",
                                   f"scroll value must be an integer, got {type(value).__name__}")
    
        # Relative backward not supported
        if mode == 'relative' and value < 0:
            raise NotSupportedError("Backward scrolling not supported",
                                    f"Cannot move backward by {value} rows on a forward-only cursor")
    
        row_data: list = []
    
        # Absolute special cases
        if mode == 'absolute':
            if value == -1:
                # Before first
                ddbc_bindings.DDBCSQLFetchScroll(self.hstmt,
                                                 ddbc_sql_const.SQL_FETCH_ABSOLUTE.value,
                                                 0, row_data)
                self._rownumber = -1
                self._next_row_index = 0
                return
            if value == 0:
                # Before first, but tests want rownumber==0 pre and post the next fetch
                ddbc_bindings.DDBCSQLFetchScroll(self.hstmt,
                                                 ddbc_sql_const.SQL_FETCH_ABSOLUTE.value,
                                                 0, row_data)
                self._rownumber = 0
                self._next_row_index = 0
                self._skip_increment_for_next_fetch = True
                return
    
        try:
            if mode == 'relative':
                if value == 0:
                    return
                ret = ddbc_bindings.DDBCSQLFetchScroll(self.hstmt,
                                                       ddbc_sql_const.SQL_FETCH_RELATIVE.value,
                                                       value, row_data)
                if ret == ddbc_sql_const.SQL_NO_DATA.value:
                    raise IndexError("Cannot scroll to specified position: end of result set reached")
                # Consume N rows; last-returned index advances by N
                self._rownumber = self._rownumber + value
                self._next_row_index = self._rownumber + 1
                return
    
            # absolute(k>0): map Python k (0-based next row) to ODBC ABSOLUTE k (1-based),
            # intentionally passing k so ODBC fetches row #k (1-based), i.e., 0-based (k-1),
            # leaving the NEXT fetch to return 0-based index k.
            ret = ddbc_bindings.DDBCSQLFetchScroll(self.hstmt,
                                                   ddbc_sql_const.SQL_FETCH_ABSOLUTE.value,
                                                   value, row_data)
            if ret == ddbc_sql_const.SQL_NO_DATA.value:
                raise IndexError(f"Cannot scroll to position {value}: end of result set reached")
    
            # Tests expect rownumber == value after absolute(value)
            # Next fetch should return row index 'value'
            self._rownumber = value
            self._next_row_index = value
    
        except Exception as e:
            if isinstance(e, (IndexError, NotSupportedError)):
                raise
<<<<<<< HEAD
            else:
                raise IndexError(
                    f"Scroll operation failed after {rows_consumed} of {rows_to_consume} rows: {e}"
                ) from e
            
    def skip(self, count: int) -> None:
        """
        Skip the next 'count' records in the query result set.
        
        This is a convenience method that advances the cursor by 'count' 
        positions without returning the skipped rows.
        
        Args:
            count: Number of records to skip. Must be non-negative.
            
        Returns:
            None
            
        Raises:
            ProgrammingError: If the cursor is closed or no result set is available.
            NotSupportedError: If count is negative (backward scrolling not supported).
            IndexError: If attempting to skip past the end of the result set.
            
        Note:
            For convenience, skip(0) is accepted and will do nothing.
        """
        self._check_closed()
        
        if count == 0:  # Skip 0 is a no-op
            return
            
        # Use existing scroll method with relative mode
        self.scroll(count, 'relative')
=======
            raise IndexError(f"Scroll operation failed: {e}") from e
>>>>>>> d9ef5718
<|MERGE_RESOLUTION|>--- conflicted
+++ resolved
@@ -1175,7 +1175,7 @@
         except Exception as e:
             if isinstance(e, (IndexError, NotSupportedError)):
                 raise
-<<<<<<< HEAD
+            raise IndexError(f"Scroll operation failed: {e}") from e
             else:
                 raise IndexError(
                     f"Scroll operation failed after {rows_consumed} of {rows_to_consume} rows: {e}"
@@ -1208,7 +1208,4 @@
             return
             
         # Use existing scroll method with relative mode
-        self.scroll(count, 'relative')
-=======
-            raise IndexError(f"Scroll operation failed: {e}") from e
->>>>>>> d9ef5718
+        self.scroll(count, 'relative')