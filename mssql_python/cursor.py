--- conflicted
+++ resolved
@@ -1613,10 +1613,7 @@
                 # Use auto-detection for columns without explicit types
                 column = [row[col_index] for row in seq_of_parameters] if hasattr(seq_of_parameters, '__getitem__') else []
                 sample_value, min_val, max_val = self._compute_column_type(column)
-<<<<<<< HEAD
-                
-=======
->>>>>>> 7b91e8f5
+
                 dummy_row = list(sample_row)
                 paraminfo = self._create_parameter_types_list(
                     sample_value, param_info, dummy_row, col_index, min_val=min_val, max_val=max_val
