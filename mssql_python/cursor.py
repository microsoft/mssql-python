"""
Copyright (c) Microsoft Corporation.
Licensed under the MIT license.
This module contains the Cursor class, which represents a database cursor.
Resource Management:
- Cursors are tracked by their parent connection.
- Closing the connection will automatically close all open cursors.
- Do not use a cursor after it is closed, or after its parent connection is closed.
- Use close() to release resources held by the cursor as soon as it is no longer needed.
"""

# pylint: disable=too-many-lines  # Large file due to comprehensive DB-API 2.0 implementation

import decimal
import uuid
import datetime
import warnings
from typing import List, Union, Any, Optional, Tuple, Sequence, TYPE_CHECKING
from mssql_python.constants import ConstantsDDBC as ddbc_sql_const, SQLTypes
from mssql_python.helpers import check_error
from mssql_python.logging import logger
from mssql_python import ddbc_bindings
from mssql_python.exceptions import (
    InterfaceError,
    NotSupportedError,
    ProgrammingError,
    OperationalError,
    DatabaseError,
)
from mssql_python.row import Row
from mssql_python import get_settings

if TYPE_CHECKING:
    from mssql_python.connection import Connection

# Constants for string handling
MAX_INLINE_CHAR: int = (
    4000  # NVARCHAR/VARCHAR inline limit; this triggers NVARCHAR(MAX)/VARCHAR(MAX) + DAE
)
SMALLMONEY_MIN: decimal.Decimal = decimal.Decimal("-214748.3648")
SMALLMONEY_MAX: decimal.Decimal = decimal.Decimal("214748.3647")
MONEY_MIN: decimal.Decimal = decimal.Decimal("-922337203685477.5808")
MONEY_MAX: decimal.Decimal = decimal.Decimal("922337203685477.5807")


class Cursor:  # pylint: disable=too-many-instance-attributes,too-many-public-methods
    """
    Represents a database cursor, which is used to manage the context of a fetch operation.

    Attributes:
        connection: Database connection object.
        description: Sequence of 7-item sequences describing one result column.
        rowcount: Number of rows produced or affected by the last execute operation.
        arraysize: Number of rows to fetch at a time with fetchmany().
        rownumber: Track the current row index in the result set.

    Methods:
        __init__(connection_str) -> None.
        callproc(procname, parameters=None) ->
            Modified copy of the input sequence with output parameters.
        close() -> None.
        execute(operation, parameters=None) -> Cursor.
        executemany(operation, seq_of_parameters) -> None.
        fetchone() -> Single sequence or None if no more data is available.
        fetchmany(size=None) -> Sequence of sequences (e.g. list of tuples).
        fetchall() -> Sequence of sequences (e.g. list of tuples).
        nextset() -> True if there is another result set, None otherwise.
        next() -> Fetch the next row from the cursor.
        setinputsizes(sizes) -> None.
        setoutputsize(size, column=None) -> None.
    """

    # TODO(jathakkar): Thread safety considerations
    # The cursor class contains methods that are not thread-safe due to:
    #  1. Methods that mutate cursor state (_reset_cursor, self.description, etc.)
    #  2. Methods that call ODBC functions with shared handles (self.hstmt)
    #
    # These methods should be properly synchronized or redesigned when implementing
    # async functionality to prevent race conditions and data corruption.
    # Consider using locks, redesigning for immutability, or ensuring
    # cursor objects are never shared across threads.

    def __init__(self, connection: "Connection", timeout: int = 0) -> None:
        """
        Initialize the cursor with a database connection.

        Args:
            connection: Database connection object.
            timeout: Query timeout in seconds
        """
        self._connection: "Connection" = connection  # Store as private attribute
        self._timeout: int = timeout
        self._inputsizes: Optional[List[Union[int, Tuple[Any, ...]]]] = None
        # self.connection.autocommit = False
        self.hstmt: Optional[Any] = None
        self._initialize_cursor()
        self.description: Optional[
            List[
                Tuple[
                    str,
                    Any,
                    Optional[int],
                    Optional[int],
                    Optional[int],
                    Optional[int],
                    Optional[bool],
                ]
            ]
        ] = None
        self.rowcount: int = -1
        self.arraysize: int = (
            1  # Default number of rows to fetch at a time is 1, user can change it
        )
        self.buffer_length: int = 1024  # Default buffer length for string data
        self.closed: bool = False
        self._result_set_empty: bool = False  # Add this initialization
        self.last_executed_stmt: str = ""  # Stores the last statement executed by this cursor
        self.is_stmt_prepared: List[bool] = [
            False
        ]  # Indicates if last_executed_stmt was prepared by ddbc shim.
        # Is a list instead of a bool coz bools in Python are immutable.

        # Initialize attributes that may be defined later to avoid pylint warnings
        # Note: _original_fetch* methods are not initialized here as they need to be
        # conditionally set based on hasattr() checks
        # Hence, we can't pass around bools by reference & modify them.
        # Therefore, it must be a list with exactly one bool element.

        self._rownumber = -1  # DB-API extension: last returned row index, -1 before first

        self._cached_column_map = None
        self._cached_converter_map = None
        self._next_row_index = 0  # internal: index of the next row the driver will return (0-based)
        self._has_result_set = False  # Track if we have an active result set
        self._skip_increment_for_next_fetch = (
            False  # Track if we need to skip incrementing the row index
        )
        self.messages = []  # Store diagnostic messages

    def _is_unicode_string(self, param: str) -> bool:
        """
        Check if a string contains non-ASCII characters.

        Args:
            param: The string to check.

        Returns:
            True if the string contains non-ASCII characters, False otherwise.
        """
        try:
            param.encode("ascii")
            return False  # Can be encoded to ASCII, so not Unicode
        except UnicodeEncodeError:
            return True  # Contains non-ASCII characters, so treat as Unicode

    def _parse_date(self, param: str) -> Optional[datetime.date]:
        """
        Attempt to parse a string as a date.

        Args:
            param: The string to parse.

        Returns:
            A datetime.date object if parsing is successful, else None.
        """
        formats = ["%Y-%m-%d"]
        for fmt in formats:
            try:
                return datetime.datetime.strptime(param, fmt).date()
            except ValueError:
                continue
        return None

    def _parse_datetime(self, param: str) -> Optional[datetime.datetime]:
        """
        Attempt to parse a string as a datetime, smalldatetime, datetime2, timestamp.

        Args:
            param: The string to parse.

        Returns:
            A datetime.datetime object if parsing is successful, else None.
        """
        formats = [
            "%Y-%m-%dT%H:%M:%S.%f",  # ISO 8601 datetime with fractional seconds
            "%Y-%m-%dT%H:%M:%S",  # ISO 8601 datetime
            "%Y-%m-%d %H:%M:%S.%f",  # Datetime with fractional seconds
            "%Y-%m-%d %H:%M:%S",  # Datetime without fractional seconds
        ]
        for fmt in formats:
            try:
                return datetime.datetime.strptime(param, fmt)  # Valid datetime
            except ValueError:
                continue  # Try next format

        return None  # If all formats fail, return None

    def _parse_time(self, param: str) -> Optional[datetime.time]:
        """
        Attempt to parse a string as a time.

        Args:
            param: The string to parse.

        Returns:
            A datetime.time object if parsing is successful, else None.
        """
        formats = [
            "%H:%M:%S",  # Time only
            "%H:%M:%S.%f",  # Time with fractional seconds
        ]
        for fmt in formats:
            try:
                return datetime.datetime.strptime(param, fmt).time()
            except ValueError:
                continue
        return None

    def _get_numeric_data(self, param: decimal.Decimal) -> Any:
        """
        Get the data for a numeric parameter.

        Args:
            param: The numeric parameter.

        Returns:
            numeric_data: A NumericData struct containing
            the numeric data.
        """
        decimal_as_tuple = param.as_tuple()
        digits_tuple = decimal_as_tuple.digits
        num_digits = len(digits_tuple)
        exponent = decimal_as_tuple.exponent

        # Handle special values (NaN, Infinity, etc.)
        if isinstance(exponent, str):
            # For special values like 'n' (NaN), 'N' (sNaN), 'F' (Infinity)
            # Return default precision and scale
            precision = 38  # SQL Server default max precision
            scale = 0
        else:
            # Calculate the SQL precision & scale
            #   precision = no. of significant digits
            #   scale     = no. digits after decimal point
            if exponent >= 0:
                # digits=314, exp=2 ---> '31400' --> precision=5, scale=0
                precision = num_digits + exponent
                scale = 0
            elif (-1 * exponent) <= num_digits:
                # digits=3140, exp=-3 ---> '3.140' --> precision=4, scale=3
                precision = num_digits
                scale = exponent * -1
            else:
                # digits=3140, exp=-5 ---> '0.03140' --> precision=5, scale=5
                # TODO: double check the precision calculation here with SQL documentation
                precision = exponent * -1
                scale = exponent * -1

        if precision > 38:
            raise ValueError(
                "Precision of the numeric value is too high - "
                + str(param)
                + ". Should be less than or equal to 38"
            )
        Numeric_Data = ddbc_bindings.NumericData
        numeric_data = Numeric_Data()
        numeric_data.scale = scale
        numeric_data.precision = precision
        numeric_data.sign = 1 if decimal_as_tuple.sign == 0 else 0
        # strip decimal point from param & convert the significant digits to integer
        # Ex: 12.34 ---> 1234
        int_str = "".join(str(d) for d in digits_tuple)
        if exponent > 0:
            int_str = int_str + ("0" * exponent)
        elif exponent < 0:
            if -exponent > num_digits:
                int_str = ("0" * (-exponent - num_digits)) + int_str

        if int_str == "":
            int_str = "0"

        # Convert decimal base-10 string to python int, then to 16 little-endian bytes
        big_int = int(int_str)
        byte_array = bytearray(16)  # SQL_MAX_NUMERIC_LEN
        for i in range(16):
            byte_array[i] = big_int & 0xFF
            big_int >>= 8
            if big_int == 0:
                break

        numeric_data.val = bytes(byte_array)
        return numeric_data

    def _get_encoding_settings(self):
        """
        Get the encoding settings from the connection.

        Returns:
            dict: A dictionary with 'encoding' and 'ctype' keys, or default settings if not available

        Raises:
            OperationalError, DatabaseError: If there are unexpected database connection issues
            that indicate a broken connection state. These should not be silently ignored
            as they can lead to data corruption or inconsistent behavior.
        """
        if hasattr(self._connection, "getencoding"):
            try:
                return self._connection.getencoding()
            except (OperationalError, DatabaseError) as db_error:
                # Log the error for debugging but re-raise for fail-fast behavior
                # Silently returning defaults can lead to data corruption and hard-to-debug issues
                logger.error(
                    "Failed to get encoding settings from connection due to database error: %s. "
                    "This indicates a broken connection state that should not be ignored.",
                    db_error,
                )
                # Re-raise to fail fast - users should know their connection is broken
                raise
            except Exception as unexpected_error:
                # Handle other unexpected errors (connection closed, programming errors, etc.)
                logger.error("Unexpected error getting encoding settings: %s", unexpected_error)
                # Re-raise unexpected errors as well
                raise

        # Return default encoding settings if getencoding is not available
        # This is the only case where defaults are appropriate (method doesn't exist)
        return {"encoding": "utf-16le", "ctype": ddbc_sql_const.SQL_WCHAR.value}

    def _get_decoding_settings(self, sql_type):
        """
        Get decoding settings for a specific SQL type.

        Args:
            sql_type: SQL type constant (SQL_CHAR, SQL_WCHAR, etc.)

        Returns:
            Dictionary containing the decoding settings.

        Raises:
            OperationalError, DatabaseError: If there are unexpected database connection issues
            that indicate a broken connection state. These should not be silently ignored
            as they can lead to data corruption or inconsistent behavior.
        """
        try:
            # Get decoding settings from connection for this SQL type
            return self._connection.getdecoding(sql_type)
        except (OperationalError, DatabaseError) as db_error:
            # Log the error for debugging but re-raise for fail-fast behavior
            # Silently returning defaults can lead to data corruption and hard-to-debug issues
            logger.error(
                "Failed to get decoding settings for SQL type %s due to database error: %s. "
                "This indicates a broken connection state that should not be ignored.",
                sql_type,
                db_error,
            )
            # Re-raise to fail fast - users should know their connection is broken
            raise
        except Exception as unexpected_error:
            # Handle other unexpected errors (connection closed, programming errors, etc.)
            logger.error(
                "Unexpected error getting decoding settings for SQL type %s: %s",
                sql_type,
                unexpected_error,
            )
            # Re-raise unexpected errors as well
            raise

    def _map_sql_type(  # pylint: disable=too-many-arguments,too-many-positional-arguments,too-many-locals,too-many-return-statements,too-many-branches
        self,
        param: Any,
        parameters_list: List[Any],
        i: int,
        min_val: Optional[Any] = None,
        max_val: Optional[Any] = None,
    ) -> Tuple[int, int, int, int, bool]:
        """
        Map a Python data type to the corresponding SQL type,
        C type, Column size, and Decimal digits.
        Takes:
            - param: The parameter to map.
            - parameters_list: The list of parameters to bind.
            - i: The index of the parameter in the list.
        Returns:
            - A tuple containing the SQL type, C type, column size, and decimal digits.
        """
        logger.debug("_map_sql_type: Mapping param index=%d, type=%s", i, type(param).__name__)
        if param is None:
            logger.debug("_map_sql_type: NULL parameter - index=%d", i)
            return (
                ddbc_sql_const.SQL_VARCHAR.value,
                ddbc_sql_const.SQL_C_DEFAULT.value,
                1,
                0,
                False,
            )

        if isinstance(param, bool):
            logger.debug("_map_sql_type: BOOL detected - index=%d", i)
            return (
                ddbc_sql_const.SQL_BIT.value,
                ddbc_sql_const.SQL_C_BIT.value,
                1,
                0,
                False,
            )

        if isinstance(param, int):
            # Use min_val/max_val if available
            value_to_check = max_val if max_val is not None else param
            min_to_check = min_val if min_val is not None else param
            logger.debug(
                "_map_sql_type: INT detected - index=%d, min=%s, max=%s",
                i,
                str(min_to_check)[:50],
                str(value_to_check)[:50],
            )

            if 0 <= min_to_check and value_to_check <= 255:
                logger.debug("_map_sql_type: INT -> TINYINT - index=%d", i)
                return (
                    ddbc_sql_const.SQL_TINYINT.value,
                    ddbc_sql_const.SQL_C_TINYINT.value,
                    3,
                    0,
                    False,
                )
            if -32768 <= min_to_check and value_to_check <= 32767:
                logger.debug("_map_sql_type: INT -> SMALLINT - index=%d", i)
                return (
                    ddbc_sql_const.SQL_SMALLINT.value,
                    ddbc_sql_const.SQL_C_SHORT.value,
                    5,
                    0,
                    False,
                )
            if -2147483648 <= min_to_check and value_to_check <= 2147483647:
                logger.debug("_map_sql_type: INT -> INTEGER - index=%d", i)
                return (
                    ddbc_sql_const.SQL_INTEGER.value,
                    ddbc_sql_const.SQL_C_LONG.value,
                    10,
                    0,
                    False,
                )
            logger.debug("_map_sql_type: INT -> BIGINT - index=%d", i)
            return (
                ddbc_sql_const.SQL_BIGINT.value,
                ddbc_sql_const.SQL_C_SBIGINT.value,
                19,
                0,
                False,
            )

        if isinstance(param, float):
            logger.debug("_map_sql_type: FLOAT detected - index=%d", i)
            return (
                ddbc_sql_const.SQL_DOUBLE.value,
                ddbc_sql_const.SQL_C_DOUBLE.value,
                15,
                0,
                False,
            )

        if isinstance(param, decimal.Decimal):
            logger.debug("_map_sql_type: DECIMAL detected - index=%d", i)
            # First check precision limit for all decimal values
            decimal_as_tuple = param.as_tuple()
            digits_tuple = decimal_as_tuple.digits
            num_digits = len(digits_tuple)
            exponent = decimal_as_tuple.exponent

            # Handle special values (NaN, Infinity, etc.)
            if isinstance(exponent, str):
                logger.debug(
                    "_map_sql_type: DECIMAL special value - index=%d, exponent=%s", i, exponent
                )
                # For special values like 'n' (NaN), 'N' (sNaN), 'F' (Infinity)
                # Return default precision and scale
                precision = 38  # SQL Server default max precision
            else:
                # Calculate the SQL precision (same logic as _get_numeric_data)
                if exponent >= 0:
                    precision = num_digits + exponent
                elif (-1 * exponent) <= num_digits:
                    precision = num_digits
                else:
                    precision = exponent * -1
                logger.debug(
                    "_map_sql_type: DECIMAL precision calculated - index=%d, precision=%d",
                    i,
                    precision,
                )

            if precision > 38:
                logger.debug(
                    "_map_sql_type: DECIMAL precision too high - index=%d, precision=%d",
                    i,
                    precision,
                )
                raise ValueError(
                    f"Precision of the numeric value is too high. "
                    f"The maximum precision supported by SQL Server is 38, but got {precision}."
                )

            # Detect MONEY / SMALLMONEY range
            if SMALLMONEY_MIN <= param <= SMALLMONEY_MAX:
                logger.debug("_map_sql_type: DECIMAL -> SMALLMONEY - index=%d", i)
                # smallmoney
                parameters_list[i] = format(param, "f")
                return (
                    ddbc_sql_const.SQL_VARCHAR.value,
                    ddbc_sql_const.SQL_C_CHAR.value,
                    len(parameters_list[i]),
                    0,
                    False,
                )
            if MONEY_MIN <= param <= MONEY_MAX:
                logger.debug("_map_sql_type: DECIMAL -> MONEY - index=%d", i)
                # money
                parameters_list[i] = format(param, "f")
                return (
                    ddbc_sql_const.SQL_VARCHAR.value,
                    ddbc_sql_const.SQL_C_CHAR.value,
                    len(parameters_list[i]),
                    0,
                    False,
                )
            # fallback to generic numeric binding
            logger.debug("_map_sql_type: DECIMAL -> NUMERIC - index=%d", i)
            parameters_list[i] = self._get_numeric_data(param)
            logger.debug(
                "_map_sql_type: NUMERIC created - index=%d, precision=%d, scale=%d",
                i,
                parameters_list[i].precision,
                parameters_list[i].scale,
            )
            return (
                ddbc_sql_const.SQL_NUMERIC.value,
                ddbc_sql_const.SQL_C_NUMERIC.value,
                parameters_list[i].precision,
                parameters_list[i].scale,
                False,
            )

        if isinstance(param, uuid.UUID):
            logger.debug("_map_sql_type: UUID detected - index=%d", i)
            parameters_list[i] = param.bytes_le
            return (
                ddbc_sql_const.SQL_GUID.value,
                ddbc_sql_const.SQL_C_GUID.value,
                16,
                0,
                False,
            )

        if isinstance(param, str):
            logger.debug("_map_sql_type: STR detected - index=%d, length=%d", i, len(param))
            if (
                param.startswith("POINT")
                or param.startswith("LINESTRING")
                or param.startswith("POLYGON")
            ):
                logger.debug("_map_sql_type: STR is geometry type - index=%d", i)
                return (
                    ddbc_sql_const.SQL_WVARCHAR.value,
                    ddbc_sql_const.SQL_C_WCHAR.value,
                    len(param),
                    0,
                    False,
                )

            # String mapping logic here
            is_unicode = self._is_unicode_string(param)

            # Computes UTF-16 code units (handles surrogate pairs)
            utf16_len = sum(2 if ord(c) > 0xFFFF else 1 for c in param)
            logger.debug(
                "_map_sql_type: STR analysis - index=%d, is_unicode=%s, utf16_len=%d",
                i,
                str(is_unicode),
                utf16_len,
            )
            if utf16_len > MAX_INLINE_CHAR:  # Long strings -> DAE
                logger.debug("_map_sql_type: STR exceeds MAX_INLINE_CHAR, using DAE - index=%d", i)
                if is_unicode:
                    return (
                        ddbc_sql_const.SQL_WVARCHAR.value,
                        ddbc_sql_const.SQL_C_WCHAR.value,
                        0,
                        0,
                        True,
                    )
                return (
                    ddbc_sql_const.SQL_VARCHAR.value,
                    ddbc_sql_const.SQL_C_CHAR.value,
                    0,
                    0,
                    True,
                )

            # Short strings
            if is_unicode:
                return (
                    ddbc_sql_const.SQL_WVARCHAR.value,
                    ddbc_sql_const.SQL_C_WCHAR.value,
                    utf16_len,
                    0,
                    False,
                )
            return (
                ddbc_sql_const.SQL_VARCHAR.value,
                ddbc_sql_const.SQL_C_CHAR.value,
                len(param),
                0,
                False,
            )

        if isinstance(param, (bytes, bytearray)):
            length = len(param)
            if length > 8000:  # Use VARBINARY(MAX) for large blobs
                return (
                    ddbc_sql_const.SQL_VARBINARY.value,
                    ddbc_sql_const.SQL_C_BINARY.value,
                    0,
                    0,
                    True,
                )
            # Small blobs → direct binding
            return (
                ddbc_sql_const.SQL_VARBINARY.value,
                ddbc_sql_const.SQL_C_BINARY.value,
                max(length, 1),
                0,
                False,
            )

        if isinstance(param, datetime.datetime):
            if param.tzinfo is not None:
                # Timezone-aware datetime -> DATETIMEOFFSET
                return (
                    ddbc_sql_const.SQL_DATETIMEOFFSET.value,
                    ddbc_sql_const.SQL_C_SS_TIMESTAMPOFFSET.value,
                    34,
                    7,
                    False,
                )
            # Naive datetime -> TIMESTAMP
            return (
                ddbc_sql_const.SQL_TIMESTAMP.value,
                ddbc_sql_const.SQL_C_TYPE_TIMESTAMP.value,
                26,
                6,
                False,
            )

        if isinstance(param, datetime.date):
            return (
                ddbc_sql_const.SQL_DATE.value,
                ddbc_sql_const.SQL_C_TYPE_DATE.value,
                10,
                0,
                False,
            )

        if isinstance(param, datetime.time):
            return (
                ddbc_sql_const.SQL_TIME.value,
                ddbc_sql_const.SQL_C_TYPE_TIME.value,
                8,
                0,
                False,
            )

        # For safety: unknown/unhandled Python types should not silently go to SQL
        raise TypeError(
            "Unsupported parameter type: The driver cannot safely convert it to a SQL type."
        )

    def _initialize_cursor(self) -> None:
        """
        Initialize the DDBC statement handle.
        """
        self._allocate_statement_handle()

    def _allocate_statement_handle(self) -> None:
        """
        Allocate the DDBC statement handle.
        """
        self.hstmt = self._connection._conn.alloc_statement_handle()

    def _reset_cursor(self) -> None:
        """
        Reset the DDBC statement handle.
        """
        if self.hstmt:
            self.hstmt.free()
            self.hstmt = None
            logger.debug("SQLFreeHandle succeeded")

        self._clear_rownumber()

        # Reinitialize the statement handle
        self._initialize_cursor()

    def close(self) -> None:
        """
        Close the connection now (rather than whenever .__del__() is called).
        Idempotent: subsequent calls have no effect and will be no-ops.

        The cursor will be unusable from this point forward; an InterfaceError
        will be raised if any operation (other than close) is attempted with the cursor.
        This is a deviation from pyodbc, which raises an exception if the cursor is already closed.
        """
        if self.closed:
            # Do nothing - not calling _check_closed() here since we want this to be idempotent
            return

        # Clear messages per DBAPI
        self.messages = []

        # Remove this cursor from the connection's tracking
        if hasattr(self, "connection") and self.connection and hasattr(self.connection, "_cursors"):
            try:
                self.connection._cursors.discard(self)
            except Exception as e:  # pylint: disable=broad-exception-caught
                logger.warning("Error removing cursor from connection tracking: %s", e)

        if self.hstmt:
            self.hstmt.free()
            self.hstmt = None
            logger.debug("SQLFreeHandle succeeded")
        self._clear_rownumber()
        self.closed = True

    def _check_closed(self) -> None:
        """
        Check if the cursor is closed and raise an exception if it is.

        Raises:
            ProgrammingError: If the cursor is closed.
        """
        if self.closed:
            raise ProgrammingError(
                driver_error="Operation cannot be performed: The cursor is closed.",
                ddbc_error="",
            )

    def setinputsizes(self, sizes: List[Union[int, tuple]]) -> None:
        """
        Sets the type information to be used for parameters in execute and executemany.

        This method can be used to explicitly declare the types and sizes of query parameters.
        For example:

        sql = "INSERT INTO product (item, price) VALUES (?, ?)"
        params = [('bicycle', 499.99), ('ham', 17.95)]
        # specify that parameters are for NVARCHAR(50) and DECIMAL(18,4) columns
        cursor.setinputsizes([(SQL_WVARCHAR, 50, 0), (SQL_DECIMAL, 18, 4)])
        cursor.executemany(sql, params)

        Args:
            sizes: A sequence of tuples, one for each parameter. Each tuple contains
                (sql_type, size, decimal_digits) where size and decimal_digits are optional.
        """

        # Get valid SQL types from centralized constants
        valid_sql_types = SQLTypes.get_valid_types()

        self._inputsizes = []

        if sizes:
            for size_info in sizes:
                if isinstance(size_info, tuple):
                    # Handle tuple format (sql_type, size, decimal_digits)
                    if len(size_info) == 1:
                        sql_type = size_info[0]
                        column_size = 0
                        decimal_digits = 0
                    elif len(size_info) == 2:
                        sql_type, column_size = size_info
                        decimal_digits = 0
                    elif len(size_info) >= 3:
                        sql_type, column_size, decimal_digits = size_info

                    # Validate SQL type
                    if not isinstance(sql_type, int) or sql_type not in valid_sql_types:
                        raise ValueError(
                            f"Invalid SQL type: {sql_type}. Must be a valid SQL type constant."
                        )

                    # Validate size and precision
                    if not isinstance(column_size, int) or column_size < 0:
                        raise ValueError(
                            f"Invalid column size: {column_size}. Must be a non-negative integer."
                        )

                    if not isinstance(decimal_digits, int) or decimal_digits < 0:
                        raise ValueError(
                            f"Invalid decimal digits: {decimal_digits}. "
                            f"Must be a non-negative integer."
                        )

                    self._inputsizes.append((sql_type, column_size, decimal_digits))
                else:
                    # Handle single value (just sql_type)
                    sql_type = size_info

                    # Validate SQL type
                    if not isinstance(sql_type, int) or sql_type not in valid_sql_types:
                        raise ValueError(
                            f"Invalid SQL type: {sql_type}. Must be a valid SQL type constant."
                        )

                    self._inputsizes.append((sql_type, 0, 0))

    def _reset_inputsizes(self) -> None:
        """Reset input sizes after execution"""
        self._inputsizes = None

    def _get_c_type_for_sql_type(self, sql_type: int) -> int:
        """Map SQL type to appropriate C type for parameter binding"""
        sql_to_c_type = {
            ddbc_sql_const.SQL_CHAR.value: ddbc_sql_const.SQL_C_CHAR.value,
            ddbc_sql_const.SQL_VARCHAR.value: ddbc_sql_const.SQL_C_CHAR.value,
            ddbc_sql_const.SQL_LONGVARCHAR.value: ddbc_sql_const.SQL_C_CHAR.value,
            ddbc_sql_const.SQL_WCHAR.value: ddbc_sql_const.SQL_C_WCHAR.value,
            ddbc_sql_const.SQL_WVARCHAR.value: ddbc_sql_const.SQL_C_WCHAR.value,
            ddbc_sql_const.SQL_WLONGVARCHAR.value: ddbc_sql_const.SQL_C_WCHAR.value,
            ddbc_sql_const.SQL_DECIMAL.value: ddbc_sql_const.SQL_C_NUMERIC.value,
            ddbc_sql_const.SQL_NUMERIC.value: ddbc_sql_const.SQL_C_NUMERIC.value,
            ddbc_sql_const.SQL_BIT.value: ddbc_sql_const.SQL_C_BIT.value,
            ddbc_sql_const.SQL_TINYINT.value: ddbc_sql_const.SQL_C_TINYINT.value,
            ddbc_sql_const.SQL_SMALLINT.value: ddbc_sql_const.SQL_C_SHORT.value,
            ddbc_sql_const.SQL_INTEGER.value: ddbc_sql_const.SQL_C_LONG.value,
            ddbc_sql_const.SQL_BIGINT.value: ddbc_sql_const.SQL_C_SBIGINT.value,
            ddbc_sql_const.SQL_REAL.value: ddbc_sql_const.SQL_C_FLOAT.value,
            ddbc_sql_const.SQL_FLOAT.value: ddbc_sql_const.SQL_C_DOUBLE.value,
            ddbc_sql_const.SQL_DOUBLE.value: ddbc_sql_const.SQL_C_DOUBLE.value,
            ddbc_sql_const.SQL_BINARY.value: ddbc_sql_const.SQL_C_BINARY.value,
            ddbc_sql_const.SQL_VARBINARY.value: ddbc_sql_const.SQL_C_BINARY.value,
            ddbc_sql_const.SQL_LONGVARBINARY.value: ddbc_sql_const.SQL_C_BINARY.value,
            ddbc_sql_const.SQL_DATE.value: ddbc_sql_const.SQL_C_TYPE_DATE.value,
            ddbc_sql_const.SQL_TIME.value: ddbc_sql_const.SQL_C_TYPE_TIME.value,
            ddbc_sql_const.SQL_TIMESTAMP.value: ddbc_sql_const.SQL_C_TYPE_TIMESTAMP.value,
        }
        return sql_to_c_type.get(sql_type, ddbc_sql_const.SQL_C_DEFAULT.value)

    def _create_parameter_types_list(  # pylint: disable=too-many-arguments,too-many-positional-arguments
        self,
        parameter: Any,
        param_info: Optional[Tuple[Any, ...]],
        parameters_list: List[Any],
        i: int,
        min_val: Optional[Any] = None,
        max_val: Optional[Any] = None,
    ) -> Tuple[int, int, int, int, bool]:
        """
        Maps parameter types for the given parameter.
        Args:
            parameter: parameter to bind.
        Returns:
            paraminfo.
        """
        paraminfo = param_info()

        # Check if we have explicit type information from setinputsizes
        if self._inputsizes and i < len(self._inputsizes):
            # Use explicit type information
            sql_type, column_size, decimal_digits = self._inputsizes[i]

            # Default is_dae to False for explicit types, but set to True for large strings/binary
            is_dae = False

            if parameter is None:
                # For NULL parameters, always use SQL_C_DEFAULT regardless of SQL type
                c_type = ddbc_sql_const.SQL_C_DEFAULT.value
            else:
                # For non-NULL parameters, determine the appropriate C type based on SQL type
                c_type = self._get_c_type_for_sql_type(sql_type)

                # Check if this should be a DAE (data at execution) parameter
                # For string types with large column sizes
                if isinstance(parameter, str) and column_size > MAX_INLINE_CHAR:
                    is_dae = True
                # For binary types with large column sizes
                elif isinstance(parameter, (bytes, bytearray)) and column_size > 8000:
                    is_dae = True

            # Sanitize precision/scale for numeric types
            if sql_type in (
                ddbc_sql_const.SQL_DECIMAL.value,
                ddbc_sql_const.SQL_NUMERIC.value,
            ):
                column_size = max(1, min(int(column_size) if column_size > 0 else 18, 38))
                decimal_digits = min(max(0, decimal_digits), column_size)

        else:
            # Fall back to automatic type inference
            sql_type, c_type, column_size, decimal_digits, is_dae = self._map_sql_type(
                parameter, parameters_list, i, min_val=min_val, max_val=max_val
            )

        paraminfo.paramCType = c_type
        paraminfo.paramSQLType = sql_type
        paraminfo.inputOutputType = ddbc_sql_const.SQL_PARAM_INPUT.value
        paraminfo.columnSize = column_size
        paraminfo.decimalDigits = decimal_digits
        paraminfo.isDAE = is_dae

        if is_dae:
            paraminfo.dataPtr = parameter  # Will be converted to py::object* in C++

        return paraminfo

    def _initialize_description(self, column_metadata: Optional[Any] = None) -> None:
        """Initialize the description attribute from column metadata."""
        if not column_metadata:
            self.description = None
            return

        description = []
        for _, col in enumerate(column_metadata):
            # Get column name - lowercase it if the lowercase flag is set
            column_name = col["ColumnName"]

            # Use the current global setting to ensure tests pass correctly
            if get_settings().lowercase:
                column_name = column_name.lower()

            # Add to description tuple (7 elements as per PEP-249)
            description.append(
                (
                    column_name,  # name
                    self._map_data_type(col["DataType"]),  # type_code
                    None,  # display_size
                    col["ColumnSize"],  # internal_size
                    col["ColumnSize"],  # precision - should match ColumnSize
                    col["DecimalDigits"],  # scale
                    col["Nullable"] == ddbc_sql_const.SQL_NULLABLE.value,  # null_ok
                )
            )
        self.description = description

    def _build_converter_map(self):
        """
        Build a pre-computed converter map for output converters.
        Returns a list where each element is either a converter function or None.
        This eliminates the need to look up converters for every row.
        """
        if (
            not self.description
            or not hasattr(self.connection, "_output_converters")
            or not self.connection._output_converters
        ):
            return None

        converter_map = []

        for desc in self.description:
            if desc is None:
                converter_map.append(None)
                continue
            sql_type = desc[1]
            converter = self.connection.get_output_converter(sql_type)
            # If no converter found for the SQL type, try the WVARCHAR converter as a fallback
            if converter is None:
                from mssql_python.constants import ConstantsDDBC

                converter = self.connection.get_output_converter(ConstantsDDBC.SQL_WVARCHAR.value)

            converter_map.append(converter)

        return converter_map

    def _get_column_and_converter_maps(self):
        """
        Get column map and converter map for Row construction (thread-safe).
        This centralizes the column map building logic to eliminate duplication
        and ensure thread-safe lazy initialization.

        Returns:
            tuple: (column_map, converter_map)
        """
        # Thread-safe lazy initialization of column map
        column_map = self._cached_column_map
        if column_map is None and self.description:
            # Build column map locally first, then assign to cache
            column_map = {col_desc[0]: i for i, col_desc in enumerate(self.description)}
            self._cached_column_map = column_map

        # Fallback to legacy column name map if no cached map
        column_map = column_map or getattr(self, "_column_name_map", None)

        # Get cached converter map
        converter_map = getattr(self, "_cached_converter_map", None)

        return column_map, converter_map

    def _map_data_type(self, sql_type):
        """
        Map SQL data type to Python data type.

        Args:
            sql_type: SQL data type.

        Returns:
            Corresponding Python data type.
        """
        sql_to_python_type = {
            ddbc_sql_const.SQL_INTEGER.value: int,
            ddbc_sql_const.SQL_VARCHAR.value: str,
            ddbc_sql_const.SQL_WVARCHAR.value: str,
            ddbc_sql_const.SQL_CHAR.value: str,
            ddbc_sql_const.SQL_WCHAR.value: str,
            ddbc_sql_const.SQL_FLOAT.value: float,
            ddbc_sql_const.SQL_DOUBLE.value: float,
            ddbc_sql_const.SQL_DECIMAL.value: decimal.Decimal,
            ddbc_sql_const.SQL_NUMERIC.value: decimal.Decimal,
            ddbc_sql_const.SQL_DATE.value: datetime.date,
            ddbc_sql_const.SQL_TIMESTAMP.value: datetime.datetime,
            ddbc_sql_const.SQL_TIME.value: datetime.time,
            ddbc_sql_const.SQL_BIT.value: bool,
            ddbc_sql_const.SQL_TINYINT.value: int,
            ddbc_sql_const.SQL_SMALLINT.value: int,
            ddbc_sql_const.SQL_BIGINT.value: int,
            ddbc_sql_const.SQL_BINARY.value: bytes,
            ddbc_sql_const.SQL_VARBINARY.value: bytes,
            ddbc_sql_const.SQL_LONGVARBINARY.value: bytes,
            ddbc_sql_const.SQL_GUID.value: uuid.UUID,
            # Add more mappings as needed
        }
        return sql_to_python_type.get(sql_type, str)

    @property
    def rownumber(self) -> int:
        """
        DB-API extension: Current 0-based index of the cursor in the result set.

        Returns:
            int or None: The current 0-based index of the cursor in the result set,
                        or None if no row has been fetched yet or the index cannot be determined.

        Note:
            - Returns -1 before the first successful fetch
            - Returns 0 after fetching the first row
            - Returns -1 for empty result sets (since no rows can be fetched)

        Warning:
            This is a DB-API extension and may not be portable across different
            database modules.
        """
        # Use mssql_python logging system instead of standard warnings
        logger.warning("DB-API extension cursor.rownumber used")

        # Return None if cursor is closed or no result set is available
        if self.closed or not self._has_result_set:
            return -1

        return self._rownumber  # Will be None until first fetch, then 0, 1, 2, etc.

    @property
    def connection(self) -> "Connection":
        """
        DB-API 2.0 attribute: Connection object that created this cursor.

        This is a read-only reference to the Connection object that was used to create
        this cursor. This attribute is useful for polymorphic code that needs access
        to connection-level functionality.

        Returns:
            Connection: The connection object that created this cursor.

        Note:
            This attribute is read-only as specified by DB-API 2.0. Attempting to
            assign to this attribute will raise an AttributeError.
        """
        return self._connection

    def _reset_rownumber(self) -> None:
        """Reset the rownumber tracking when starting a new result set."""
        self._rownumber = -1
        self._next_row_index = 0
        self._has_result_set = True
        self._skip_increment_for_next_fetch = False

    def _increment_rownumber(self):
        """
        Called after a successful fetch from the driver. Keep both counters consistent.
        """
        if self._has_result_set:
            # driver returned one row, so the next row index increments by 1
            self._next_row_index += 1
            # rownumber is last returned row index
            self._rownumber = self._next_row_index - 1
        else:
            raise InterfaceError(
                "Cannot increment rownumber: no active result set.",
                "No active result set.",
            )

    # Will be used when we add support for scrollable cursors
    def _decrement_rownumber(self):
        """
        Decrement the rownumber by 1.

        This could be used for error recovery or cursor positioning operations.
        """
        if self._has_result_set and self._rownumber >= 0:
            if self._rownumber > 0:
                self._rownumber -= 1
            else:
                self._rownumber = -1
        else:
            raise InterfaceError(
                "Cannot decrement rownumber: no active result set.",
                "No active result set.",
            )

    def _clear_rownumber(self):
        """
        Clear the rownumber tracking.

        This should be called when the result set is cleared or when the cursor is reset.
        """
        self._rownumber = -1
        self._has_result_set = False
        self._skip_increment_for_next_fetch = False

    def __iter__(self):
        """
        Return the cursor itself as an iterator.

        This allows direct iteration over the cursor after execute():

        for row in cursor.execute("SELECT * FROM table"):
            print(row)
        """
        self._check_closed()
        return self

    def __next__(self):
        """
        Fetch the next row when iterating over the cursor.

        Returns:
            The next Row object.

        Raises:
            StopIteration: When no more rows are available.
        """
        self._check_closed()
        row = self.fetchone()
        if row is None:
            raise StopIteration
        return row

    def next(self):
        """
        Fetch the next row from the cursor.

        This is an alias for __next__() to maintain compatibility with older code.

        Returns:
            The next Row object.

        Raises:
            StopIteration: When no more rows are available.
        """
        return next(self)

    def execute(  # pylint: disable=too-many-locals,too-many-branches,too-many-statements
        self,
        operation: str,
        *parameters,
        use_prepare: bool = True,
        reset_cursor: bool = True,
    ) -> "Cursor":
        """
        Prepare and execute a database operation (query or command).

        Args:
            operation: SQL query or command.
            parameters: Sequence of parameters to bind.
            use_prepare: Whether to use SQLPrepareW (default) or SQLExecDirectW.
            reset_cursor: Whether to reset the cursor before execution.
        """
        logger.debug(
            "execute: Starting - operation_length=%d, param_count=%d, use_prepare=%s",
            len(operation),
            len(parameters),
            str(use_prepare),
        )

        # Log the actual query being executed
        logger.debug("Executing query: %s", operation)

        # Restore original fetch methods if they exist
        if hasattr(self, "_original_fetchone"):
            logger.debug("execute: Restoring original fetch methods")
            self.fetchone = self._original_fetchone
            self.fetchmany = self._original_fetchmany
            self.fetchall = self._original_fetchall
            del self._original_fetchone
            del self._original_fetchmany
            del self._original_fetchall

        self._check_closed()  # Check if the cursor is closed
        if reset_cursor:
            logger.debug("execute: Resetting cursor state")
            self._reset_cursor()

        # Clear any previous messages
        self.messages = []

        # Getting encoding setting
        encoding_settings = self._get_encoding_settings()

        # Apply timeout if set (non-zero)
        if self._timeout > 0:
            logger.debug("execute: Setting query timeout=%d seconds", self._timeout)
            try:
                timeout_value = int(self._timeout)
                ret = ddbc_bindings.DDBCSQLSetStmtAttr(
                    self.hstmt,
                    ddbc_sql_const.SQL_ATTR_QUERY_TIMEOUT.value,
                    timeout_value,
                )
                check_error(ddbc_sql_const.SQL_HANDLE_STMT.value, self.hstmt, ret)
                logger.debug("Set query timeout to %d seconds", timeout_value)
            except Exception as e:  # pylint: disable=broad-exception-caught
                logger.warning("Failed to set query timeout: %s", str(e))

        logger.debug("execute: Creating parameter type list")
        param_info = ddbc_bindings.ParamInfo
        parameters_type = []

        # Flatten parameters if a single tuple or list is passed
        if len(parameters) == 1 and isinstance(parameters[0], (tuple, list)):
            parameters = parameters[0]

        parameters = list(parameters)

        # Validate that inputsizes matches parameter count if both are present
        if parameters and self._inputsizes:
            if len(self._inputsizes) != len(parameters):

                warnings.warn(
                    f"Number of input sizes ({len(self._inputsizes)}) does not match "
                    f"number of parameters ({len(parameters)}). "
                    f"This may lead to unexpected behavior.",
                    Warning,
                )

        if parameters:
            for i, param in enumerate(parameters):
                paraminfo = self._create_parameter_types_list(param, param_info, parameters, i)
                parameters_type.append(paraminfo)

        # TODO: Use a more sophisticated string compare that handles redundant spaces etc.
        #       Also consider storing last query's hash instead of full query string. This will help
        #       in low-memory conditions
        #       (Ex: huge number of parallel queries with huge query string sizes)
        if operation != self.last_executed_stmt:
            # Executing a new statement. Reset is_stmt_prepared to false
            self.is_stmt_prepared = [False]

        for i, param in enumerate(parameters):
            logger.debug(
                """Parameter number: %s, Parameter: %s,
                Param Python Type: %s, ParamInfo: %s, %s, %s, %s, %s""",
                i + 1,
                param,
                str(type(param)),
                parameters_type[i].paramSQLType,
                parameters_type[i].paramCType,
                parameters_type[i].columnSize,
                parameters_type[i].decimalDigits,
                parameters_type[i].inputOutputType,
            )

        ret = ddbc_bindings.DDBCSQLExecute(
            self.hstmt,
            operation,
            parameters,
            parameters_type,
            self.is_stmt_prepared,
            use_prepare,
            encoding_settings,
        )
        # Check return code
        try:

            # Check for errors but don't raise exceptions for info/warning messages
            check_error(ddbc_sql_const.SQL_HANDLE_STMT.value, self.hstmt, ret)
        except Exception as e:  # pylint: disable=broad-exception-caught
            logger.warning("Execute failed, resetting cursor: %s", e)
            self._reset_cursor()
            raise

        # Capture any diagnostic messages (SQL_SUCCESS_WITH_INFO, etc.)
        if self.hstmt:
            self.messages.extend(ddbc_bindings.DDBCSQLGetAllDiagRecords(self.hstmt))

        self.last_executed_stmt = operation

        # Update rowcount after execution
        # TODO: rowcount return code from SQL needs to be handled
        self.rowcount = ddbc_bindings.DDBCSQLRowCount(self.hstmt)

        # Initialize description after execution
        # After successful execution, initialize description if there are results
        column_metadata = []
        try:
            ddbc_bindings.DDBCSQLDescribeCol(self.hstmt, column_metadata)
            self._initialize_description(column_metadata)
        except Exception as e:  # pylint: disable=broad-exception-caught
            # If describe fails, it's likely there are no results (e.g., for INSERT)
            self.description = None

        # Reset rownumber for new result set (only for SELECT statements)
        if self.description:  # If we have column descriptions, it's likely a SELECT
            self.rowcount = -1
            self._reset_rownumber()
            # Pre-build column map and converter map
            self._cached_column_map = {
                col_desc[0]: i for i, col_desc in enumerate(self.description)
            }
            self._cached_converter_map = self._build_converter_map()
        else:
            self.rowcount = ddbc_bindings.DDBCSQLRowCount(self.hstmt)
            self._clear_rownumber()
            self._cached_column_map = None
            self._cached_converter_map = None

        # After successful execution, initialize description if there are results
        column_metadata = []
        try:
            ddbc_bindings.DDBCSQLDescribeCol(self.hstmt, column_metadata)
            self._initialize_description(column_metadata)
        except Exception as e:
            # If describe fails, it's likely there are no results (e.g., for INSERT)
            self.description = None

        self._reset_inputsizes()  # Reset input sizes after execution
        # Return self for method chaining
        return self

    def _prepare_metadata_result_set(  # pylint: disable=too-many-statements
        self, column_metadata=None, fallback_description=None, specialized_mapping=None
    ):
        """
        Prepares a metadata result set by:
        1. Retrieving column metadata if not provided
        2. Initializing the description attribute
        3. Setting up column name mappings
        4. Creating wrapper fetch methods with column mapping support

        Args:
            column_metadata (list, optional): Pre-fetched column metadata.
                                             If None, it will be retrieved.
            fallback_description (list, optional): Fallback description to use if
                                                  metadata retrieval fails.
            specialized_mapping (dict, optional): Custom column mapping for special cases.

        Returns:
            Cursor: Self, for method chaining
        """
        # Retrieve column metadata if not provided
        if column_metadata is None:
            column_metadata = []
            try:
                ddbc_bindings.DDBCSQLDescribeCol(self.hstmt, column_metadata)
            except InterfaceError as e:
                logger.warning(f"Driver interface error during metadata retrieval: {e}")
            except Exception as e:  # pylint: disable=broad-exception-caught
                # Log the exception with appropriate context
                logger.warning(
                    f"Failed to retrieve column metadata: {e}. "
                    f"Using standard ODBC column definitions instead.",
                )

        # Initialize the description attribute with the column metadata
        self._initialize_description(column_metadata)

        # Use fallback description if provided and current description is empty
        if not self.description and fallback_description:
            self.description = fallback_description

        # Define column names in ODBC standard order
        self._column_map = {}  # pylint: disable=attribute-defined-outside-init
        for i, (name, *_) in enumerate(self.description):
            # Add standard name
            self._column_map[name] = i
            # Add lowercase alias
            self._column_map[name.lower()] = i

        # If specialized mapping is provided, handle it differently
        if specialized_mapping:
            # Define specialized fetch methods that use the custom mapping
            def fetchone_with_specialized_mapping():
                row = self._original_fetchone()
                if row is not None:
                    merged_map = getattr(row, "_column_map", {}).copy()
                    merged_map.update(specialized_mapping)
                    row._column_map = merged_map
                return row

            def fetchmany_with_specialized_mapping(size=None):
                rows = self._original_fetchmany(size)
                for row in rows:
                    merged_map = getattr(row, "_column_map", {}).copy()
                    merged_map.update(specialized_mapping)
                    row._column_map = merged_map
                return rows

            def fetchall_with_specialized_mapping():
                rows = self._original_fetchall()
                for row in rows:
                    merged_map = getattr(row, "_column_map", {}).copy()
                    merged_map.update(specialized_mapping)
                    row._column_map = merged_map
                return rows

            # Save original fetch methods
            if not hasattr(self, "_original_fetchone"):
                self._original_fetchone = (
                    self.fetchone
                )  # pylint: disable=attribute-defined-outside-init
                self._original_fetchmany = (
                    self.fetchmany
                )  # pylint: disable=attribute-defined-outside-init
                self._original_fetchall = (
                    self.fetchall
                )  # pylint: disable=attribute-defined-outside-init

            # Use specialized mapping methods
            self.fetchone = fetchone_with_specialized_mapping
            self.fetchmany = fetchmany_with_specialized_mapping
            self.fetchall = fetchall_with_specialized_mapping
        else:
            # Standard column mapping
            # Remember original fetch methods (store only once)
            if not hasattr(self, "_original_fetchone"):
                self._original_fetchone = (
                    self.fetchone
                )  # pylint: disable=attribute-defined-outside-init
                self._original_fetchmany = (
                    self.fetchmany
                )  # pylint: disable=attribute-defined-outside-init
                self._original_fetchall = (
                    self.fetchall
                )  # pylint: disable=attribute-defined-outside-init

                # Create wrapper fetch methods that add column mappings
                def fetchone_with_mapping():
                    row = self._original_fetchone()
                    if row is not None:
                        row._column_map = self._column_map
                    return row

                def fetchmany_with_mapping(size=None):
                    rows = self._original_fetchmany(size)
                    for row in rows:
                        row._column_map = self._column_map
                    return rows

                def fetchall_with_mapping():
                    rows = self._original_fetchall()
                    for row in rows:
                        row._column_map = self._column_map
                    return rows

                # Replace fetch methods
                self.fetchone = fetchone_with_mapping
                self.fetchmany = fetchmany_with_mapping
                self.fetchall = fetchall_with_mapping

        # Return the cursor itself for method chaining
        return self

    def getTypeInfo(self, sqlType=None):
        """
        Executes SQLGetTypeInfo and creates a result set with information about
        the specified data type or all data types supported by the ODBC driver if not specified.
        """
        self._check_closed()
        self._reset_cursor()

        sql_all_types = 0  # SQL_ALL_TYPES = 0

        try:
            # Get information about data types
            ret = ddbc_bindings.DDBCSQLGetTypeInfo(
                self.hstmt, sqlType if sqlType is not None else sql_all_types
            )
            check_error(ddbc_sql_const.SQL_HANDLE_STMT.value, self.hstmt, ret)

            # Use the helper method to prepare the result set
            return self._prepare_metadata_result_set()
        except Exception as e:  # pylint: disable=broad-exception-caught
            self._reset_cursor()
            raise e

    def procedures(self, procedure=None, catalog=None, schema=None):
        """
        Executes SQLProcedures and creates a result set of information about procedures
        in the data source.

        Args:
            procedure (str, optional): Procedure name pattern. Default is None (all procedures).
            catalog (str, optional): Catalog name pattern. Default is None (current catalog).
            schema (str, optional): Schema name pattern. Default is None (all schemas).
        """
        self._check_closed()
        self._reset_cursor()

        # Call the SQLProcedures function
        retcode = ddbc_bindings.DDBCSQLProcedures(self.hstmt, catalog, schema, procedure)
        check_error(ddbc_sql_const.SQL_HANDLE_STMT.value, self.hstmt, retcode)

        # Define fallback description for procedures
        fallback_description = [
            ("procedure_cat", str, None, 128, 128, 0, True),
            ("procedure_schem", str, None, 128, 128, 0, True),
            ("procedure_name", str, None, 128, 128, 0, False),
            ("num_input_params", int, None, 10, 10, 0, True),
            ("num_output_params", int, None, 10, 10, 0, True),
            ("num_result_sets", int, None, 10, 10, 0, True),
            ("remarks", str, None, 254, 254, 0, True),
            ("procedure_type", int, None, 10, 10, 0, False),
        ]

        # Use the helper method to prepare the result set
        return self._prepare_metadata_result_set(fallback_description=fallback_description)

    def primaryKeys(self, table, catalog=None, schema=None):
        """
        Creates a result set of column names that make up the primary key for a table
        by executing the SQLPrimaryKeys function.

        Args:
            table (str): The name of the table
            catalog (str, optional): The catalog name (database). Defaults to None.
            schema (str, optional): The schema name. Defaults to None.
        """
        self._check_closed()
        self._reset_cursor()

        if not table:
            raise ProgrammingError("Table name must be specified", "HY000")

        # Call the SQLPrimaryKeys function
        retcode = ddbc_bindings.DDBCSQLPrimaryKeys(self.hstmt, catalog, schema, table)
        check_error(ddbc_sql_const.SQL_HANDLE_STMT.value, self.hstmt, retcode)

        # Define fallback description for primary keys
        fallback_description = [
            ("table_cat", str, None, 128, 128, 0, True),
            ("table_schem", str, None, 128, 128, 0, True),
            ("table_name", str, None, 128, 128, 0, False),
            ("column_name", str, None, 128, 128, 0, False),
            ("key_seq", int, None, 10, 10, 0, False),
            ("pk_name", str, None, 128, 128, 0, True),
        ]

        # Use the helper method to prepare the result set
        return self._prepare_metadata_result_set(fallback_description=fallback_description)

    def foreignKeys(  # pylint: disable=too-many-arguments,too-many-positional-arguments
        self,
        table=None,
        catalog=None,
        schema=None,
        foreignTable=None,
        foreignCatalog=None,
        foreignSchema=None,
    ):
        """
        Executes the SQLForeignKeys function and creates a result set of column names
        that are foreign keys.

        This function returns:
        1. Foreign keys in the specified table that reference primary keys in other tables, OR
        2. Foreign keys in other tables that reference the primary key in the specified table
        """
        self._check_closed()
        self._reset_cursor()

        # Check if we have at least one table specified
        if table is None and foreignTable is None:
            raise ProgrammingError("Either table or foreignTable must be specified", "HY000")

        # Call the SQLForeignKeys function
        retcode = ddbc_bindings.DDBCSQLForeignKeys(
            self.hstmt,
            foreignCatalog,
            foreignSchema,
            foreignTable,
            catalog,
            schema,
            table,
        )
        check_error(ddbc_sql_const.SQL_HANDLE_STMT.value, self.hstmt, retcode)

        # Define fallback description for foreign keys
        fallback_description = [
            ("pktable_cat", str, None, 128, 128, 0, True),
            ("pktable_schem", str, None, 128, 128, 0, True),
            ("pktable_name", str, None, 128, 128, 0, False),
            ("pkcolumn_name", str, None, 128, 128, 0, False),
            ("fktable_cat", str, None, 128, 128, 0, True),
            ("fktable_schem", str, None, 128, 128, 0, True),
            ("fktable_name", str, None, 128, 128, 0, False),
            ("fkcolumn_name", str, None, 128, 128, 0, False),
            ("key_seq", int, None, 10, 10, 0, False),
            ("update_rule", int, None, 10, 10, 0, False),
            ("delete_rule", int, None, 10, 10, 0, False),
            ("fk_name", str, None, 128, 128, 0, True),
            ("pk_name", str, None, 128, 128, 0, True),
            ("deferrability", int, None, 10, 10, 0, False),
        ]

        # Use the helper method to prepare the result set
        return self._prepare_metadata_result_set(fallback_description=fallback_description)

    def rowIdColumns(self, table, catalog=None, schema=None, nullable=True):
        """
        Executes SQLSpecialColumns with SQL_BEST_ROWID which creates a result set of
        columns that uniquely identify a row.
        """
        self._check_closed()
        self._reset_cursor()

        if not table:
            raise ProgrammingError("Table name must be specified", "HY000")

        # Set the identifier type and options
        identifier_type = ddbc_sql_const.SQL_BEST_ROWID.value
        scope = ddbc_sql_const.SQL_SCOPE_CURROW.value
        nullable_flag = (
            ddbc_sql_const.SQL_NULLABLE.value if nullable else ddbc_sql_const.SQL_NO_NULLS.value
        )

        # Call the SQLSpecialColumns function
        retcode = ddbc_bindings.DDBCSQLSpecialColumns(
            self.hstmt, identifier_type, catalog, schema, table, scope, nullable_flag
        )
        check_error(ddbc_sql_const.SQL_HANDLE_STMT.value, self.hstmt, retcode)

        # Define fallback description for special columns
        fallback_description = [
            ("scope", int, None, 10, 10, 0, False),
            ("column_name", str, None, 128, 128, 0, False),
            ("data_type", int, None, 10, 10, 0, False),
            ("type_name", str, None, 128, 128, 0, False),
            ("column_size", int, None, 10, 10, 0, False),
            ("buffer_length", int, None, 10, 10, 0, False),
            ("decimal_digits", int, None, 10, 10, 0, True),
            ("pseudo_column", int, None, 10, 10, 0, False),
        ]

        # Use the helper method to prepare the result set
        return self._prepare_metadata_result_set(fallback_description=fallback_description)

    def rowVerColumns(self, table, catalog=None, schema=None, nullable=True):
        """
        Executes SQLSpecialColumns with SQL_ROWVER which creates a result set of
        columns that are automatically updated when any value in the row is updated.
        """
        self._check_closed()
        self._reset_cursor()

        if not table:
            raise ProgrammingError("Table name must be specified", "HY000")

        # Set the identifier type and options
        identifier_type = ddbc_sql_const.SQL_ROWVER.value
        scope = ddbc_sql_const.SQL_SCOPE_CURROW.value
        nullable_flag = (
            ddbc_sql_const.SQL_NULLABLE.value if nullable else ddbc_sql_const.SQL_NO_NULLS.value
        )

        # Call the SQLSpecialColumns function
        retcode = ddbc_bindings.DDBCSQLSpecialColumns(
            self.hstmt, identifier_type, catalog, schema, table, scope, nullable_flag
        )
        check_error(ddbc_sql_const.SQL_HANDLE_STMT.value, self.hstmt, retcode)

        # Same fallback description as rowIdColumns
        fallback_description = [
            ("scope", int, None, 10, 10, 0, False),
            ("column_name", str, None, 128, 128, 0, False),
            ("data_type", int, None, 10, 10, 0, False),
            ("type_name", str, None, 128, 128, 0, False),
            ("column_size", int, None, 10, 10, 0, False),
            ("buffer_length", int, None, 10, 10, 0, False),
            ("decimal_digits", int, None, 10, 10, 0, True),
            ("pseudo_column", int, None, 10, 10, 0, False),
        ]

        # Use the helper method to prepare the result set
        return self._prepare_metadata_result_set(fallback_description=fallback_description)

    def statistics(  # pylint: disable=too-many-arguments,too-many-positional-arguments
        self,
        table: str,
        catalog: str = None,
        schema: str = None,
        unique: bool = False,
        quick: bool = True,
    ) -> "Cursor":
        """
        Creates a result set of statistics about a single table and the indexes associated
        with the table by executing SQLStatistics.
        """
        self._check_closed()
        self._reset_cursor()

        if not table:
            raise ProgrammingError("Table name is required", "HY000")

        # Set unique and quick flags
        unique_option = (
            ddbc_sql_const.SQL_INDEX_UNIQUE.value if unique else ddbc_sql_const.SQL_INDEX_ALL.value
        )
        reserved_option = (
            ddbc_sql_const.SQL_QUICK.value if quick else ddbc_sql_const.SQL_ENSURE.value
        )

        # Call the SQLStatistics function
        retcode = ddbc_bindings.DDBCSQLStatistics(
            self.hstmt, catalog, schema, table, unique_option, reserved_option
        )
        check_error(ddbc_sql_const.SQL_HANDLE_STMT.value, self.hstmt, retcode)

        # Define fallback description for statistics
        fallback_description = [
            ("table_cat", str, None, 128, 128, 0, True),
            ("table_schem", str, None, 128, 128, 0, True),
            ("table_name", str, None, 128, 128, 0, False),
            ("non_unique", bool, None, 1, 1, 0, False),
            ("index_qualifier", str, None, 128, 128, 0, True),
            ("index_name", str, None, 128, 128, 0, True),
            ("type", int, None, 10, 10, 0, False),
            ("ordinal_position", int, None, 10, 10, 0, False),
            ("column_name", str, None, 128, 128, 0, True),
            ("asc_or_desc", str, None, 1, 1, 0, True),
            ("cardinality", int, None, 20, 20, 0, True),
            ("pages", int, None, 20, 20, 0, True),
            ("filter_condition", str, None, 128, 128, 0, True),
        ]

        # Use the helper method to prepare the result set
        return self._prepare_metadata_result_set(fallback_description=fallback_description)

    def columns(self, table=None, catalog=None, schema=None, column=None):
        """
        Creates a result set of column information in the specified tables
        using the SQLColumns function.
        """
        self._check_closed()
        self._reset_cursor()

        # Call the SQLColumns function
        retcode = ddbc_bindings.DDBCSQLColumns(self.hstmt, catalog, schema, table, column)
        check_error(ddbc_sql_const.SQL_HANDLE_STMT.value, self.hstmt, retcode)

        # Define fallback description for columns
        fallback_description = [
            ("table_cat", str, None, 128, 128, 0, True),
            ("table_schem", str, None, 128, 128, 0, True),
            ("table_name", str, None, 128, 128, 0, False),
            ("column_name", str, None, 128, 128, 0, False),
            ("data_type", int, None, 10, 10, 0, False),
            ("type_name", str, None, 128, 128, 0, False),
            ("column_size", int, None, 10, 10, 0, True),
            ("buffer_length", int, None, 10, 10, 0, True),
            ("decimal_digits", int, None, 10, 10, 0, True),
            ("num_prec_radix", int, None, 10, 10, 0, True),
            ("nullable", int, None, 10, 10, 0, False),
            ("remarks", str, None, 254, 254, 0, True),
            ("column_def", str, None, 254, 254, 0, True),
            ("sql_data_type", int, None, 10, 10, 0, False),
            ("sql_datetime_sub", int, None, 10, 10, 0, True),
            ("char_octet_length", int, None, 10, 10, 0, True),
            ("ordinal_position", int, None, 10, 10, 0, False),
            ("is_nullable", str, None, 254, 254, 0, True),
        ]

        # Use the helper method to prepare the result set
        return self._prepare_metadata_result_set(fallback_description=fallback_description)

    def _transpose_rowwise_to_columnwise(self, seq_of_parameters: list) -> tuple[list, int]:
        """
        Convert sequence of rows (row-wise) into list of columns (column-wise),
        for array binding via ODBC. Works with both iterables and generators.

        Args:
            seq_of_parameters: Sequence of sequences or mappings of parameters.

        Returns:
            tuple: (columnwise_data, row_count)
        """
        columnwise = []
        first_row = True
        row_count = 0

        for row in seq_of_parameters:
            row_count += 1
            if first_row:
                # Initialize columnwise lists based on first row
                num_params = len(row)
                columnwise = [[] for _ in range(num_params)]
                first_row = False
            else:
                # Validate row size consistency
                if len(row) != num_params:
                    raise ValueError("Inconsistent parameter row size in executemany()")

            # Add each value to its column list
            for i, val in enumerate(row):
                columnwise[i].append(val)

        return columnwise, row_count

    def _compute_column_type(self, column):
        """
        Determine representative value and integer min/max for a column.

        Returns:
            sample_value: Representative value for type inference and modified_row.
            min_val: Minimum for integers (None otherwise).
            max_val: Maximum for integers (None otherwise).
        """
        non_nulls = [v for v in column if v is not None]
        if not non_nulls:
            return None, None, None

        int_values = [v for v in non_nulls if isinstance(v, int)]
        if int_values:
            min_val, max_val = min(int_values), max(int_values)
            sample_value = max(int_values, key=abs)
            return sample_value, min_val, max_val

        sample_value = None
        for v in non_nulls:
            if not sample_value:
                sample_value = v
            elif isinstance(v, (str, bytes, bytearray)) and isinstance(
                sample_value, (str, bytes, bytearray)
            ):
                # For string/binary objects, prefer the longer one
                # Use safe length comparison to avoid exceptions from custom __len__ implementations
                try:
                    if len(v) > len(sample_value):
                        sample_value = v
                except (TypeError, ValueError, AttributeError):
                    # If length comparison fails, keep the current sample_value
                    pass
            elif isinstance(v, decimal.Decimal) and isinstance(sample_value, decimal.Decimal):
                # For Decimal objects, prefer the one that requires higher precision or scale
                v_tuple = v.as_tuple()
                sample_tuple = sample_value.as_tuple()

                # Calculate precision (total significant digits) and scale (decimal places)
                # For a number like 0.000123456789, we need precision = 9, scale = 12
                # The precision is the number of significant digits (len(digits))
                # The scale is the number of decimal places needed to represent the number

                v_precision = len(v_tuple.digits)
                if v_tuple.exponent < 0:
                    v_scale = -v_tuple.exponent
                else:
                    v_scale = 0

                sample_precision = len(sample_tuple.digits)
                if sample_tuple.exponent < 0:
                    sample_scale = -sample_tuple.exponent
                else:
                    sample_scale = 0

                # For SQL DECIMAL(precision, scale), we need:
                # precision >= number of significant digits
                # scale >= number of decimal places
                # For 0.000123456789: precision needs to be at least 12 (to accommodate 12 decimal places)
                # So we need to adjust precision to be at least as large as scale
                v_required_precision = max(v_precision, v_scale)
                sample_required_precision = max(sample_precision, sample_scale)

                # Prefer the decimal that requires higher precision or scale
                # This ensures we can accommodate all values in the column
                if v_required_precision > sample_required_precision or (
                    v_required_precision == sample_required_precision and v_scale > sample_scale
                ):
                    sample_value = v
            elif isinstance(v, decimal.Decimal) and not isinstance(sample_value, decimal.Decimal):
                # If comparing Decimal to non-Decimal, prefer Decimal for better type inference
                sample_value = v

        return sample_value, None, None

    def executemany(  # pylint: disable=too-many-locals,too-many-branches,too-many-statements
        self, operation: str, seq_of_parameters: List[Sequence[Any]]
    ) -> None:
        """
        Prepare a database operation and execute it against all parameter sequences.
        This version uses column-wise parameter binding and a single batched SQLExecute().
        Args:
            operation: SQL query or command.
            seq_of_parameters: Sequence of sequences or mappings of parameters.
        Raises:
            Error: If the operation fails.
        """
        logger.debug(
            "executemany: Starting - operation_length=%d, batch_count=%d",
            len(operation),
            len(seq_of_parameters),
        )

        self._check_closed()
        self._reset_cursor()
        self.messages = []
        logger.debug("executemany: Cursor reset complete")

        if not seq_of_parameters:
            self.rowcount = 0
            return

        # Apply timeout if set (non-zero)
        if self._timeout > 0:
            try:
                timeout_value = int(self._timeout)
                ret = ddbc_bindings.DDBCSQLSetStmtAttr(
                    self.hstmt,
                    ddbc_sql_const.SQL_ATTR_QUERY_TIMEOUT.value,
                    timeout_value,
                )
                check_error(ddbc_sql_const.SQL_HANDLE_STMT.value, self.hstmt, ret)
                logger.debug(f"Set query timeout to {self._timeout} seconds")
            except Exception as e:  # pylint: disable=broad-exception-caught
                logger.warning(f"Failed to set query timeout: {e}")

        # Get sample row for parameter type detection and validation
        sample_row = (
            seq_of_parameters[0]
            if hasattr(seq_of_parameters, "__getitem__")
            else next(iter(seq_of_parameters))
        )
        param_count = len(sample_row)
        param_info = ddbc_bindings.ParamInfo
        parameters_type = []
        any_dae = False

        # Check if we have explicit input sizes set
        if self._inputsizes:
            # Validate input sizes match parameter count
            if len(self._inputsizes) != param_count:
                warnings.warn(
                    f"Number of input sizes ({len(self._inputsizes)}) does not match "
                    f"number of parameters ({param_count}). This may lead to unexpected behavior.",
                    Warning,
                )

        # Prepare parameter type information
        for col_index in range(param_count):
            column = (
                [row[col_index] for row in seq_of_parameters]
                if hasattr(seq_of_parameters, "__getitem__")
                else []
            )
            sample_value, min_val, max_val = self._compute_column_type(column)

            if self._inputsizes and col_index < len(self._inputsizes):
                # Use explicitly set input sizes
                sql_type, column_size, decimal_digits = self._inputsizes[col_index]

                # Default is_dae to False
                is_dae = False

                # Determine appropriate C type based on SQL type
                c_type = self._get_c_type_for_sql_type(sql_type)

                # Check if this should be a DAE (data at execution) parameter based on column size
                if sample_value is not None:
                    if isinstance(sample_value, str) and column_size > MAX_INLINE_CHAR:
                        is_dae = True
                    elif isinstance(sample_value, (bytes, bytearray)) and column_size > 8000:
                        is_dae = True

                # Sanitize precision/scale for numeric types
                if sql_type in (
                    ddbc_sql_const.SQL_DECIMAL.value,
                    ddbc_sql_const.SQL_NUMERIC.value,
                ):
                    column_size = max(1, min(int(column_size) if column_size > 0 else 18, 38))
                    decimal_digits = min(max(0, decimal_digits), column_size)

                # For binary data columns with mixed content, we need to find max size
                if sql_type in (
                    ddbc_sql_const.SQL_BINARY.value,
                    ddbc_sql_const.SQL_VARBINARY.value,
                    ddbc_sql_const.SQL_LONGVARBINARY.value,
                ):
                    # Find the maximum size needed for any row's binary data
                    max_binary_size = 0
                    for row in seq_of_parameters:
                        value = row[col_index]
                        if value is not None and isinstance(value, (bytes, bytearray)):
                            max_binary_size = max(max_binary_size, len(value))

                    # For SQL Server VARBINARY(MAX), we need to use large object binding
                    if column_size > 8000 or max_binary_size > 8000:
                        sql_type = ddbc_sql_const.SQL_LONGVARBINARY.value
                        is_dae = True

                    # Update column_size to actual maximum size if it's larger
                    # Always ensure at least a minimum size of 1 for empty strings
                    column_size = max(max_binary_size, 1)

                paraminfo = param_info()
                paraminfo.paramCType = c_type
                paraminfo.paramSQLType = sql_type
                paraminfo.inputOutputType = ddbc_sql_const.SQL_PARAM_INPUT.value
                paraminfo.columnSize = column_size
                paraminfo.decimalDigits = decimal_digits
                paraminfo.isDAE = is_dae

                # Ensure we never have SQL_C_DEFAULT (0) for C-type
                if paraminfo.paramCType == 0:
                    paraminfo.paramCType = ddbc_sql_const.SQL_C_DEFAULT.value

                parameters_type.append(paraminfo)
            else:
                # Use auto-detection for columns without explicit types
                column = (
                    [row[col_index] for row in seq_of_parameters]
                    if hasattr(seq_of_parameters, "__getitem__")
                    else []
                )
                sample_value, min_val, max_val = self._compute_column_type(column)

                dummy_row = list(sample_row)
                paraminfo = self._create_parameter_types_list(
                    sample_value,
                    param_info,
                    dummy_row,
                    col_index,
                    min_val=min_val,
                    max_val=max_val,
                )
                # Special handling for binary data in auto-detected types
                if paraminfo.paramSQLType in (
                    ddbc_sql_const.SQL_BINARY.value,
                    ddbc_sql_const.SQL_VARBINARY.value,
                    ddbc_sql_const.SQL_LONGVARBINARY.value,
                ):
                    # Find the maximum size needed for any row's binary data
                    max_binary_size = 0
                    for row in seq_of_parameters:
                        value = row[col_index]
                        if value is not None and isinstance(value, (bytes, bytearray)):
                            max_binary_size = max(max_binary_size, len(value))

                    # For SQL Server VARBINARY(MAX), we need to use large object binding
                    if max_binary_size > 8000:
                        paraminfo.paramSQLType = ddbc_sql_const.SQL_LONGVARBINARY.value
                        paraminfo.isDAE = True

                    # Update column_size to actual maximum size
                    # Always ensure at least a minimum size of 1 for empty strings
                    paraminfo.columnSize = max(max_binary_size, 1)

                parameters_type.append(paraminfo)
                if paraminfo.isDAE:
                    any_dae = True

        if any_dae:
            logger.debug(
                "DAE parameters detected. Falling back to row-by-row execution with streaming.",
            )
            for row in seq_of_parameters:
                self.execute(operation, row)
            return

        # Process parameters into column-wise format with possible type conversions
        # First, convert any Decimal types as needed for NUMERIC/DECIMAL columns
        processed_parameters = []
        for row in seq_of_parameters:
            processed_row = list(row)
            for i, val in enumerate(processed_row):
                if val is None:
                    continue
                if (
                    isinstance(val, decimal.Decimal)
                    and parameters_type[i].paramSQLType == ddbc_sql_const.SQL_VARCHAR.value
                ):
                    processed_row[i] = format(val, "f")
                # Existing numeric conversion
                elif parameters_type[i].paramSQLType in (
                    ddbc_sql_const.SQL_DECIMAL.value,
                    ddbc_sql_const.SQL_NUMERIC.value,
                ) and not isinstance(val, decimal.Decimal):
                    try:
                        processed_row[i] = decimal.Decimal(str(val))
                    except Exception as e:  # pylint: disable=broad-exception-caught
                        raise ValueError(
                            f"Failed to convert parameter at row {row}, column {i} to Decimal: {e}"
                        ) from e
            processed_parameters.append(processed_row)

        # Now transpose the processed parameters
        columnwise_params, row_count = self._transpose_rowwise_to_columnwise(processed_parameters)

        # Get encoding settings
        encoding_settings = self._get_encoding_settings()

        # Add debug logging
        logger.debug(
            "Executing batch query with %d parameter sets:\n%s",
            len(seq_of_parameters),
            "\n".join(
                f"  {i+1}: {tuple(p) if isinstance(p, (list, tuple)) else p}"
                for i, p in enumerate(seq_of_parameters[:5])
            ),  # Limit to first 5 rows for large batches
        )

        ret = ddbc_bindings.SQLExecuteMany(
            self.hstmt, operation, columnwise_params, parameters_type, row_count, encoding_settings
        )

        # Capture any diagnostic messages after execution
        if self.hstmt:
            self.messages.extend(ddbc_bindings.DDBCSQLGetAllDiagRecords(self.hstmt))

        try:
            check_error(ddbc_sql_const.SQL_HANDLE_STMT.value, self.hstmt, ret)
            self.rowcount = ddbc_bindings.DDBCSQLRowCount(self.hstmt)
            self.last_executed_stmt = operation
            self._initialize_description()

            if self.description:
                self.rowcount = -1
                self._reset_rownumber()
            else:
                self.rowcount = ddbc_bindings.DDBCSQLRowCount(self.hstmt)
                self._clear_rownumber()
        finally:
            # Reset input sizes after execution
            self._reset_inputsizes()

    def fetchone(self) -> Union[None, Row]:
        """
        Fetch the next row of a query result set.

        Returns:
            Single Row object or None if no more data is available.
        """
        self._check_closed()  # Check if the cursor is closed

        char_decoding = self._get_decoding_settings(ddbc_sql_const.SQL_CHAR.value)
        wchar_decoding = self._get_decoding_settings(ddbc_sql_const.SQL_WCHAR.value)

        # Fetch raw data
        row_data = []
        try:
            ret = ddbc_bindings.DDBCSQLFetchOne(
                self.hstmt,
                row_data,
                char_decoding.get("encoding", "utf-8"),
                wchar_decoding.get("encoding", "utf-16le"),
            )

            if self.hstmt:
                self.messages.extend(ddbc_bindings.DDBCSQLGetAllDiagRecords(self.hstmt))

            if ret == ddbc_sql_const.SQL_NO_DATA.value:
                # No more data available
                if self._next_row_index == 0 and self.description is not None:
                    # This is an empty result set, set rowcount to 0
                    self.rowcount = 0
                return None

            # Update internal position after successful fetch
            if self._skip_increment_for_next_fetch:
                self._skip_increment_for_next_fetch = False
                self._next_row_index += 1
            else:
                self._increment_rownumber()

            self.rowcount = self._next_row_index

            # Get column and converter maps
            column_map, converter_map = self._get_column_and_converter_maps()
            return Row(row_data, column_map, cursor=self, converter_map=converter_map)
        except Exception as e:
            # On error, don't increment rownumber - rethrow the error
            raise e

    def fetchmany(self, size: Optional[int] = None) -> List[Row]:
        """
        Fetch the next set of rows of a query result.

        Args:
            size: Number of rows to fetch at a time.

        Returns:
            List of Row objects.
        """
        self._check_closed()  # Check if the cursor is closed
        if not self._has_result_set and self.description:
            self._reset_rownumber()

        if size is None:
            size = self.arraysize

        if size <= 0:
            return []

        char_decoding = self._get_decoding_settings(ddbc_sql_const.SQL_CHAR.value)
        wchar_decoding = self._get_decoding_settings(ddbc_sql_const.SQL_WCHAR.value)

        # Fetch raw data
        rows_data = []
        try:
            ret = ddbc_bindings.DDBCSQLFetchMany(
                self.hstmt,
                rows_data,
                size,
                char_decoding.get("encoding", "utf-8"),
                wchar_decoding.get("encoding", "utf-16le"),
            )

            if self.hstmt:
                self.messages.extend(ddbc_bindings.DDBCSQLGetAllDiagRecords(self.hstmt))

            # Update rownumber for the number of rows actually fetched
            if rows_data and self._has_result_set:
                # advance counters by number of rows actually returned
                self._next_row_index += len(rows_data)
                self._rownumber = self._next_row_index - 1

            # Centralize rowcount assignment after fetch
            if len(rows_data) == 0 and self._next_row_index == 0:
                self.rowcount = 0
            else:
                self.rowcount = self._next_row_index

            # Get column and converter maps
            column_map, converter_map = self._get_column_and_converter_maps()

            # Convert raw data to Row objects
            return [
                Row(row_data, column_map, cursor=self, converter_map=converter_map)
                for row_data in rows_data
            ]
        except Exception as e:
            # On error, don't increment rownumber - rethrow the error
            raise e

    def fetchall(self) -> List[Row]:
        """
        Fetch all (remaining) rows of a query result.

        Returns:
            List of Row objects.
        """
        self._check_closed()  # Check if the cursor is closed
        if not self._has_result_set and self.description:
            self._reset_rownumber()

        char_decoding = self._get_decoding_settings(ddbc_sql_const.SQL_CHAR.value)
        wchar_decoding = self._get_decoding_settings(ddbc_sql_const.SQL_WCHAR.value)

        # Fetch raw data
        rows_data = []
        try:
<<<<<<< HEAD
            ret = ddbc_bindings.DDBCSQLFetchAll(
                self.hstmt,
                rows_data,
                char_decoding.get("encoding", "utf-8"),
                wchar_decoding.get("encoding", "utf-16le"),
            )
=======
            ret = ddbc_bindings.DDBCSQLFetchAll(self.hstmt, rows_data)

            # Check for errors
            check_error(ddbc_sql_const.SQL_HANDLE_STMT.value, self.hstmt, ret)
>>>>>>> b47a5cfc

            if self.hstmt:
                self.messages.extend(ddbc_bindings.DDBCSQLGetAllDiagRecords(self.hstmt))

            # Update rownumber for the number of rows actually fetched
            if rows_data and self._has_result_set:
                self._next_row_index += len(rows_data)
                self._rownumber = self._next_row_index - 1

            # Centralize rowcount assignment after fetch
            if len(rows_data) == 0 and self._next_row_index == 0:
                self.rowcount = 0
            else:
                self.rowcount = self._next_row_index

            # Get column and converter maps
            column_map, converter_map = self._get_column_and_converter_maps()

            # Convert raw data to Row objects
            return [
                Row(row_data, column_map, cursor=self, converter_map=converter_map)
                for row_data in rows_data
            ]
        except Exception as e:
            # On error, don't increment rownumber - rethrow the error
            raise e

    def nextset(self) -> Union[bool, None]:
        """
        Skip to the next available result set.

        Returns:
            True if there is another result set, None otherwise.

        Raises:
            Error: If the previous call to execute did not produce any result set.
        """
        logger.debug("nextset: Moving to next result set")
        self._check_closed()  # Check if the cursor is closed

        # Clear messages per DBAPI
        self.messages = []

        # Clear cached column and converter maps for the new result set
        self._cached_column_map = None
        self._cached_converter_map = None

        # Skip to the next result set
        ret = ddbc_bindings.DDBCSQLMoreResults(self.hstmt)
        check_error(ddbc_sql_const.SQL_HANDLE_STMT.value, self.hstmt, ret)

        if ret == ddbc_sql_const.SQL_NO_DATA.value:
            logger.debug("nextset: No more result sets available")
            self._clear_rownumber()
            self.description = None
            return False

        self._reset_rownumber()

        # Initialize description for the new result set
        column_metadata = []
        try:
            ddbc_bindings.DDBCSQLDescribeCol(self.hstmt, column_metadata)
            self._initialize_description(column_metadata)

            # Pre-build column map and converter map for the new result set
            if self.description:
                self._cached_column_map = {
                    col_desc[0]: i for i, col_desc in enumerate(self.description)
                }
                self._cached_converter_map = self._build_converter_map()
        except Exception as e:  # pylint: disable=broad-exception-caught
            # If describe fails, there might be no results in this result set
            self.description = None

        logger.debug(
            "nextset: Moved to next result set - column_count=%d",
            len(self.description) if self.description else 0,
        )
        return True

    def __enter__(self):
        """
        Enter the runtime context for the cursor.

        Returns:
            The cursor instance itself.
        """
        self._check_closed()
        return self

    def __exit__(self, *args):
        """Closes the cursor when exiting the context, ensuring proper resource cleanup."""
        if not self.closed:
            self.close()

    def fetchval(self):
        """
        Fetch the first column of the first row if there are results.

        This is a convenience method for queries that return a single value,
        such as SELECT COUNT(*) FROM table, SELECT MAX(id) FROM table, etc.

        Returns:
            The value of the first column of the first row, or None if no rows
            are available or the first column value is NULL.

        Raises:
            Exception: If the cursor is closed.

        Example:
            >>> count = cursor.execute('SELECT COUNT(*) FROM users').fetchval()
            >>> max_id = cursor.execute('SELECT MAX(id) FROM users').fetchval()
            >>> name = cursor.execute('SELECT name FROM users WHERE id = ?', user_id).fetchval()

        Note:
            This is a convenience extension beyond the DB-API 2.0 specification.
            After calling fetchval(), the cursor position advances by one row,
            just like fetchone().
        """
        logger.debug("fetchval: Fetching single value from first column")
        self._check_closed()  # Check if the cursor is closed

        # Check if this is a result-producing statement
        if not self.description:
            # Non-result-set statement (INSERT, UPDATE, DELETE, etc.)
            logger.debug("fetchval: No result set available (non-SELECT statement)")
            return None

        # Fetch the first row
        row = self.fetchone()

        if row is None:
            logger.debug("fetchval: No value available (no rows)")
            return None

        logger.debug("fetchval: Value retrieved successfully")
        return row[0]

    def commit(self):
        """
        Commit all SQL statements executed on the connection that created this cursor.

        This is a convenience method that calls commit() on the underlying connection.
        It affects all cursors created by the same connection since the last commit/rollback.

        The benefit is that many uses can now just use the cursor and not have to track
        the connection object.

        Raises:
            Exception: If the cursor is closed or if the commit operation fails.

        Example:
            >>> cursor.execute("INSERT INTO users (name) VALUES (?)", "John")
            >>> cursor.commit()  # Commits the INSERT

        Note:
            This is equivalent to calling connection.commit() but provides convenience
            for code that only has access to the cursor object.
        """
        self._check_closed()  # Check if the cursor is closed

        # Clear messages per DBAPI
        self.messages = []

        # Delegate to the connection's commit method
        self._connection.commit()

    def rollback(self):
        """
        Roll back all SQL statements executed on the connection that created this cursor.

        This is a convenience method that calls rollback() on the underlying connection.
        It affects all cursors created by the same connection since the last commit/rollback.

        The benefit is that many uses can now just use the cursor and not have to track
        the connection object.

        Raises:
            Exception: If the cursor is closed or if the rollback operation fails.

        Example:
            >>> cursor.execute("INSERT INTO users (name) VALUES (?)", "John")
            >>> cursor.rollback()  # Rolls back the INSERT

        Note:
            This is equivalent to calling connection.rollback() but provides convenience
            for code that only has access to the cursor object.
        """
        self._check_closed()  # Check if the cursor is closed

        # Clear messages per DBAPI
        self.messages = []

        # Delegate to the connection's rollback method
        self._connection.rollback()

    def __del__(self):
        """
        Destructor to ensure the cursor is closed when it is no longer needed.
        This is a safety net to ensure resources are cleaned up
        even if close() was not called explicitly.
        If the cursor is already closed, it will not raise an exception during cleanup.
        """
        if "closed" not in self.__dict__ or not self.closed:
            try:
                self.close()
            except Exception as e:  # pylint: disable=broad-exception-caught
                # Don't raise an exception in __del__, just log it
                # If interpreter is shutting down, we might not have logging set up
                import sys

                if sys and sys._is_finalizing():
                    # Suppress logging during interpreter shutdown
                    return
                logger.debug("Exception during cursor cleanup in __del__: %s", e)

    def scroll(
        self, value: int, mode: str = "relative"
    ) -> None:  # pylint: disable=too-many-branches
        """
        Scroll using SQLFetchScroll only, matching test semantics:
          - relative(N>0): consume N rows; rownumber = previous + N;
            next fetch returns the following row.
          - absolute(-1): before first (rownumber = -1), no data consumed.
          - absolute(0): position so next fetch returns first row;
            rownumber stays 0 even after that fetch.
          - absolute(k>0): next fetch returns row index k (0-based);
            rownumber == k after scroll.
        """
        logger.debug(
            "scroll: Scrolling cursor - mode=%s, value=%d, current_rownumber=%d",
            mode,
            value,
            self._rownumber,
        )
        self._check_closed()

        # Clear messages per DBAPI
        self.messages = []

        if mode not in ("relative", "absolute"):
            logger.error("scroll: Invalid mode - mode=%s", mode)
            raise ProgrammingError(
                "Invalid scroll mode",
                f"mode must be 'relative' or 'absolute', got '{mode}'",
            )
        if not self._has_result_set:
            logger.error("scroll: No active result set")
            raise ProgrammingError(
                "No active result set",
                "Cannot scroll: no result set available. Execute a query first.",
            )
        if not isinstance(value, int):
            logger.error("scroll: Invalid value type - type=%s", type(value).__name__)
            raise ProgrammingError(
                "Invalid scroll value type",
                f"scroll value must be an integer, got {type(value).__name__}",
            )

        # Relative backward not supported
        if mode == "relative" and value < 0:
            logger.error("scroll: Backward scrolling not supported - value=%d", value)
            raise NotSupportedError(
                "Backward scrolling not supported",
                f"Cannot move backward by {value} rows on a forward-only cursor",
            )

        row_data: list = []

        # Absolute positioning not supported with forward-only cursors
        if mode == "absolute":
            raise NotSupportedError(
                "Absolute positioning not supported",
                "Forward-only cursors do not support absolute positioning",
            )

        try:
            if mode == "relative":
                if value == 0:
                    return

                # For forward-only cursors, use multiple SQL_FETCH_NEXT calls
                # This matches pyodbc's approach for skip operations
                for i in range(value):
                    ret = ddbc_bindings.DDBCSQLFetchScroll(
                        self.hstmt, ddbc_sql_const.SQL_FETCH_NEXT.value, 0, row_data
                    )
                    if ret == ddbc_sql_const.SQL_NO_DATA.value:
                        raise IndexError(
                            "Cannot scroll to specified position: end of result set reached"
                        )

                # Update position tracking
                self._rownumber = self._rownumber + value
                self._next_row_index = self._rownumber + 1
                logger.debug(
                    "scroll: Scroll complete - new_rownumber=%d, next_row_index=%d",
                    self._rownumber,
                    self._next_row_index,
                )
                return

        except Exception as e:  # pylint: disable=broad-exception-caught
            if isinstance(e, (IndexError, NotSupportedError)):
                raise
            raise IndexError(f"Scroll operation failed: {e}") from e

    def skip(self, count: int) -> None:
        """
        Skip the next count records in the query result set.

        Args:
            count: Number of records to skip.

        Raises:
            IndexError: If attempting to skip past the end of the result set.
            ProgrammingError: If count is not an integer.
            NotSupportedError: If attempting to skip backwards.
        """
        self._check_closed()

        # Clear messages
        self.messages = []

        # Simply delegate to the scroll method with 'relative' mode
        self.scroll(count, "relative")

    def _execute_tables(  # pylint: disable=too-many-arguments,too-many-positional-arguments
        self,
        stmt_handle,
        catalog_name=None,
        schema_name=None,
        table_name=None,
        table_type=None,
    ):
        """
        Execute SQLTables ODBC function to retrieve table metadata.

        Args:
            stmt_handle: ODBC statement handle
            catalog_name: The catalog name pattern
            schema_name: The schema name pattern
            table_name: The table name pattern
            table_type: The table type filter
            search_escape: The escape character for pattern matching
        """
        # Convert None values to empty strings for ODBC
        catalog = "" if catalog_name is None else catalog_name
        schema = "" if schema_name is None else schema_name
        table = "" if table_name is None else table_name
        types = "" if table_type is None else table_type

        # Call the ODBC SQLTables function
        retcode = ddbc_bindings.DDBCSQLTables(stmt_handle, catalog, schema, table, types)

        # Check return code and handle errors
        check_error(ddbc_sql_const.SQL_HANDLE_STMT.value, stmt_handle, retcode)

        # Capture any diagnostic messages
        if stmt_handle:
            self.messages.extend(ddbc_bindings.DDBCSQLGetAllDiagRecords(stmt_handle))

    def tables(
        self, table=None, catalog=None, schema=None, tableType=None
    ):  # pylint: disable=too-many-arguments,too-many-positional-arguments
        """
        Returns information about tables in the database that match the given criteria using
        the SQLTables ODBC function.

        Args:
            table (str, optional): The table name pattern. Default is None (all tables).
            catalog (str, optional): The catalog name. Default is None.
            schema (str, optional): The schema name pattern. Default is None.
            tableType (str or list, optional): The table type filter. Default is None.
                                              Example: "TABLE" or ["TABLE", "VIEW"]

        Returns:
            Cursor: The cursor object itself for method chaining with fetch methods.
        """
        self._check_closed()
        self._reset_cursor()

        # Format table_type parameter - SQLTables expects comma-separated string
        table_type_str = None
        if tableType is not None:
            if isinstance(tableType, (list, tuple)):
                table_type_str = ",".join(tableType)
            else:
                table_type_str = str(tableType)

        try:
            # Call SQLTables via the helper method
            self._execute_tables(
                self.hstmt,
                catalog_name=catalog,
                schema_name=schema,
                table_name=table,
                table_type=table_type_str,
            )

            # Define fallback description for tables
            fallback_description = [
                ("table_cat", str, None, 128, 128, 0, True),
                ("table_schem", str, None, 128, 128, 0, True),
                ("table_name", str, None, 128, 128, 0, False),
                ("table_type", str, None, 128, 128, 0, False),
                ("remarks", str, None, 254, 254, 0, True),
            ]

            # Use the helper method to prepare the result set
            return self._prepare_metadata_result_set(fallback_description=fallback_description)

        except Exception as e:  # pylint: disable=broad-exception-caught
            # Log the error and re-raise
            logger.error(f"Error executing tables query: {e}")
            raise

    def callproc(
        self, procname: str, parameters: Optional[Sequence[Any]] = None
    ) -> Optional[Sequence[Any]]:
        """
        Call a stored database procedure with the given name.

        Args:
            procname: Name of the stored procedure to call
            parameters: Optional sequence of parameters to pass to the procedure

        Returns:
            A sequence containing the result parameters (input parameters unchanged,
            output parameters with their new values)

        Raises:
            NotSupportedError: This method is not yet implemented
        """
        raise NotSupportedError(
            driver_error="callproc() is not yet implemented",
            ddbc_error="Stored procedure calls are not currently supported",
        )

    def setoutputsize(self, size: int, column: Optional[int] = None) -> None:
        """
        Set a column buffer size for fetches of large columns.

        This method is optional and is not implemented in this driver.

        Args:
            size: Maximum size of the column buffer
            column: Optional column index (0-based) to set the size for

        Note:
            This method is a no-op in this implementation as buffer sizes
            are managed automatically by the underlying driver.
        """
        # This is a no-op - buffer sizes are managed automatically<|MERGE_RESOLUTION|>--- conflicted
+++ resolved
@@ -2274,19 +2274,15 @@
         # Fetch raw data
         rows_data = []
         try:
-<<<<<<< HEAD
             ret = ddbc_bindings.DDBCSQLFetchAll(
                 self.hstmt,
                 rows_data,
                 char_decoding.get("encoding", "utf-8"),
                 wchar_decoding.get("encoding", "utf-16le"),
             )
-=======
-            ret = ddbc_bindings.DDBCSQLFetchAll(self.hstmt, rows_data)
 
             # Check for errors
             check_error(ddbc_sql_const.SQL_HANDLE_STMT.value, self.hstmt, ret)
->>>>>>> b47a5cfc
 
             if self.hstmt:
                 self.messages.extend(ddbc_bindings.DDBCSQLGetAllDiagRecords(self.hstmt))
