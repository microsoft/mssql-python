--- conflicted
+++ resolved
@@ -1946,16 +1946,10 @@
             processed_parameters.append(processed_row)
 
         # Now transpose the processed parameters
-<<<<<<< HEAD
         columnwise_params, row_count = self._transpose_rowwise_to_columnwise(processed_parameters)
         
         # Get encoding settings
         encoding_settings = self._get_encoding_settings()
-=======
-        columnwise_params, row_count = self._transpose_rowwise_to_columnwise(
-            processed_parameters
-        )
->>>>>>> 539461f5
 
         # Add debug logging
         log(
@@ -1969,16 +1963,12 @@
         )
 
         ret = ddbc_bindings.SQLExecuteMany(
-<<<<<<< HEAD
             self.hstmt,
             operation,
             columnwise_params,
             parameters_type,
             row_count,
             encoding_settings
-=======
-            self.hstmt, operation, columnwise_params, parameters_type, row_count
->>>>>>> 539461f5
         )
 
         # Capture any diagnostic messages after execution
@@ -2016,13 +2006,8 @@
         # Fetch raw data
         row_data = []
         try:
-<<<<<<< HEAD
             ret = ddbc_bindings.DDBCSQLFetchOne(self.hstmt, row_data, char_decoding.get('encoding', 'utf-8'), wchar_decoding.get('encoding', 'utf-16le'))
             
-=======
-            ret = ddbc_bindings.DDBCSQLFetchOne(self.hstmt, row_data)
-
->>>>>>> 539461f5
             if self.hstmt:
                 self.messages.extend(ddbc_bindings.DDBCSQLGetAllDiagRecords(self.hstmt))
 
@@ -2070,7 +2055,6 @@
         if size <= 0:
             return []
 
-<<<<<<< HEAD
         char_decoding = self._get_decoding_settings(ddbc_sql_const.SQL_CHAR.value)
         wchar_decoding = self._get_decoding_settings(ddbc_sql_const.SQL_WCHAR.value)
 
@@ -2078,12 +2062,6 @@
         rows_data = []
         try:
             ret = ddbc_bindings.DDBCSQLFetchMany(self.hstmt, rows_data, size, char_decoding.get('encoding', 'utf-8'), wchar_decoding.get('encoding', 'utf-16le'))
-=======
-        # Fetch raw data
-        rows_data = []
-        try:
-            _ = ddbc_bindings.DDBCSQLFetchMany(self.hstmt, rows_data, size)
->>>>>>> 539461f5
 
             if self.hstmt:
                 self.messages.extend(ddbc_bindings.DDBCSQLGetAllDiagRecords(self.hstmt))
@@ -2128,11 +2106,7 @@
         # Fetch raw data
         rows_data = []
         try:
-<<<<<<< HEAD
             ret = ddbc_bindings.DDBCSQLFetchAll(self.hstmt, rows_data, char_decoding.get('encoding', 'utf-8'), wchar_decoding.get('encoding', 'utf-16le'))
-=======
-            _ = ddbc_bindings.DDBCSQLFetchAll(self.hstmt, rows_data)
->>>>>>> 539461f5
 
             if self.hstmt:
                 self.messages.extend(ddbc_bindings.DDBCSQLGetAllDiagRecords(self.hstmt))
