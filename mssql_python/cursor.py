--- conflicted
+++ resolved
@@ -1387,7 +1387,6 @@
             self.fetchmany = fetchmany_with_mapping
             self.fetchall = fetchall_with_mapping
         
-<<<<<<< HEAD
         return result_rows
     
     def columns(self, table=None, catalog=None, schema=None, column=None):
@@ -1542,9 +1541,6 @@
         self.fetchmany = fetchmany_with_columns_mapping
         self.fetchall = fetchall_with_columns_mapping
             
-=======
-        # Return the cursor itself
->>>>>>> f22fa239
         return self
 
     @staticmethod
