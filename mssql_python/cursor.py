--- conflicted
+++ resolved
@@ -426,18 +426,7 @@
                     0,
                     False
                 )
-<<<<<<< HEAD
-            return (
-                ddbc_sql_const.SQL_BINARY.value,
-                ddbc_sql_const.SQL_C_BINARY.value,
-                len(param),
-                0,
-                False,
-            )
-        
-=======
-
->>>>>>> 7d06c961
+
         if isinstance(param, datetime.datetime):
             return (
                 ddbc_sql_const.SQL_TIMESTAMP.value,
@@ -846,40 +835,6 @@
         # Return self for method chaining
         return self
 
-<<<<<<< HEAD
-=======
-    @staticmethod
-    def _select_best_sample_value(column):
-        """
-        Selects the most representative non-null value from a column for type inference.
-
-        This is used during executemany() to infer SQL/C types based on actual data,
-        preferring a non-null value that is not the first row to avoid bias from placeholder defaults.
-
-        Args:
-            column: List of values in the column.
-        """
-        non_nulls = [v for v in column if v is not None]
-        if not non_nulls:
-            return None
-        if all(isinstance(v, int) for v in non_nulls):
-            # Pick the value with the widest range (min/max)
-            return max(non_nulls, key=lambda v: abs(v))
-        if all(isinstance(v, float) for v in non_nulls):
-            return 0.0
-        if all(isinstance(v, decimal.Decimal) for v in non_nulls):
-            return max(non_nulls, key=lambda d: len(d.as_tuple().digits))
-        if all(isinstance(v, str) for v in non_nulls):
-            return max(non_nulls, key=lambda s: len(str(s)))
-        if all(isinstance(v, datetime.datetime) for v in non_nulls):
-            return datetime.datetime.now()
-        if all(isinstance(v, (bytes, bytearray)) for v in non_nulls):
-            return max(non_nulls, key=lambda b: len(b))
-        if all(isinstance(v, datetime.date) for v in non_nulls):
-            return datetime.date.today()
-        return non_nulls[0]  # fallback
-
->>>>>>> 7d06c961
     def _transpose_rowwise_to_columnwise(self, seq_of_parameters: list) -> list:
         """
         Convert list of rows (row-wise) into list of columns (column-wise),
