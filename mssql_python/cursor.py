"""
Copyright (c) Microsoft Corporation.
Licensed under the MIT license.
This module contains the Cursor class, which represents a database cursor.
Resource Management:
- Cursors are tracked by their parent connection.
- Closing the connection will automatically close all open cursors.
- Do not use a cursor after it is closed, or after its parent connection is closed.
- Use close() to release resources held by the cursor as soon as it is no longer needed.
"""
import ctypes
import decimal
import uuid
import datetime
from typing import List, Union
from mssql_python.constants import ConstantsDDBC as ddbc_sql_const
from mssql_python.helpers import check_error, log
from mssql_python import ddbc_bindings
from mssql_python.exceptions import InterfaceError, ProgrammingError
from .row import Row


class Cursor:
    """
    Represents a database cursor, which is used to manage the context of a fetch operation.

    Attributes:
        connection: Database connection object.
        description: Sequence of 7-item sequences describing one result column.
        rowcount: Number of rows produced or affected by the last execute operation.
        arraysize: Number of rows to fetch at a time with fetchmany().

    Methods:
        __init__(connection_str) -> None.
        callproc(procname, parameters=None) -> 
            Modified copy of the input sequence with output parameters.
        close() -> None.
        execute(operation, parameters=None) -> None.
        executemany(operation, seq_of_parameters) -> None.
        fetchone() -> Single sequence or None if no more data is available.
        fetchmany(size=None) -> Sequence of sequences (e.g. list of tuples).
        fetchall() -> Sequence of sequences (e.g. list of tuples).
        nextset() -> True if there is another result set, None otherwise.
        setinputsizes(sizes) -> None.
        setoutputsize(size, column=None) -> None.
    """

    def __init__(self, connection) -> None:
        """
        Initialize the cursor with a database connection.

        Args:
            connection: Database connection object.
        """
        self.connection = connection
        # self.connection.autocommit = False
        self.hstmt = None
        self._initialize_cursor()
        self.description = None
        self.rowcount = -1
        self.arraysize = (
            1  # Default number of rows to fetch at a time is 1, user can change it
        )
        self.buffer_length = 1024  # Default buffer length for string data
        self.closed = False
        self._result_set_empty = False  # Add this initialization
        self.last_executed_stmt = (
            ""  # Stores the last statement executed by this cursor
        )
        self.is_stmt_prepared = [
            False
        ]  # Indicates if last_executed_stmt was prepared by ddbc shim.
        # Is a list instead of a bool coz bools in Python are immutable.
        # Hence, we can't pass around bools by reference & modify them.
        # Therefore, it must be a list with exactly one bool element.

    def _is_unicode_string(self, param):
        """
        Check if a string contains non-ASCII characters.

        Args:
            param: The string to check.

        Returns:
            True if the string contains non-ASCII characters, False otherwise.
        """
        try:
            param.encode("ascii")
            return False  # Can be encoded to ASCII, so not Unicode
        except UnicodeEncodeError:
            return True  # Contains non-ASCII characters, so treat as Unicode

    def _parse_date(self, param):
        """
        Attempt to parse a string as a date.

        Args:
            param: The string to parse.

        Returns:
            A datetime.date object if parsing is successful, else None.
        """
        formats = ["%Y-%m-%d"]
        for fmt in formats:
            try:
                return datetime.datetime.strptime(param, fmt).date()
            except ValueError:
                continue
        return None

    def _parse_datetime(self, param):
        """
        Attempt to parse a string as a datetime, smalldatetime, datetime2, timestamp.

        Args:
            param: The string to parse.

        Returns:
            A datetime.datetime object if parsing is successful, else None.
        """
        formats = [
            "%Y-%m-%dT%H:%M:%S.%f",  # ISO 8601 datetime with fractional seconds
            "%Y-%m-%dT%H:%M:%S",  # ISO 8601 datetime
            "%Y-%m-%d %H:%M:%S.%f",  # Datetime with fractional seconds
            "%Y-%m-%d %H:%M:%S",  # Datetime without fractional seconds
        ]
        for fmt in formats:
            try:
                return datetime.datetime.strptime(param, fmt)  # Valid datetime
            except ValueError:
                continue  # Try next format

        return None  # If all formats fail, return None

    def _parse_time(self, param):
        """
        Attempt to parse a string as a time.

        Args:
            param: The string to parse.

        Returns:
            A datetime.time object if parsing is successful, else None.
        """
        formats = [
            "%H:%M:%S",  # Time only
            "%H:%M:%S.%f",  # Time with fractional seconds
        ]
        for fmt in formats:
            try:
                return datetime.datetime.strptime(param, fmt).time()
            except ValueError:
                continue
        return None
    
    def _get_numeric_data(self, param):
        """
        Get the data for a numeric parameter.

        Args:
            param: The numeric parameter.

        Returns:
            numeric_data: A NumericData struct containing 
            the numeric data.
        """
        decimal_as_tuple = param.as_tuple()
        num_digits = len(decimal_as_tuple.digits)
        exponent = decimal_as_tuple.exponent

        # Calculate the SQL precision & scale
        #   precision = no. of significant digits
        #   scale     = no. digits after decimal point
        if exponent >= 0:
            # digits=314, exp=2 ---> '31400' --> precision=5, scale=0
            precision = num_digits + exponent
            scale = 0
        elif (-1 * exponent) <= num_digits:
            # digits=3140, exp=-3 ---> '3.140' --> precision=4, scale=3
            precision = num_digits
            scale = exponent * -1
        else:
            # digits=3140, exp=-5 ---> '0.03140' --> precision=5, scale=5
            # TODO: double check the precision calculation here with SQL documentation
            precision = exponent * -1
            scale = exponent * -1

        # TODO: Revisit this check, do we want this restriction?
        if precision > 15:
            raise ValueError(
                "Precision of the numeric value is too high - "
                + str(param)
                + ". Should be less than or equal to 15"
            )
        Numeric_Data = ddbc_bindings.NumericData
        numeric_data = Numeric_Data()
        numeric_data.scale = scale
        numeric_data.precision = precision
        numeric_data.sign = 1 if decimal_as_tuple.sign == 0 else 0
        # strip decimal point from param & convert the significant digits to integer
        # Ex: 12.34 ---> 1234
        val = str(param)
        if "." in val or "-" in val:
            val = val.replace(".", "")
            val = val.replace("-", "")
        val = int(val)
        numeric_data.val = val
        return numeric_data

    def _map_sql_type(self, param, parameters_list, i):
        """
        Map a Python data type to the corresponding SQL type, 
        C type, Column size, and Decimal digits.
        Takes:
            - param: The parameter to map.
            - parameters_list: The list of parameters to bind.
            - i: The index of the parameter in the list.
        Returns:
            - A tuple containing the SQL type, C type, column size, and decimal digits.
        """
        if param is None:
            return (
                ddbc_sql_const.SQL_VARCHAR.value, # TODO: Add SQLDescribeParam to get correct type
                ddbc_sql_const.SQL_C_DEFAULT.value,
                1,
                0,
            )

        if isinstance(param, bool):
            return ddbc_sql_const.SQL_BIT.value, ddbc_sql_const.SQL_C_BIT.value, 1, 0

        if isinstance(param, int):
            if 0 <= param <= 255:
                return (
                    ddbc_sql_const.SQL_TINYINT.value,
                    ddbc_sql_const.SQL_C_TINYINT.value,
                    3,
                    0,
                )
            if -32768 <= param <= 32767:
                return (
                    ddbc_sql_const.SQL_SMALLINT.value,
                    ddbc_sql_const.SQL_C_SHORT.value,
                    5,
                    0,
                )
            if -2147483648 <= param <= 2147483647:
                return (
                    ddbc_sql_const.SQL_INTEGER.value,
                    ddbc_sql_const.SQL_C_LONG.value,
                    10,
                    0,
                )
            return (
                ddbc_sql_const.SQL_BIGINT.value,
                ddbc_sql_const.SQL_C_SBIGINT.value,
                19,
                0,
            )

        if isinstance(param, float):
            return (
                ddbc_sql_const.SQL_DOUBLE.value,
                ddbc_sql_const.SQL_C_DOUBLE.value,
                15,
                0,
            )

        if isinstance(param, decimal.Decimal):
            parameters_list[i] = self._get_numeric_data(
                param
            )  # Replace the parameter with the dictionary
            return (
                ddbc_sql_const.SQL_NUMERIC.value,
                ddbc_sql_const.SQL_C_NUMERIC.value,
                parameters_list[i].precision,
                parameters_list[i].scale,
            )

        if isinstance(param, str):
            if (
                param.startswith("POINT")
                or param.startswith("LINESTRING")
                or param.startswith("POLYGON")
            ):
                return (
                    ddbc_sql_const.SQL_WVARCHAR.value,
                    ddbc_sql_const.SQL_C_WCHAR.value,
                    len(param),
                    0,
                )

            # Attempt to parse as date, datetime, datetime2, timestamp, smalldatetime or time
            if self._parse_date(param):
                parameters_list[i] = self._parse_date(
                    param
                )  # Replace the parameter with the date object
                return (
                    ddbc_sql_const.SQL_DATE.value,
                    ddbc_sql_const.SQL_C_TYPE_DATE.value,
                    10,
                    0,
                )
            if self._parse_datetime(param):
                parameters_list[i] = self._parse_datetime(param)
                return (
                    ddbc_sql_const.SQL_TIMESTAMP.value,
                    ddbc_sql_const.SQL_C_TYPE_TIMESTAMP.value,
                    26,
                    6,
                )
            if self._parse_time(param):
                parameters_list[i] = self._parse_time(param)
                return (
                    ddbc_sql_const.SQL_TIME.value,
                    ddbc_sql_const.SQL_C_TYPE_TIME.value,
                    8,
                    0,
                )

            # String mapping logic here
            is_unicode = self._is_unicode_string(param)
            # TODO: revisit
            if len(param) > 4000:  # Long strings
                if is_unicode:
                    return (
                        ddbc_sql_const.SQL_WLONGVARCHAR.value,
                        ddbc_sql_const.SQL_C_WCHAR.value,
                        len(param),
                        0,
                    )
                return (
                    ddbc_sql_const.SQL_LONGVARCHAR.value,
                    ddbc_sql_const.SQL_C_CHAR.value,
                    len(param),
                    0,
                )
            if is_unicode:  # Short Unicode strings
                return (
                    ddbc_sql_const.SQL_WVARCHAR.value,
                    ddbc_sql_const.SQL_C_WCHAR.value,
                    len(param),
                    0,
                )
            return (
                ddbc_sql_const.SQL_VARCHAR.value,
                ddbc_sql_const.SQL_C_CHAR.value,
                len(param),
                0,
            )

        if isinstance(param, bytes):
            if len(param) > 8000:  # Assuming VARBINARY(MAX) for long byte arrays
                return (
                    ddbc_sql_const.SQL_VARBINARY.value,
                    ddbc_sql_const.SQL_C_BINARY.value,
                    len(param),
                    0,
                )
            return (
                ddbc_sql_const.SQL_BINARY.value,
                ddbc_sql_const.SQL_C_BINARY.value,
                len(param),
                0,
            )

        if isinstance(param, bytearray):
            if len(param) > 8000:  # Assuming VARBINARY(MAX) for long byte arrays
                return (
                    ddbc_sql_const.SQL_VARBINARY.value,
                    ddbc_sql_const.SQL_C_BINARY.value,
                    len(param),
                    0,
                )
            return (
                ddbc_sql_const.SQL_BINARY.value,
                ddbc_sql_const.SQL_C_BINARY.value,
                len(param),
                0,
            )

        if isinstance(param, datetime.datetime):
            return (
                ddbc_sql_const.SQL_TIMESTAMP.value,
                ddbc_sql_const.SQL_C_TYPE_TIMESTAMP.value,
                26,
                6,
            )

        if isinstance(param, datetime.date):
            return (
                ddbc_sql_const.SQL_DATE.value,
                ddbc_sql_const.SQL_C_TYPE_DATE.value,
                10,
                0,
            )

        if isinstance(param, datetime.time):
            return (
                ddbc_sql_const.SQL_TIME.value,
                ddbc_sql_const.SQL_C_TYPE_TIME.value,
                8,
                0,
            )

        return (
            ddbc_sql_const.SQL_VARCHAR.value,
            ddbc_sql_const.SQL_C_CHAR.value,
            len(str(param)),
            0,
        )

    def _initialize_cursor(self) -> None:
        """
        Initialize the DDBC statement handle.
        """
        self._allocate_statement_handle()

    def _allocate_statement_handle(self):
        """
        Allocate the DDBC statement handle.
        """
        self.hstmt = self.connection._conn.alloc_statement_handle()

    def _reset_cursor(self) -> None:
        """
        Reset the DDBC statement handle.
        """
        if self.hstmt:
            self.hstmt.free()
            self.hstmt = None
            log('debug', "SQLFreeHandle succeeded")     
        # Reinitialize the statement handle
        self._initialize_cursor()

    def close(self) -> None:
        """
        Close the cursor now (rather than whenever __del__ is called).
<<<<<<< HEAD
        """
        if self.closed:
            raise ProgrammingError("Cursor is already closed.")
=======

        The cursor will be unusable from this point forward; an InterfaceError
        will be raised if any operation is attempted with the cursor.
        
        Note:
            Unlike the current behavior, this method can be called multiple times safely.
            Subsequent calls to close() on an already closed cursor will have no effect.
        """
        if self.closed:
            return 
>>>>>>> 23a6d44c

        if self.hstmt:
            self.hstmt.free()
            self.hstmt = None
            log('debug', "SQLFreeHandle succeeded")
        self.closed = True

    def _check_closed(self):
        """
        Check if the cursor is closed and raise an exception if it is.

        Raises:
            InterfaceError: If the cursor is closed.
        """
        if self.closed:
            raise InterfaceError(
                driver_error="Operation cannot be performed: the cursor is closed.",
                ddbc_error="Operation cannot be performed: the cursor is closed."
            )

    def _create_parameter_types_list(self, parameter, param_info, parameters_list, i):
        """
        Maps parameter types for the given parameter.

        Args:
            parameter: parameter to bind.

        Returns:
            paraminfo.
        """
        paraminfo = param_info()
        sql_type, c_type, column_size, decimal_digits = self._map_sql_type(
            parameter, parameters_list, i
        )
        paraminfo.paramCType = c_type
        paraminfo.paramSQLType = sql_type
        paraminfo.inputOutputType = ddbc_sql_const.SQL_PARAM_INPUT.value
        paraminfo.columnSize = column_size
        paraminfo.decimalDigits = decimal_digits
        return paraminfo

    def _initialize_description(self):
        """
        Initialize the description attribute using SQLDescribeCol.
        """
        col_metadata = []
        ret = ddbc_bindings.DDBCSQLDescribeCol(self.hstmt, col_metadata)
        check_error(ddbc_sql_const.SQL_HANDLE_STMT.value, self.hstmt, ret)

        self.description = [
            (
                col["ColumnName"],
                self._map_data_type(col["DataType"]),
                None,
                col["ColumnSize"],
                col["ColumnSize"],
                col["DecimalDigits"],
                col["Nullable"] == ddbc_sql_const.SQL_NULLABLE.value,
            )
            for col in col_metadata
        ]

    def _map_data_type(self, sql_type):
        """
        Map SQL data type to Python data type.

        Args:
            sql_type: SQL data type.

        Returns:
            Corresponding Python data type.
        """
        sql_to_python_type = {
            ddbc_sql_const.SQL_INTEGER.value: int,
            ddbc_sql_const.SQL_VARCHAR.value: str,
            ddbc_sql_const.SQL_WVARCHAR.value: str,
            ddbc_sql_const.SQL_CHAR.value: str,
            ddbc_sql_const.SQL_WCHAR.value: str,
            ddbc_sql_const.SQL_FLOAT.value: float,
            ddbc_sql_const.SQL_DOUBLE.value: float,
            ddbc_sql_const.SQL_DECIMAL.value: decimal.Decimal,
            ddbc_sql_const.SQL_NUMERIC.value: decimal.Decimal,
            ddbc_sql_const.SQL_DATE.value: datetime.date,
            ddbc_sql_const.SQL_TIMESTAMP.value: datetime.datetime,
            ddbc_sql_const.SQL_TIME.value: datetime.time,
            ddbc_sql_const.SQL_BIT.value: bool,
            ddbc_sql_const.SQL_TINYINT.value: int,
            ddbc_sql_const.SQL_SMALLINT.value: int,
            ddbc_sql_const.SQL_BIGINT.value: int,
            ddbc_sql_const.SQL_BINARY.value: bytes,
            ddbc_sql_const.SQL_VARBINARY.value: bytes,
            ddbc_sql_const.SQL_LONGVARBINARY.value: bytes,
            ddbc_sql_const.SQL_GUID.value: uuid.UUID,
            # Add more mappings as needed
        }
        return sql_to_python_type.get(sql_type, str)

    def execute(
        self,
        operation: str,
        *parameters,
        use_prepare: bool = True,
        reset_cursor: bool = True
    ) -> None:
        """
        Prepare and execute a database operation (query or command).

        Args:
            operation: SQL query or command.
            parameters: Sequence of parameters to bind.
            use_prepare: Whether to use SQLPrepareW (default) or SQLExecDirectW.
            reset_cursor: Whether to reset the cursor before execution.
        """
        self._check_closed()  # Check if the cursor is closed
        if reset_cursor:
            self._reset_cursor()

        param_info = ddbc_bindings.ParamInfo
        parameters_type = []

        # Flatten parameters if a single tuple or list is passed
        if len(parameters) == 1 and isinstance(parameters[0], (tuple, list)):
            parameters = parameters[0]

        parameters = list(parameters)

        if parameters:
            for i, param in enumerate(parameters):
                paraminfo = self._create_parameter_types_list(
                    param, param_info, parameters, i
                )
                parameters_type.append(paraminfo)

        # TODO: Use a more sophisticated string compare that handles redundant spaces etc.
        #       Also consider storing last query's hash instead of full query string. This will help
        #       in low-memory conditions
        #       (Ex: huge number of parallel queries with huge query string sizes)
        if operation != self.last_executed_stmt:
# Executing a new statement. Reset is_stmt_prepared to false
            self.is_stmt_prepared = [False]

        log('debug', "Executing query: %s", operation)
        for i, param in enumerate(parameters):
            log('debug',
                """Parameter number: %s, Parameter: %s,
                Param Python Type: %s, ParamInfo: %s, %s, %s, %s, %s""",
                i + 1,
                param,
                str(type(param)),
                    parameters_type[i].paramSQLType,
                    parameters_type[i].paramCType,
                    parameters_type[i].columnSize,
                    parameters_type[i].decimalDigits,
                    parameters_type[i].inputOutputType,
                )

        ret = ddbc_bindings.DDBCSQLExecute(
            self.hstmt,
            operation,
            parameters,
            parameters_type,
            self.is_stmt_prepared,
            use_prepare,
        )
        check_error(ddbc_sql_const.SQL_HANDLE_STMT.value, self.hstmt, ret)
        self.last_executed_stmt = operation

        # Update rowcount after execution
        # TODO: rowcount return code from SQL needs to be handled
        self.rowcount = ddbc_bindings.DDBCSQLRowCount(self.hstmt)

        # Initialize description after execution
        self._initialize_description()

    @staticmethod
    def _select_best_sample_value(column):
        """
        Selects the most representative non-null value from a column for type inference.

        This is used during executemany() to infer SQL/C types based on actual data,
        preferring a non-null value that is not the first row to avoid bias from placeholder defaults.

        Args:
            column: List of values in the column.
        """
        non_nulls = [v for v in column if v is not None]
        if not non_nulls:
            return None
        if all(isinstance(v, int) for v in non_nulls):
            # Pick the value with the widest range (min/max)
            return max(non_nulls, key=lambda v: abs(v))
        if all(isinstance(v, float) for v in non_nulls):
            return 0.0
        if all(isinstance(v, decimal.Decimal) for v in non_nulls):
            return max(non_nulls, key=lambda d: len(d.as_tuple().digits))
        if all(isinstance(v, str) for v in non_nulls):
            return max(non_nulls, key=lambda s: len(str(s)))
        if all(isinstance(v, datetime.datetime) for v in non_nulls):
            return datetime.datetime.now()
        if all(isinstance(v, datetime.date) for v in non_nulls):
            return datetime.date.today()
        return non_nulls[0]  # fallback

    def _transpose_rowwise_to_columnwise(self, seq_of_parameters: list) -> list:
        """
        Convert list of rows (row-wise) into list of columns (column-wise),
        for array binding via ODBC.
        Args:
            seq_of_parameters: Sequence of sequences or mappings of parameters.
        """
        if not seq_of_parameters:
            return []

        num_params = len(seq_of_parameters[0])
        columnwise = [[] for _ in range(num_params)]
        for row in seq_of_parameters:
            if len(row) != num_params:
                raise ValueError("Inconsistent parameter row size in executemany()")
            for i, val in enumerate(row):
                columnwise[i].append(val)
        return columnwise

    def executemany(self, operation: str, seq_of_parameters: list) -> None:
        """
        Prepare a database operation and execute it against all parameter sequences.
        This version uses column-wise parameter binding and a single batched SQLExecute().
        Args:
            operation: SQL query or command.
            seq_of_parameters: Sequence of sequences or mappings of parameters.

        Raises:
            Error: If the operation fails.
        """
        self._check_closed()
        self._reset_cursor()

        if not seq_of_parameters:
            self.rowcount = 0
            return

        param_info = ddbc_bindings.ParamInfo
        param_count = len(seq_of_parameters[0])
        parameters_type = []

        for col_index in range(param_count):
            column = [row[col_index] for row in seq_of_parameters]
            sample_value = self._select_best_sample_value(column)
            dummy_row = list(seq_of_parameters[0])
            parameters_type.append(
                self._create_parameter_types_list(sample_value, param_info, dummy_row, col_index)
            )

        columnwise_params = self._transpose_rowwise_to_columnwise(seq_of_parameters)
        log('info', "Executing batch query with %d parameter sets:\n%s",
            len(seq_of_parameters), "\n".join(f"  {i+1}: {tuple(p) if isinstance(p, (list, tuple)) else p}" for i, p in enumerate(seq_of_parameters))
        )

        # Execute batched statement
        ret = ddbc_bindings.SQLExecuteMany(
            self.hstmt,
            operation,
            columnwise_params,
            parameters_type,
            len(seq_of_parameters)
        )
        check_error(ddbc_sql_const.SQL_HANDLE_STMT.value, self.hstmt, ret)

        self.rowcount = ddbc_bindings.DDBCSQLRowCount(self.hstmt)
        self.last_executed_stmt = operation
        self._initialize_description()

    def fetchone(self) -> Union[None, Row]:
        """
        Fetch the next row of a query result set.
        
        Returns:
            Single Row object or None if no more data is available.
        """
        self._check_closed()  # Check if the cursor is closed

        # Fetch raw data
        row_data = []
        ret = ddbc_bindings.DDBCSQLFetchOne(self.hstmt, row_data)
        
        if ret == ddbc_sql_const.SQL_NO_DATA.value:
            return None
        
        # Create and return a Row object
        return Row(row_data, self.description)

    def fetchmany(self, size: int = None) -> List[Row]:
        """
        Fetch the next set of rows of a query result.
        
        Args:
            size: Number of rows to fetch at a time.
        
        Returns:
            List of Row objects.
        """
        self._check_closed()  # Check if the cursor is closed

        if size is None:
            size = self.arraysize

        if size <= 0:
            return []
        
        # Fetch raw data
        rows_data = []
        ret = ddbc_bindings.DDBCSQLFetchMany(self.hstmt, rows_data, size)
        
        # Convert raw data to Row objects
        return [Row(row_data, self.description) for row_data in rows_data]

    def fetchall(self) -> List[Row]:
        """
        Fetch all (remaining) rows of a query result.
        
        Returns:
            List of Row objects.
        """
        self._check_closed()  # Check if the cursor is closed

        # Fetch raw data
        rows_data = []
        ret = ddbc_bindings.DDBCSQLFetchAll(self.hstmt, rows_data)
        
        # Convert raw data to Row objects
        return [Row(row_data, self.description) for row_data in rows_data]

    def nextset(self) -> Union[bool, None]:
        """
        Skip to the next available result set.

        Returns:
            True if there is another result set, None otherwise.

        Raises:
            Error: If the previous call to execute did not produce any result set.
        """
        self._check_closed()  # Check if the cursor is closed

        # Skip to the next result set
        ret = ddbc_bindings.DDBCSQLMoreResults(self.hstmt)
        check_error(ddbc_sql_const.SQL_HANDLE_STMT.value, self.hstmt, ret)
        if ret == ddbc_sql_const.SQL_NO_DATA.value:
            return False
        return True

    def __enter__(self):
        """
        Enter the runtime context for the cursor.
        
        Returns:
            The cursor instance itself.
        """
        self._check_closed()
        return self
    
    def __exit__(self, *args):
        """Closes the cursor when exiting the context, ensuring proper resource cleanup."""
        if not self.closed:
            self.close()
        return None

    def __del__(self):
        """
        Destructor to ensure the cursor is closed when it is no longer needed.
        This is a safety net to ensure resources are cleaned up
        even if close() was not called explicitly.
        """
        if "_closed" not in self.__dict__ or not self._closed:
            try:
                self.close()
            except Exception as e:
                # Don't raise an exception in __del__, just log it
                log('error', "Error during cursor cleanup in __del__: %s", e)<|MERGE_RESOLUTION|>--- conflicted
+++ resolved
@@ -436,11 +436,6 @@
     def close(self) -> None:
         """
         Close the cursor now (rather than whenever __del__ is called).
-<<<<<<< HEAD
-        """
-        if self.closed:
-            raise ProgrammingError("Cursor is already closed.")
-=======
 
         The cursor will be unusable from this point forward; an InterfaceError
         will be raised if any operation is attempted with the cursor.
@@ -451,7 +446,6 @@
         """
         if self.closed:
             return 
->>>>>>> 23a6d44c
 
         if self.hstmt:
             self.hstmt.free()
