--- conflicted
+++ resolved
@@ -1089,7 +1089,6 @@
             ]
         
         # Define column names in ODBC standard order
-<<<<<<< HEAD
         column_names = [
             "pktable_cat", "pktable_schem", "pktable_name", "pkcolumn_name",
             "fktable_cat", "fktable_schem", "fktable_name", "fkcolumn_name",
@@ -1192,8 +1191,6 @@
             ]
         
         # Create a column map with both ODBC standard names and lowercase aliases
-=======
->>>>>>> 83cf0bb9
         self._column_map = {}
         for i, (name, *_) in enumerate(self.description):
             # Add standard name
@@ -1233,7 +1230,6 @@
 
         # Return the cursor itself
         return self
-<<<<<<< HEAD
     
     def rowVerColumns(self, table, catalog=None, schema=None, nullable=True):
         """
@@ -1476,7 +1472,7 @@
             self.fetchmany = fetchmany_with_mapping
             self.fetchall = fetchall_with_mapping
         
-        return result_rows
+        return self
     
     def columns(self, table=None, catalog=None, schema=None, column=None):
         """
@@ -1630,9 +1626,7 @@
         self.fetchmany = fetchmany_with_columns_mapping
         self.fetchall = fetchall_with_columns_mapping
             
-        return self
-=======
->>>>>>> 83cf0bb9
+      return self
 
     @staticmethod
     def _select_best_sample_value(column):
