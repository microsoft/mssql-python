"""
Copyright (c) Microsoft Corporation.
Licensed under the MIT license.
This module defines the Connection class, which is used to manage a connection to a database.
The class provides methods to establish a connection, create cursors, commit transactions,
roll back transactions, and close the connection.
Resource Management:
- All cursors created from this connection are tracked internally.
- When close() is called on the connection, all open cursors are automatically closed.
- Do not use any cursor after the connection is closed; doing so will raise an exception.
- Cursors are also cleaned up automatically when no longer referenced, to prevent memory leaks.
"""

import weakref
import re
import codecs
from typing import Any, Dict, Optional, Union, List, Tuple, Callable, TYPE_CHECKING
import threading

from mssql_python.cursor import Cursor
from mssql_python.helpers import (
    add_driver_to_connection_str,
    sanitize_connection_string,
    sanitize_user_input,
    log,
    validate_attribute_value,
)
from mssql_python import ddbc_bindings
from mssql_python.pooling import PoolingManager
from mssql_python.exceptions import (
    Warning,  # pylint: disable=redefined-builtin
    Error,
    InterfaceError,
    DatabaseError,
    DataError,
    OperationalError,
    IntegrityError,
    InternalError,
    ProgrammingError,
    NotSupportedError,
)
from mssql_python.auth import process_connection_string
from mssql_python.constants import ConstantsDDBC, GetInfoConstants

if TYPE_CHECKING:
    from mssql_python.row import Row

# Add SQL_WMETADATA constant for metadata decoding configuration
SQL_WMETADATA: int = -99  # Special flag for column name decoding
# Threshold to determine if an info type is string-based
INFO_TYPE_STRING_THRESHOLD: int = 10000

# UTF-16 encoding variants that should use SQL_WCHAR by default
UTF16_ENCODINGS: frozenset[str] = frozenset(["utf-16", "utf-16le", "utf-16be"])


def _validate_encoding(encoding: str) -> bool:
    """
    Cached encoding validation using codecs.lookup().

    Args:
        encoding (str): The encoding name to validate.

    Returns:
        bool: True if encoding is valid, False otherwise.

    Note:
        Uses LRU cache to avoid repeated expensive codecs.lookup() calls.
        Cache size is limited to 128 entries which should cover most use cases.
    """
    try:
        codecs.lookup(encoding)
        return True
    except LookupError:
        return False


class Connection:
    """
    A class to manage a connection to a database, compliant with DB-API 2.0 specifications.

    This class provides methods to establish a connection to a database, create cursors,
    commit transactions, roll back transactions, and close the connection. It is designed
    to be used in a context where database operations are required, such as executing queries
    and fetching results.

    The Connection class supports the Python context manager protocol (with statement).
    When used as a context manager, it will automatically close the connection when
    exiting the context, ensuring proper resource cleanup.

    Example usage:
        with connect(connection_string) as conn:
            cursor = conn.cursor()
            cursor.execute("INSERT INTO table VALUES (?)", [value])
        # Connection is automatically closed when exiting the with block

    For long-lived connections, use without context manager:
        conn = connect(connection_string)
        try:
            # Multiple operations...
        finally:
            conn.close()

    Methods:
        __init__(database: str) -> None:
        connect_to_db() -> None:
        cursor() -> Cursor:
        commit() -> None:
        rollback() -> None:
        close() -> None:
        __enter__() -> Connection:
        __exit__() -> None:
        setencoding(encoding=None, ctype=None) -> None:
        setdecoding(sqltype, encoding=None, ctype=None) -> None:
        getdecoding(sqltype) -> dict:
        set_attr(attribute, value) -> None:
    """

    # DB-API 2.0 Exception attributes
    # These allow users to catch exceptions using connection.Error,
    # connection.ProgrammingError, etc.
    Warning = Warning
    Error = Error
    InterfaceError = InterfaceError
    DatabaseError = DatabaseError
    DataError = DataError
    OperationalError = OperationalError
    IntegrityError = IntegrityError
    InternalError = InternalError
    ProgrammingError = ProgrammingError
    NotSupportedError = NotSupportedError

    def __init__(
        self,
        connection_str: str = "",
        autocommit: bool = False,
        attrs_before: Optional[Dict[int, Union[int, str, bytes]]] = None,
        timeout: int = 0,
        **kwargs: Any,
    ) -> None:
        """
        Initialize the connection object with the specified connection string and parameters.

        Args:
            connection_str (str): The connection string to connect to.
            autocommit (bool): If True, causes a commit to be performed after
                              each SQL statement.
            attrs_before (dict, optional): Dictionary of connection attributes to set before
                                          connection establishment. Keys are SQL_ATTR_* constants,
                                          and values are their corresponding settings.
                                          Use this for attributes that must be set before
                                          connecting, such as SQL_ATTR_LOGIN_TIMEOUT,
                                          SQL_ATTR_ODBC_CURSORS, and SQL_ATTR_PACKET_SIZE.
            timeout (int): Login timeout in seconds. 0 means no timeout.
            **kwargs: Additional key/value pairs for the connection string.

        Returns:
            None

        Raises:
            ValueError: If the connection string is invalid or connection fails.

        This method sets up the initial state for the connection object,
        preparing it for further operations such as connecting to the
        database, executing queries, etc.

        Example:
            >>> # Setting login timeout using attrs_before
            >>> import mssql_python as ms
            >>> conn = ms.connect("Server=myserver;Database=mydb",
            ...                   attrs_before={ms.SQL_ATTR_LOGIN_TIMEOUT: 30})
        """
        self.connection_str = self._construct_connection_string(
            connection_str, **kwargs
        )
        self._attrs_before = attrs_before or {}

        # Initialize encoding settings with defaults for Python 3
        # Python 3 only has str (which is Unicode), so we use utf-16le by default
        self._encoding_settings = {
            "encoding": "utf-16le",
            "ctype": ConstantsDDBC.SQL_WCHAR.value,
        }

        # Initialize decoding settings with Python 3 defaults
        self._decoding_settings = {
            ConstantsDDBC.SQL_CHAR.value: {
                "encoding": "utf-8",
                "ctype": ConstantsDDBC.SQL_CHAR.value,
            },
            ConstantsDDBC.SQL_WCHAR.value: {
                "encoding": "utf-16le",
                "ctype": ConstantsDDBC.SQL_WCHAR.value,
            },
            SQL_WMETADATA: {
                "encoding": "utf-16le",
                "ctype": ConstantsDDBC.SQL_WCHAR.value,
            },
        }

        # Check if the connection string contains authentication parameters
        # This is important for processing the connection string correctly.
        # If authentication is specified, it will be processed to handle
        # different authentication types like interactive, device code, etc.
        if re.search(r"authentication", self.connection_str, re.IGNORECASE):
            connection_result = process_connection_string(self.connection_str)
            self.connection_str = connection_result[0]
            if connection_result[1]:
                self._attrs_before.update(connection_result[1])

        self._closed = False
        self._timeout = timeout

        # Using WeakSet which automatically removes cursors when they are no
        # longer in use
        # It is a set that holds weak references to its elements.
        # When an object is only weakly referenced, it can be garbage
        # collected even if it's still in the set.
        # It prevents memory leaks by ensuring that cursors are cleaned up
        # when no longer in use without requiring explicit deletion.
        # TODO: Think and implement scenarios for multi-threaded access
        # to cursors
        self._cursors = weakref.WeakSet()

        # Initialize output converters dictionary and its lock for thread safety
        self._output_converters = {}
        self._converters_lock = threading.Lock()

        # Initialize search escape character
        self._searchescape = None

        # Auto-enable pooling if user never called
        if not PoolingManager.is_initialized():
            PoolingManager.enable()
        self._pooling = PoolingManager.is_enabled()
        self._conn = ddbc_bindings.Connection(
            self.connection_str, self._pooling, self._attrs_before
        )
        self.setautocommit(autocommit)

    def _construct_connection_string(
        self, connection_str: str = "", **kwargs: Any
    ) -> str:
        """
        Construct the connection string by concatenating the connection string
        with key/value pairs from kwargs.

        Args:
            connection_str (str): The base connection string.
            **kwargs: Additional key/value pairs for the connection string.

        Returns:
            str: The constructed connection string.
        """
        # Add the driver attribute to the connection string
        conn_str = add_driver_to_connection_str(connection_str)

        # Add additional key-value pairs to the connection string
        for key, value in kwargs.items():
            if key.lower() == "host" or key.lower() == "server":
                key = "Server"
            elif key.lower() == "user" or key.lower() == "uid":
                key = "Uid"
            elif key.lower() == "password" or key.lower() == "pwd":
                key = "Pwd"
            elif key.lower() == "database":
                key = "Database"
            elif key.lower() == "encrypt":
                key = "Encrypt"
            elif key.lower() == "trust_server_certificate":
                key = "TrustServerCertificate"
            else:
                continue
            conn_str += f"{key}={value};"

        log("info", "Final connection string: %s", sanitize_connection_string(conn_str))

        return conn_str

    @property
    def timeout(self) -> int:
        """
        Get the current query timeout setting in seconds.

        Returns:
            int: The timeout value in seconds. Zero means no timeout (wait indefinitely).
        """
        return self._timeout

    @timeout.setter
    def timeout(self, value: int) -> None:
        """
        Set the query timeout for all operations performed by this connection.

        Args:
            value (int): The timeout value in seconds. Zero means no timeout.

        Returns:
            None

        Note:
            This timeout applies to all cursors created from this connection.
            It cannot be changed for individual cursors or SQL statements.
            If a query timeout occurs, an OperationalError exception will be raised.
        """
        if not isinstance(value, int):
            raise TypeError("Timeout must be an integer")
        if value < 0:
            raise ValueError("Timeout cannot be negative")
        self._timeout = value
        log("info", f"Query timeout set to {value} seconds")

    @property
    def autocommit(self) -> bool:
        """
        Return the current autocommit mode of the connection.
        Returns:
            bool: True if autocommit is enabled, False otherwise.
        """
        return self._conn.get_autocommit()

    @autocommit.setter
    def autocommit(self, value: bool) -> None:
        """
        Set the autocommit mode of the connection.
        Args:
            value (bool): True to enable autocommit, False to disable it.
        Returns:
            None
        """
        self.setautocommit(value)
        log("info", "Autocommit mode set to %s.", value)

    def setautocommit(self, value: bool = False) -> None:
        """
        Set the autocommit mode of the connection.
        Args:
            value (bool): True to enable autocommit, False to disable it.
        Returns:
            None
        Raises:
            DatabaseError: If there is an error while setting the autocommit mode.
        """
        self._conn.set_autocommit(value)

    def setencoding(
        self, encoding: Optional[str] = None, ctype: Optional[int] = None
    ) -> None:
        """
        Sets the text encoding for SQL statements and text parameters.

        Since Python 3 only has str (which is Unicode), this method configures
        how text is encoded when sending to the database.

        Args:
            encoding (str, optional): The encoding to use. This must be a valid Python
                encoding that converts text to bytes. If None, defaults to 'utf-16le'.
            ctype (int, optional): The C data type to use when passing data:
                SQL_CHAR or SQL_WCHAR. If not provided, SQL_WCHAR is used for
                UTF-16 variants (see UTF16_ENCODINGS constant). SQL_CHAR is used
                for all other encodings.

        Returns:
            None

        Raises:
            ProgrammingError: If the encoding is not valid or not supported.
            InterfaceError: If the connection is closed.

        Example:
            # For databases that only communicate with UTF-8
            cnxn.setencoding(encoding='utf-8')

            # For explicitly using SQL_CHAR
            cnxn.setencoding(encoding='utf-8', ctype=mssql_python.SQL_CHAR)
        """
        if self._closed:
            raise InterfaceError(
                driver_error="Connection is closed",
                ddbc_error="Connection is closed",
            )

        # Set default encoding if not provided
        if encoding is None:
            encoding = "utf-16le"

        # Validate encoding using cached validation for better performance
        if not _validate_encoding(encoding):
            # Log the sanitized encoding for security
            log(
                "warning",
                "Invalid encoding attempted: %s",
                sanitize_user_input(str(encoding)),
            )
            raise ProgrammingError(
                driver_error=f"Unsupported encoding: {encoding}",
                ddbc_error=f"The encoding '{encoding}' is not supported by Python",
            )

        # Normalize encoding to casefold for more robust Unicode handling
        encoding = encoding.casefold()

        # Set default ctype based on encoding if not provided
        if ctype is None:
            if encoding in UTF16_ENCODINGS:
                ctype = ConstantsDDBC.SQL_WCHAR.value
            else:
                ctype = ConstantsDDBC.SQL_CHAR.value

        # Validate ctype
        valid_ctypes = [ConstantsDDBC.SQL_CHAR.value, ConstantsDDBC.SQL_WCHAR.value]
        if ctype not in valid_ctypes:
            # Log the sanitized ctype for security
            log(
                "warning",
                "Invalid ctype attempted: %s",
                sanitize_user_input(str(ctype)),
            )
            raise ProgrammingError(
                driver_error=f"Invalid ctype: {ctype}",
                ddbc_error=(
                    f"ctype must be SQL_CHAR ({ConstantsDDBC.SQL_CHAR.value}) or "
                    f"SQL_WCHAR ({ConstantsDDBC.SQL_WCHAR.value})"
                ),
            )
<<<<<<< HEAD
        
        # Enforce UTF-16 encoding restriction for SQL_WCHAR
        if ctype == ConstantsDDBC.SQL_WCHAR.value and encoding not in UTF16_ENCODINGS:
            log('warning', "SQL_WCHAR only supports UTF-16 encodings. Attempted encoding '%s' is not allowed. Using default 'utf-16le' instead.", 
                sanitize_user_input(encoding))
            encoding = 'utf-16le'
        
=======

>>>>>>> 539461f5
        # Store the encoding settings
        self._encoding_settings = {"encoding": encoding, "ctype": ctype}

        # Log with sanitized values for security
        log(
            "info",
            "Text encoding set to %s with ctype %s",
            sanitize_user_input(encoding),
            sanitize_user_input(str(ctype)),
        )

    def getencoding(self) -> Dict[str, Union[str, int]]:
        """
        Gets the current text encoding settings.

        Returns:
            dict: A dictionary containing 'encoding' and 'ctype' keys.

        Raises:
            InterfaceError: If the connection is closed.

        Example:
            settings = cnxn.getencoding()
            print(f"Current encoding: {settings['encoding']}")
            print(f"Current ctype: {settings['ctype']}")
        """
        if self._closed:
            raise InterfaceError(
                driver_error="Connection is closed",
                ddbc_error="Connection is closed",
            )

        return self._encoding_settings.copy()

    def setdecoding(
        self, sqltype: int, encoding: Optional[str] = None, ctype: Optional[int] = None
    ) -> None:
        """
        Sets the text decoding used when reading SQL_CHAR and SQL_WCHAR from the database.

        This method configures how text data is decoded when reading from the database.
        In Python 3, all text is Unicode (str), so this primarily affects the encoding
        used to decode bytes from the database.

        Args:
            sqltype (int): The SQL type being configured: SQL_CHAR, SQL_WCHAR, or SQL_WMETADATA.
                SQL_WMETADATA is a special flag for configuring column name decoding.
            encoding (str, optional): The Python encoding to use when decoding the data.
                If None, uses default encoding based on sqltype.
            ctype (int, optional): The C data type to request from SQLGetData:
                SQL_CHAR or SQL_WCHAR. If None, uses default based on encoding.

        Returns:
            None

        Raises:
            ProgrammingError: If the sqltype, encoding, or ctype is invalid.
            InterfaceError: If the connection is closed.

        Example:
            # Configure SQL_CHAR to use UTF-8 decoding
            cnxn.setdecoding(mssql_python.SQL_CHAR, encoding='utf-8')

            # Configure column metadata decoding
            cnxn.setdecoding(mssql_python.SQL_WMETADATA, encoding='utf-16le')

            # Use explicit ctype
            cnxn.setdecoding(mssql_python.SQL_WCHAR, encoding='utf-16le',
                           ctype=mssql_python.SQL_WCHAR)
        """
        if self._closed:
            raise InterfaceError(
                driver_error="Connection is closed",
                ddbc_error="Connection is closed",
            )

        # Validate sqltype
        valid_sqltypes = [
            ConstantsDDBC.SQL_CHAR.value,
            ConstantsDDBC.SQL_WCHAR.value,
            SQL_WMETADATA,
        ]
        if sqltype not in valid_sqltypes:
            log(
                "warning",
                "Invalid sqltype attempted: %s",
                sanitize_user_input(str(sqltype)),
            )
            raise ProgrammingError(
                driver_error=f"Invalid sqltype: {sqltype}",
                ddbc_error=(
                    f"sqltype must be SQL_CHAR ({ConstantsDDBC.SQL_CHAR.value}), "
                    f"SQL_WCHAR ({ConstantsDDBC.SQL_WCHAR.value}), or "
                    f"SQL_WMETADATA ({SQL_WMETADATA})"
                ),
            )

        # Set default encoding based on sqltype if not provided
        if encoding is None:
            if sqltype == ConstantsDDBC.SQL_CHAR.value:
                encoding = "utf-8"  # Default for SQL_CHAR in Python 3
            else:  # SQL_WCHAR or SQL_WMETADATA
                encoding = "utf-16le"  # Default for SQL_WCHAR in Python 3

        # Validate encoding using cached validation for better performance
        if not _validate_encoding(encoding):
            log(
                "warning",
                "Invalid encoding attempted: %s",
                sanitize_user_input(str(encoding)),
            )
            raise ProgrammingError(
                driver_error=f"Unsupported encoding: {encoding}",
                ddbc_error=f"The encoding '{encoding}' is not supported by Python",
            )

        # Normalize encoding to lowercase for consistency
        encoding = encoding.lower()
<<<<<<< HEAD
        
        # Enforce UTF-16 encoding restriction for SQL_WCHAR and SQL_WMETADATA
        if (sqltype == ConstantsDDBC.SQL_WCHAR.value or sqltype == SQL_WMETADATA) and encoding not in UTF16_ENCODINGS:
            sqltype_name = "SQL_WCHAR" if sqltype == ConstantsDDBC.SQL_WCHAR.value else "SQL_WMETADATA"
            log('warning', "%s only supports UTF-16 encodings. Attempted encoding '%s' is not allowed. Using default 'utf-16le' instead.", 
                sqltype_name, sanitize_user_input(encoding))
            encoding = 'utf-16le'
        
=======

>>>>>>> 539461f5
        # Set default ctype based on encoding if not provided
        if ctype is None:
            if encoding in UTF16_ENCODINGS:
                ctype = ConstantsDDBC.SQL_WCHAR.value
            else:
                ctype = ConstantsDDBC.SQL_CHAR.value
<<<<<<< HEAD
        
        # Additional validation: if user explicitly sets ctype to SQL_WCHAR but encoding is not UTF-16
        if ctype == ConstantsDDBC.SQL_WCHAR.value and encoding not in UTF16_ENCODINGS:
            log('warning', "SQL_WCHAR ctype only supports UTF-16 encodings. Attempted encoding '%s' is not compatible. Using default 'utf-16le' instead.", 
                sanitize_user_input(encoding))
            encoding = 'utf-16le'
        
=======

>>>>>>> 539461f5
        # Validate ctype
        valid_ctypes = [ConstantsDDBC.SQL_CHAR.value, ConstantsDDBC.SQL_WCHAR.value]
        if ctype not in valid_ctypes:
            log(
                "warning",
                "Invalid ctype attempted: %s",
                sanitize_user_input(str(ctype)),
            )
            raise ProgrammingError(
                driver_error=f"Invalid ctype: {ctype}",
                ddbc_error=(
                    f"ctype must be SQL_CHAR ({ConstantsDDBC.SQL_CHAR.value}) or "
                    f"SQL_WCHAR ({ConstantsDDBC.SQL_WCHAR.value})"
                ),
            )

        # Store the decoding settings for the specified sqltype
        self._decoding_settings[sqltype] = {"encoding": encoding, "ctype": ctype}

        # Log with sanitized values for security
        sqltype_name = {
            ConstantsDDBC.SQL_CHAR.value: "SQL_CHAR",
            ConstantsDDBC.SQL_WCHAR.value: "SQL_WCHAR",
            SQL_WMETADATA: "SQL_WMETADATA",
        }.get(sqltype, str(sqltype))

        log(
            "info",
            "Text decoding set for %s to %s with ctype %s",
            sqltype_name,
            sanitize_user_input(encoding),
            sanitize_user_input(str(ctype)),
        )

    def getdecoding(self, sqltype: int) -> Dict[str, Union[str, int]]:
        """
        Gets the current text decoding settings for the specified SQL type.

        Args:
            sqltype (int): The SQL type to get settings for: SQL_CHAR, SQL_WCHAR, or SQL_WMETADATA.

        Returns:
            dict: A dictionary containing 'encoding' and 'ctype' keys for the specified sqltype.

        Raises:
            ProgrammingError: If the sqltype is invalid.
            InterfaceError: If the connection is closed.

        Example:
            settings = cnxn.getdecoding(mssql_python.SQL_CHAR)
            print(f"SQL_CHAR encoding: {settings['encoding']}")
            print(f"SQL_CHAR ctype: {settings['ctype']}")
        """
        if self._closed:
            raise InterfaceError(
                driver_error="Connection is closed",
                ddbc_error="Connection is closed",
            )

        # Validate sqltype
        valid_sqltypes = [
            ConstantsDDBC.SQL_CHAR.value,
            ConstantsDDBC.SQL_WCHAR.value,
            SQL_WMETADATA,
        ]
        if sqltype not in valid_sqltypes:
            raise ProgrammingError(
                driver_error=f"Invalid sqltype: {sqltype}",
                ddbc_error=(
                    f"sqltype must be SQL_CHAR ({ConstantsDDBC.SQL_CHAR.value}), "
                    f"SQL_WCHAR ({ConstantsDDBC.SQL_WCHAR.value}), or "
                    f"SQL_WMETADATA ({SQL_WMETADATA})"
                ),
            )

        return self._decoding_settings[sqltype].copy()

    def set_attr(
        self, attribute: int, value: Union[int, str, bytes, bytearray]
    ) -> None:
        """
        Set a connection attribute.

        This method sets a connection attribute using SQLSetConnectAttr.
        It provides pyodbc-compatible functionality for configuring connection
        behavior such as autocommit mode, transaction isolation level, and
        connection timeouts.

        Args:
            attribute (int): The connection attribute to set. Should be one of the
                           SQL_ATTR_* constants (e.g., SQL_ATTR_AUTOCOMMIT,
                           SQL_ATTR_TXN_ISOLATION).
            value: The value to set for the attribute. Can be an integer, string,
                   bytes, or bytearray depending on the attribute type.

        Raises:
            InterfaceError: If the connection is closed or attribute is invalid.
            ProgrammingError: If the value type or range is invalid.
            ProgrammingError: If the attribute cannot be set after connection.

        Example:
            >>> conn.set_attr(SQL_ATTR_TXN_ISOLATION, SQL_TXN_READ_COMMITTED)

        Note:
            Some attributes (like SQL_ATTR_LOGIN_TIMEOUT, SQL_ATTR_ODBC_CURSORS, and
            SQL_ATTR_PACKET_SIZE) can only be set before connection establishment and
            must be provided in the attrs_before parameter when creating the connection.
            Attempting to set these attributes after connection will raise a ProgrammingError.
        """
        if self._closed:
            raise InterfaceError(
                "Cannot set attribute on closed connection", "Connection is closed"
            )

        # Use the integrated validation helper function with connection state
        is_valid, error_message, sanitized_attr, sanitized_val = (
            validate_attribute_value(attribute, value, is_connected=True)
        )

        if not is_valid:
            # Use the already sanitized values for logging
            log(
                "warning",
                f"Invalid attribute or value: {sanitized_attr}={sanitized_val}, {error_message}",
            )
            raise ProgrammingError(
                driver_error=f"Invalid attribute or value: {error_message}",
                ddbc_error=error_message,
            )

        # Log with sanitized values
        log("debug", f"Setting connection attribute: {sanitized_attr}={sanitized_val}")

        try:
            # Call the underlying C++ method
            self._conn.set_attr(attribute, value)
            log("info", f"Connection attribute {sanitized_attr} set successfully")

        except Exception as e:
            error_msg = f"Failed to set connection attribute {sanitized_attr}: {str(e)}"
            log("error", error_msg)

            # Determine appropriate exception type based on error content
            error_str = str(e).lower()
            if (
                "invalid" in error_str
                or "unsupported" in error_str
                or "cast" in error_str
            ):
                raise InterfaceError(error_msg, str(e)) from e
            raise ProgrammingError(error_msg, str(e)) from e

    @property
    def searchescape(self) -> str:
        """
        The ODBC search pattern escape character, as returned by
        SQLGetInfo(SQL_SEARCH_PATTERN_ESCAPE), used to escape special characters
        such as '%' and '_' in LIKE clauses. These are driver specific.

        Returns:
            str: The search pattern escape character (usually '\' or another character)
        """
        if not hasattr(self, "_searchescape") or self._searchescape is None:
            try:
                escape_char = self.getinfo(
                    GetInfoConstants.SQL_SEARCH_PATTERN_ESCAPE.value
                )
                # Some drivers might return this as an integer memory address
                # or other non-string format, so ensure we have a string
                if not isinstance(escape_char, str):
                    # Default to backslash if not a string
                    escape_char = "\\"
                self._searchescape = escape_char
            except Exception as e:
                # Log the exception for debugging, but do not expose sensitive info
                log(
                    "warning",
                    "Failed to retrieve search escape character, using default '\\'. "
                    "Exception: %s",
                    type(e).__name__,
                )
                self._searchescape = "\\"
        return self._searchescape

    def cursor(self) -> Cursor:
        """
        Return a new Cursor object using the connection.

        This method creates and returns a new cursor object that can be used to
        execute SQL queries and fetch results. The cursor is associated with the
        current connection and allows interaction with the database.

        Returns:
            Cursor: A new cursor object for executing SQL queries.

        Raises:
            DatabaseError: If there is an error while creating the cursor.
            InterfaceError: If there is an error related to the database interface.
        """
        if self._closed:
            # raise InterfaceError
            raise InterfaceError(
                driver_error="Cannot create cursor on closed connection",
                ddbc_error="Cannot create cursor on closed connection",
            )

        cursor = Cursor(self, timeout=self._timeout)
        self._cursors.add(cursor)  # Track the cursor
        return cursor

    def add_output_converter(self, sqltype: int, func: Callable[[Any], Any]) -> None:
        """
        Register an output converter function that will be called whenever a value
        with the given SQL type is read from the database.

        Thread-safe implementation that protects the converters dictionary with a lock.

        ⚠️ WARNING: Registering an output converter will cause the supplied Python function
        to be executed on every matching database value. Do not register converters from
        untrusted sources, as this can result in arbitrary code execution and security
        vulnerabilities. This API should never be exposed to untrusted or external input.

        Args:
            sqltype (int): The integer SQL type value to convert, which can be one of the
                          defined standard constants (e.g. SQL_VARCHAR) or a database-specific
                          value (e.g. -151 for the SQL Server 2008 geometry data type).
            func (callable): The converter function which will be called with a single parameter,
                            the value, and should return the converted value. If the value is NULL
                            then the parameter passed to the function will be None, otherwise it
                            will be a bytes object.

        Returns:
            None
        """
        with self._converters_lock:
            self._output_converters[sqltype] = func
            # Pass to the underlying connection if native implementation supports it
            if hasattr(self._conn, "add_output_converter"):
                self._conn.add_output_converter(sqltype, func)
        log("info", f"Added output converter for SQL type {sqltype}")

    def get_output_converter(
        self, sqltype: Union[int, type]
    ) -> Optional[Callable[[Any], Any]]:
        """
        Get the output converter function for the specified SQL type.

        Thread-safe implementation that protects the converters dictionary with a lock.

        Args:
            sqltype (int or type): The SQL type value or Python type to get the converter for

        Returns:
            callable or None: The converter function or None if no converter is registered

        Note:
            ⚠️ The returned converter function will be executed on database values. Only use
            converters from trusted sources.
        """
        with self._converters_lock:
            return self._output_converters.get(sqltype)

    def remove_output_converter(self, sqltype: Union[int, type]) -> None:
        """
        Remove the output converter function for the specified SQL type.

        Thread-safe implementation that protects the converters dictionary with a lock.

        Args:
            sqltype (int or type): The SQL type value to remove the converter for

        Returns:
            None
        """
        with self._converters_lock:
            if sqltype in self._output_converters:
                del self._output_converters[sqltype]
                # Pass to the underlying connection if native implementation supports it
                if hasattr(self._conn, "remove_output_converter"):
                    self._conn.remove_output_converter(sqltype)
        log("info", f"Removed output converter for SQL type {sqltype}")

    def clear_output_converters(self) -> None:
        """
        Remove all output converter functions.

        Thread-safe implementation that protects the converters dictionary with a lock.

        Returns:
            None
        """
        with self._converters_lock:
            self._output_converters.clear()
            # Pass to the underlying connection if native implementation supports it
            if hasattr(self._conn, "clear_output_converters"):
                self._conn.clear_output_converters()
        log("info", "Cleared all output converters")

    def execute(self, sql: str, *args: Any) -> Cursor:
        """
        Creates a new Cursor object, calls its execute method, and returns the new cursor.

        This is a convenience method that is not part of the DB API. Since a new Cursor
        is allocated by each call, this should not be used if more than one SQL statement
        needs to be executed on the connection.

        Note on cursor lifecycle management:
        - Each call creates a new cursor that is tracked by the connection's internal WeakSet
        - Cursors are automatically dereferenced/closed when they go out of scope
        - For long-running applications or loops, explicitly call cursor.close() when done
          to release resources immediately rather than waiting for garbage collection

        Args:
            sql (str): The SQL query to execute.
            *args: Parameters to be passed to the query.

        Returns:
            Cursor: A new cursor with the executed query.

        Raises:
            DatabaseError: If there is an error executing the query.
            InterfaceError: If the connection is closed.

        Example:
            # Automatic cleanup (cursor goes out of scope after the operation)
            row = connection.execute("SELECT name FROM users WHERE id = ?", 123).fetchone()

            # Manual cleanup for more explicit resource management
            cursor = connection.execute("SELECT * FROM large_table")
            try:
                # Use cursor...
                rows = cursor.fetchall()
            finally:
                cursor.close()  # Explicitly release resources
        """
        cursor = self.cursor()
        try:
            # Add the cursor to our tracking set BEFORE execution
            # This ensures it's tracked even if execution fails
            self._cursors.add(cursor)

            # Now execute the query
            cursor.execute(sql, *args)
            return cursor
        except Exception:
            # If execution fails, close the cursor to avoid leaking resources
            cursor.close()
            raise

    def batch_execute(
        self,
        statements: List[str],
        params: Optional[List[Union[None, Any, Tuple[Any, ...], List[Any]]]] = None,
        reuse_cursor: Optional[Cursor] = None,
        auto_close: bool = False,
    ) -> Tuple[List[Union[List["Row"], int]], Cursor]:
        """
        Execute multiple SQL statements efficiently using a single cursor.

        This method allows executing multiple SQL statements in sequence using a single
        cursor, which is more efficient than creating a new cursor for each statement.

        Args:
            statements (list): List of SQL statements to execute
            params (list, optional): List of parameter sets corresponding to statements.
                Each item can be None, a single parameter, or a sequence of parameters.
                If None, no parameters will be used for any statement.
            reuse_cursor (Cursor, optional): Existing cursor to reuse instead of creating a new one.
                If None, a new cursor will be created.
            auto_close (bool): Whether to close the cursor after execution if a new one was created.
                Defaults to False. Has no effect if reuse_cursor is provided.

        Returns:
            tuple: (results, cursor) where:
                - results is a list of execution results, one for each statement
                - cursor is the cursor used for execution (useful if you want to keep using it)

        Raises:
            TypeError: If statements is not a list or if params is provided but not a list
            ValueError: If params is provided but has different length than statements
            DatabaseError: If there is an error executing any of the statements
            InterfaceError: If the connection is closed

        Example:
            # Execute multiple statements with a single cursor
            results, _ = conn.batch_execute([
                "INSERT INTO users VALUES (?, ?)",
                "UPDATE stats SET count = count + 1",
                "SELECT * FROM users"
            ], [
                (1, "user1"),
                None,
                None
            ])

            # Last result contains the SELECT results
            for row in results[-1]:
                print(row)

            # Reuse an existing cursor
            my_cursor = conn.cursor()
            results, _ = conn.batch_execute([
                "SELECT * FROM table1",
                "SELECT * FROM table2"
            ], reuse_cursor=my_cursor)

            # Cursor remains open for further use
            my_cursor.execute("SELECT * FROM table3")
        """
        # Validate inputs
        if not isinstance(statements, list):
            raise TypeError("statements must be a list of SQL statements")

        if params is not None:
            if not isinstance(params, list):
                raise TypeError("params must be a list of parameter sets")
            if len(params) != len(statements):
                raise ValueError(
                    "params list must have the same length as statements list"
                )
        else:
            # Create a list of None values with the same length as statements
            params = [None] * len(statements)

        # Determine which cursor to use
        is_new_cursor = reuse_cursor is None
        cursor = self.cursor() if is_new_cursor else reuse_cursor

        # Execute statements and collect results
        results = []
        try:
            for i, (stmt, param) in enumerate(zip(statements, params)):
                try:
                    # Execute the statement with parameters if provided
                    if param is not None:
                        cursor.execute(stmt, param)
                    else:
                        cursor.execute(stmt)

                    # For SELECT statements, fetch all rows
                    # For other statements, get the row count
                    if cursor.description is not None:
                        # This is a SELECT statement or similar that returns rows
                        results.append(cursor.fetchall())
                    else:
                        # This is an INSERT, UPDATE, DELETE or similar that doesn't return rows
                        results.append(cursor.rowcount)

                    log("debug", f"Executed batch statement {i+1}/{len(statements)}")

                except Exception as e:
                    # If a statement fails, include statement context in the error
                    log(
                        "error",
                        f"Error executing statement {i+1}/{len(statements)}: {e}",
                    )
                    raise

        except Exception:
            # If an error occurs and auto_close is True, close the cursor
            if auto_close:
                try:
                    # Close the cursor regardless of whether it's reused or new
                    cursor.close()
                    log(
                        "debug",
                        "Automatically closed cursor after batch execution error",
                    )
                except Exception as close_err:
                    log(
                        "warning",
                        f"Error closing cursor after execution failure: {close_err}",
                    )
            # Re-raise the original exception
            raise

        # Close the cursor if requested and we created a new one
        if is_new_cursor and auto_close:
            cursor.close()
            log("debug", "Automatically closed cursor after batch execution")

        return results, cursor

    def getinfo(self, info_type: int) -> Union[str, int, bool, None]:
        """
        Return general information about the driver and data source.

        Args:
            info_type (int): The type of information to return. See the ODBC
                             SQLGetInfo documentation for the supported values.

        Returns:
            The requested information. The type of the returned value depends
            on the information requested. It will be a string, integer, or boolean.

        Raises:
            DatabaseError: If there is an error retrieving the information.
            InterfaceError: If the connection is closed.
        """
        if self._closed:
            raise InterfaceError(
                driver_error="Cannot get info on closed connection",
                ddbc_error="Cannot get info on closed connection",
            )

        # Check that info_type is an integer
        if not isinstance(info_type, int):
            raise ValueError(
                f"info_type must be an integer, got {type(info_type).__name__}"
            )

        # Check for invalid info_type values
        if info_type < 0:
            log(
                "warning",
                f"Invalid info_type: {info_type}. Must be a positive integer.",
            )
            return None

        # Get the raw result from the C++ layer
        try:
            raw_result = self._conn.get_info(info_type)
        except Exception as e:  # pylint: disable=broad-exception-caught
            # Log the error and return None for invalid info types
            log("warning", f"getinfo({info_type}) failed: {e}")
            return None

        if raw_result is None:
            return None

        # Check if the result is already a simple type
        if isinstance(raw_result, (str, int, bool)):
            return raw_result

        # If it's a dictionary with data and metadata
        if isinstance(raw_result, dict) and "data" in raw_result:
            # Extract data and metadata from the raw result
            data = raw_result["data"]
            length = raw_result["length"]

            # Debug logging to understand the issue better
            log(
                "debug",
                f"getinfo: info_type={info_type}, length={length}, data_type={type(data)}",
            )

            # Define constants for different return types
            # String types - these return strings in pyodbc
            string_type_constants = {
                GetInfoConstants.SQL_DATA_SOURCE_NAME.value,
                GetInfoConstants.SQL_DRIVER_NAME.value,
                GetInfoConstants.SQL_DRIVER_VER.value,
                GetInfoConstants.SQL_SERVER_NAME.value,
                GetInfoConstants.SQL_USER_NAME.value,
                GetInfoConstants.SQL_DRIVER_ODBC_VER.value,
                GetInfoConstants.SQL_IDENTIFIER_QUOTE_CHAR.value,
                GetInfoConstants.SQL_CATALOG_NAME_SEPARATOR.value,
                GetInfoConstants.SQL_CATALOG_TERM.value,
                GetInfoConstants.SQL_SCHEMA_TERM.value,
                GetInfoConstants.SQL_TABLE_TERM.value,
                GetInfoConstants.SQL_KEYWORDS.value,
                GetInfoConstants.SQL_PROCEDURE_TERM.value,
                GetInfoConstants.SQL_SPECIAL_CHARACTERS.value,
                GetInfoConstants.SQL_SEARCH_PATTERN_ESCAPE.value,
            }

            # Boolean 'Y'/'N' types
            yn_type_constants = {
                GetInfoConstants.SQL_ACCESSIBLE_PROCEDURES.value,
                GetInfoConstants.SQL_ACCESSIBLE_TABLES.value,
                GetInfoConstants.SQL_DATA_SOURCE_READ_ONLY.value,
                GetInfoConstants.SQL_EXPRESSIONS_IN_ORDERBY.value,
                GetInfoConstants.SQL_LIKE_ESCAPE_CLAUSE.value,
                GetInfoConstants.SQL_MULTIPLE_ACTIVE_TXN.value,
                GetInfoConstants.SQL_NEED_LONG_DATA_LEN.value,
                GetInfoConstants.SQL_PROCEDURES.value,
            }

            # Numeric type constants that return integers
            numeric_type_constants = {
                GetInfoConstants.SQL_MAX_COLUMN_NAME_LEN.value,
                GetInfoConstants.SQL_MAX_TABLE_NAME_LEN.value,
                GetInfoConstants.SQL_MAX_SCHEMA_NAME_LEN.value,
                GetInfoConstants.SQL_MAX_CATALOG_NAME_LEN.value,
                GetInfoConstants.SQL_MAX_IDENTIFIER_LEN.value,
                GetInfoConstants.SQL_MAX_STATEMENT_LEN.value,
                GetInfoConstants.SQL_MAX_DRIVER_CONNECTIONS.value,
                GetInfoConstants.SQL_NUMERIC_FUNCTIONS.value,
                GetInfoConstants.SQL_STRING_FUNCTIONS.value,
                GetInfoConstants.SQL_DATETIME_FUNCTIONS.value,
                GetInfoConstants.SQL_TXN_CAPABLE.value,
                GetInfoConstants.SQL_DEFAULT_TXN_ISOLATION.value,
                GetInfoConstants.SQL_CURSOR_COMMIT_BEHAVIOR.value,
            }

            # Determine the type of information we're dealing with
            is_string_type = (
                info_type > INFO_TYPE_STRING_THRESHOLD
                or info_type in string_type_constants
            )
            is_yn_type = info_type in yn_type_constants
            is_numeric_type = info_type in numeric_type_constants

            # Process the data based on type
            if is_string_type:
                # For string data, ensure we properly handle the byte array
                if isinstance(data, bytes):
                    # Make sure we use the correct amount of data based on length
                    actual_data = data[:length]

                    # Now decode the string data
                    try:
                        return actual_data.decode("utf-8").rstrip("\0")
                    except UnicodeDecodeError:
                        try:
                            return actual_data.decode("latin1").rstrip("\0")
                        except Exception as e:
                            log(
                                "error",
                                "Failed to decode string in getinfo: %s. "
                                "Returning None to avoid silent corruption.",
                                e,
                            )
                            # Explicitly return None to signal decoding failure
                            return None
                else:
                    # If it's not bytes, return as is
                    return data
            elif is_yn_type:
                # For Y/N types, pyodbc returns a string 'Y' or 'N'
                if isinstance(data, bytes) and length >= 1:
                    byte_val = data[0]
                    if byte_val in (b"Y"[0], b"y"[0], 1):
                        return "Y"
                    return "N"
                # If it's not a byte or we can't determine, default to 'N'
                return "N"
            elif is_numeric_type:
                # Handle numeric types based on length
                if isinstance(data, bytes):
                    # Map byte length → signed int size
                    int_sizes = {
                        1: lambda d: int(d[0]),
                        2: lambda d: int.from_bytes(d[:2], "little", signed=True),
                        4: lambda d: int.from_bytes(d[:4], "little", signed=True),
                        8: lambda d: int.from_bytes(d[:8], "little", signed=True),
                    }

                    # Direct numeric conversion if supported length
                    if length in int_sizes:
                        result = int_sizes[length](data)
                        return int(result)

                    # Helper: check if all chars are digits
                    def is_digit_bytes(b: bytes) -> bool:
                        return all(c in b"0123456789" for c in b)

                    # Helper: check if bytes are ASCII-printable or NUL padded
                    def is_printable_bytes(b: bytes) -> bool:
                        return all(32 <= c <= 126 or c == 0 for c in b)

                    chunk = data[:length]

                    # Try interpret as integer string
                    if is_digit_bytes(chunk):
                        return int(chunk)

                    # Try decode as ASCII/UTF-8 string
                    if is_printable_bytes(chunk):
                        str_val = chunk.decode("utf-8", errors="replace").rstrip("\0")
                        return int(str_val) if str_val.isdigit() else str_val

                    # For 16-bit values that might be returned for max lengths
                    if length == 2:
                        return int.from_bytes(data[:2], "little", signed=True)

                    # For 32-bit values (common for bitwise flags)
                    if length == 4:
                        return int.from_bytes(data[:4], "little", signed=True)

                    # Fallback: try to convert to int if possible
                    try:
                        if length <= 8:
                            return int.from_bytes(data[:length], "little", signed=True)
                    except Exception:
                        pass

                    # Last resort: return as integer if all else fails
                    try:
                        return int.from_bytes(
                            data[: min(length, 8)], "little", signed=True
                        )
                    except Exception:
                        return 0
                elif isinstance(data, (int, float)):
                    # Already numeric
                    return int(data)
                else:
                    # Try to convert to int if it's a string
                    try:
                        if isinstance(data, str) and data.isdigit():
                            return int(data)
                    except Exception:
                        pass

                    # Return as is if we can't convert
                    return data

            # For other types, try to determine the most appropriate type
            if isinstance(data, bytes):
                # Try to convert to string first
                try:
                    return data[:length].decode("utf-8").rstrip("\0")
                except UnicodeDecodeError:
                    pass

                # Try to convert to int for short binary data
                try:
                    if length <= 8:
                        return int.from_bytes(data[:length], "little", signed=True)
                except Exception:  # pylint: disable=broad-exception-caught
                    pass

                # Return as is if we can't determine
                return data

            return data

        return raw_result  # Return as-is

    def commit(self) -> None:
        """
        Commit the current transaction.

        This method commits the current transaction to the database, making all
        changes made during the transaction permanent. It should be called after
        executing a series of SQL statements that modify the database to ensure
        that the changes are saved.

        Raises:
            InterfaceError: If the connection is closed.
            DatabaseError: If there is an error while committing the transaction.
        """
        # Check if connection is closed
        if self._closed or self._conn is None:
            raise InterfaceError(
                driver_error="Cannot commit on a closed connection",
                ddbc_error="Cannot commit on a closed connection",
            )

        # Commit the current transaction
        self._conn.commit()
        log("info", "Transaction committed successfully.")

    def rollback(self) -> None:
        """
        Roll back the current transaction.

        This method rolls back the current transaction, undoing all changes made
        during the transaction. It should be called if an error occurs during the
        transaction or if the changes should not be saved.

        Raises:
            InterfaceError: If the connection is closed.
            DatabaseError: If there is an error while rolling back the transaction.
        """
        # Check if connection is closed
        if self._closed or self._conn is None:
            raise InterfaceError(
                driver_error="Cannot rollback on a closed connection",
                ddbc_error="Cannot rollback on a closed connection",
            )

        # Roll back the current transaction
        self._conn.rollback()
        log("info", "Transaction rolled back successfully.")

    def close(self) -> None:
        """
        Close the connection now (rather than whenever .__del__() is called).

        This method closes the connection to the database, releasing any resources
        associated with it. After calling this method, the connection object should
        not be used for any further operations. The same applies to all cursor objects
        trying to use the connection. Note that closing a connection without committing
        the changes first will cause an implicit rollback to be performed.

        Raises:
            DatabaseError: If there is an error while closing the connection.
        """
        # Close the connection
        if self._closed:
            return

        # Close all cursors first, but don't let one failure stop the others
        if hasattr(self, "_cursors"):
            # Convert to list to avoid modification during iteration
            cursors_to_close = list(self._cursors)
            close_errors = []

            for cursor in cursors_to_close:
                try:
                    if not cursor.closed:
                        cursor.close()
                except Exception as e:  # pylint: disable=broad-exception-caught
                    # Collect errors but continue closing other cursors
                    close_errors.append(f"Error closing cursor: {e}")
                    log("warning", f"Error closing cursor: {e}")

            # If there were errors closing cursors, log them but continue
            if close_errors:
                log(
                    "warning",
                    "Encountered %d errors while closing cursors",
                    len(close_errors),
                )

            # Clear the cursor set explicitly to release any internal
            # references
            self._cursors.clear()

        # Close the connection even if cursor cleanup had issues
        try:
            if self._conn:
                if not self.autocommit:
                    # If autocommit is disabled, rollback any uncommitted changes
                    # This is important to ensure no partial transactions remain
                    # For autocommit True, this is not necessary as each statement is
                    # committed immediately
                    log(
                        "info",
                        "Rolling back uncommitted changes before closing connection.",
                    )
                    self._conn.rollback()
                # TODO: Check potential race conditions in case of multithreaded scenarios
                # Close the connection
                self._conn.close()
                self._conn = None
        except Exception as e:
            log("error", f"Error closing database connection: {e}")
            # Re-raise the connection close error as it's more critical
            raise
        finally:
            # Always mark as closed, even if there were errors
            self._closed = True

        log("info", "Connection closed successfully.")

    def _remove_cursor(self, cursor: Cursor) -> None:
        """
        Remove a cursor from the connection's tracking.

        This method is called when a cursor is closed to ensure proper cleanup.

        Args:
            cursor: The cursor to remove from tracking.
        """
        if hasattr(self, "_cursors"):
            try:
                self._cursors.discard(cursor)
            except Exception:
                pass  # Ignore errors during cleanup

    def __enter__(self) -> "Connection":
        """
        Enter the context manager.

        This method enables the Connection to be used with the 'with' statement.
        When entering the context, it simply returns the connection object itself.

        Returns:
            Connection: The connection object itself.

        Example:
            with connect(connection_string) as conn:
                cursor = conn.cursor()
                cursor.execute("INSERT INTO table VALUES (?)", [value])
                # Transaction will be committed automatically when exiting
        """
        log("info", "Entering connection context manager.")
        return self

    def __exit__(self, *args: Any) -> None:
        """
        Exit the context manager.

        Closes the connection when exiting the context, ensuring proper
        resource cleanup. This follows the modern standard used by most
        database libraries.
        """
        if not self._closed:
            self.close()

    def __del__(self) -> None:
        """
        Destructor to ensure the connection is closed when the connection object
        is no longer needed.
        This is a safety net to ensure resources are cleaned up
        even if close() was not called explicitly.
        """
        if "_closed" not in self.__dict__ or not self._closed:
            try:
                self.close()
            except Exception as e:
                # Dont raise exceptions from __del__ to avoid issues during garbage collection
                log("error", f"Error during connection cleanup: {e}")<|MERGE_RESOLUTION|>--- conflicted
+++ resolved
@@ -423,17 +423,13 @@
                     f"SQL_WCHAR ({ConstantsDDBC.SQL_WCHAR.value})"
                 ),
             )
-<<<<<<< HEAD
-        
+
         # Enforce UTF-16 encoding restriction for SQL_WCHAR
         if ctype == ConstantsDDBC.SQL_WCHAR.value and encoding not in UTF16_ENCODINGS:
             log('warning', "SQL_WCHAR only supports UTF-16 encodings. Attempted encoding '%s' is not allowed. Using default 'utf-16le' instead.", 
                 sanitize_user_input(encoding))
             encoding = 'utf-16le'
         
-=======
-
->>>>>>> 539461f5
         # Store the encoding settings
         self._encoding_settings = {"encoding": encoding, "ctype": ctype}
 
@@ -552,8 +548,7 @@
 
         # Normalize encoding to lowercase for consistency
         encoding = encoding.lower()
-<<<<<<< HEAD
-        
+
         # Enforce UTF-16 encoding restriction for SQL_WCHAR and SQL_WMETADATA
         if (sqltype == ConstantsDDBC.SQL_WCHAR.value or sqltype == SQL_WMETADATA) and encoding not in UTF16_ENCODINGS:
             sqltype_name = "SQL_WCHAR" if sqltype == ConstantsDDBC.SQL_WCHAR.value else "SQL_WMETADATA"
@@ -561,26 +556,19 @@
                 sqltype_name, sanitize_user_input(encoding))
             encoding = 'utf-16le'
         
-=======
-
->>>>>>> 539461f5
         # Set default ctype based on encoding if not provided
         if ctype is None:
             if encoding in UTF16_ENCODINGS:
                 ctype = ConstantsDDBC.SQL_WCHAR.value
             else:
                 ctype = ConstantsDDBC.SQL_CHAR.value
-<<<<<<< HEAD
-        
+
         # Additional validation: if user explicitly sets ctype to SQL_WCHAR but encoding is not UTF-16
         if ctype == ConstantsDDBC.SQL_WCHAR.value and encoding not in UTF16_ENCODINGS:
             log('warning', "SQL_WCHAR ctype only supports UTF-16 encodings. Attempted encoding '%s' is not compatible. Using default 'utf-16le' instead.", 
                 sanitize_user_input(encoding))
             encoding = 'utf-16le'
         
-=======
-
->>>>>>> 539461f5
         # Validate ctype
         valid_ctypes = [ConstantsDDBC.SQL_CHAR.value, ConstantsDDBC.SQL_WCHAR.value]
         if ctype not in valid_ctypes:
