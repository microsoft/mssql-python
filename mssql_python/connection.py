"""
Copyright (c) Microsoft Corporation.
Licensed under the MIT license.
This module defines the Connection class, which is used to manage a connection to a database.
The class provides methods to establish a connection, create cursors, commit transactions,
roll back transactions, and close the connection.
Resource Management:
- All cursors created from this connection are tracked internally.
- When close() is called on the connection, all open cursors are automatically closed.
- Do not use any cursor after the connection is closed; doing so will raise an exception.
- Cursors are also cleaned up automatically when no longer referenced, to prevent memory leaks.
"""

import weakref
import re
import codecs
from typing import Any, Dict, Optional, Union, List, Tuple, Callable, TYPE_CHECKING
import threading

from mssql_python.cursor import Cursor
from mssql_python.helpers import (
    add_driver_to_connection_str,
    sanitize_connection_string,
    sanitize_user_input,
    log,
    validate_attribute_value,
)
from mssql_python import ddbc_bindings
from mssql_python.pooling import PoolingManager
from mssql_python.exceptions import (
    Warning,  # pylint: disable=redefined-builtin
    Error,
    InterfaceError,
    DatabaseError,
    DataError,
    OperationalError,
    IntegrityError,
    InternalError,
    ProgrammingError,
    NotSupportedError,
)
from mssql_python.auth import process_connection_string
from mssql_python.constants import ConstantsDDBC, GetInfoConstants

if TYPE_CHECKING:
    from mssql_python.row import Row

# Add SQL_WMETADATA constant for metadata decoding configuration
SQL_WMETADATA: int = -99  # Special flag for column name decoding
# Threshold to determine if an info type is string-based
INFO_TYPE_STRING_THRESHOLD: int = 10000

# UTF-16 encoding variants that should use SQL_WCHAR by default
UTF16_ENCODINGS: frozenset[str] = frozenset(["utf-16", "utf-16le", "utf-16be"])


def _validate_encoding(encoding: str) -> bool:
    """
    Cached encoding validation using codecs.lookup().

    Args:
        encoding (str): The encoding name to validate.

    Returns:
        bool: True if encoding is valid, False otherwise.

    Note:
        Uses LRU cache to avoid repeated expensive codecs.lookup() calls.
        Cache size is limited to 128 entries which should cover most use cases.
    """
    try:
        codecs.lookup(encoding)
        return True
    except LookupError:
        return False


class Connection:
    """
    A class to manage a connection to a database, compliant with DB-API 2.0 specifications.

    This class provides methods to establish a connection to a database, create cursors,
    commit transactions, roll back transactions, and close the connection. It is designed
    to be used in a context where database operations are required, such as executing queries
    and fetching results.

    The Connection class supports the Python context manager protocol (with statement).
    When used as a context manager, it will automatically close the connection when
    exiting the context, ensuring proper resource cleanup.

    Example usage:
        with connect(connection_string) as conn:
            cursor = conn.cursor()
            cursor.execute("INSERT INTO table VALUES (?)", [value])
        # Connection is automatically closed when exiting the with block

    For long-lived connections, use without context manager:
        conn = connect(connection_string)
        try:
            # Multiple operations...
        finally:
            conn.close()

    Methods:
        __init__(database: str) -> None:
        connect_to_db() -> None:
        cursor() -> Cursor:
        commit() -> None:
        rollback() -> None:
        close() -> None:
        __enter__() -> Connection:
        __exit__() -> None:
        setencoding(encoding=None, ctype=None) -> None:
        setdecoding(sqltype, encoding=None, ctype=None) -> None:
        getdecoding(sqltype) -> dict:
        set_attr(attribute, value) -> None:
    """

    # DB-API 2.0 Exception attributes
    # These allow users to catch exceptions using connection.Error,
    # connection.ProgrammingError, etc.
    Warning = Warning
    Error = Error
    InterfaceError = InterfaceError
    DatabaseError = DatabaseError
    DataError = DataError
    OperationalError = OperationalError
    IntegrityError = IntegrityError
    InternalError = InternalError
    ProgrammingError = ProgrammingError
    NotSupportedError = NotSupportedError

    def __init__(
        self,
        connection_str: str = "",
        autocommit: bool = False,
        attrs_before: Optional[Dict[int, Union[int, str, bytes]]] = None,
        timeout: int = 0,
        **kwargs: Any,
    ) -> None:
        """
        Initialize the connection object with the specified connection string and parameters.

        Args:
            connection_str (str): The connection string to connect to.
            autocommit (bool): If True, causes a commit to be performed after
                              each SQL statement.
            attrs_before (dict, optional): Dictionary of connection attributes to set before
                                          connection establishment. Keys are SQL_ATTR_* constants,
                                          and values are their corresponding settings.
                                          Use this for attributes that must be set before
                                          connecting, such as SQL_ATTR_LOGIN_TIMEOUT,
                                          SQL_ATTR_ODBC_CURSORS, and SQL_ATTR_PACKET_SIZE.
            timeout (int): Login timeout in seconds. 0 means no timeout.
            **kwargs: Additional key/value pairs for the connection string.

        Returns:
            None

        Raises:
            ValueError: If the connection string is invalid or connection fails.

        This method sets up the initial state for the connection object,
        preparing it for further operations such as connecting to the
        database, executing queries, etc.

        Example:
            >>> # Setting login timeout using attrs_before
            >>> import mssql_python as ms
            >>> conn = ms.connect("Server=myserver;Database=mydb",
            ...                   attrs_before={ms.SQL_ATTR_LOGIN_TIMEOUT: 30})
        """
        self.connection_str = self._construct_connection_string(
            connection_str, **kwargs
        )
        self._attrs_before = attrs_before or {}

        # Initialize encoding settings with defaults for Python 3
        # Python 3 only has str (which is Unicode), so we use utf-16le by default
        self._encoding_settings = {
            "encoding": "utf-16le",
            "ctype": ConstantsDDBC.SQL_WCHAR.value,
        }

        # Initialize decoding settings with Python 3 defaults
        self._decoding_settings = {
            ConstantsDDBC.SQL_CHAR.value: {
                "encoding": "utf-8",
                "ctype": ConstantsDDBC.SQL_CHAR.value,
            },
            ConstantsDDBC.SQL_WCHAR.value: {
                "encoding": "utf-16le",
                "ctype": ConstantsDDBC.SQL_WCHAR.value,
            },
            SQL_WMETADATA: {
                "encoding": "utf-16le",
                "ctype": ConstantsDDBC.SQL_WCHAR.value,
            },
        }

        # Check if the connection string contains authentication parameters
        # This is important for processing the connection string correctly.
        # If authentication is specified, it will be processed to handle
        # different authentication types like interactive, device code, etc.
        if re.search(r"authentication", self.connection_str, re.IGNORECASE):
            connection_result = process_connection_string(self.connection_str)
            self.connection_str = connection_result[0]
            if connection_result[1]:
                self._attrs_before.update(connection_result[1])

        self._closed = False
        self._timeout = timeout

        # Using WeakSet which automatically removes cursors when they are no
        # longer in use
        # It is a set that holds weak references to its elements.
        # When an object is only weakly referenced, it can be garbage
        # collected even if it's still in the set.
        # It prevents memory leaks by ensuring that cursors are cleaned up
        # when no longer in use without requiring explicit deletion.
        # TODO: Think and implement scenarios for multi-threaded access
        # to cursors
        self._cursors = weakref.WeakSet()

        # Initialize output converters dictionary and its lock for thread safety
        self._output_converters = {}
        self._converters_lock = threading.Lock()

        # Initialize search escape character
        self._searchescape = None

        # Auto-enable pooling if user never called
        if not PoolingManager.is_initialized():
            PoolingManager.enable()
        self._pooling = PoolingManager.is_enabled()
        self._conn = ddbc_bindings.Connection(
            self.connection_str, self._pooling, self._attrs_before
        )
        self.setautocommit(autocommit)

    def _construct_connection_string(
        self, connection_str: str = "", **kwargs: Any
    ) -> str:
        """
<<<<<<< HEAD
        Construct the connection string by parsing, filtering, and merging parameters.
        
        This method:
        1. Parses the base connection_str into parameters
        2. Filters parameters against an allow-list
        3. Merges kwargs (which also go through allow-list)
        4. Adds Driver and APP parameters (always controlled by the driver)
        5. Rebuilds the connection string
        
=======
        Construct the connection string by concatenating the connection string
        with key/value pairs from kwargs.

>>>>>>> 695719d9
        Args:
            connection_str (str): The base connection string.
            **kwargs: Additional key/value pairs for the connection string.

        Returns:
            str: The constructed and filtered connection string.
        """
        from mssql_python.connection_string_parser import _ConnectionStringParser
        from mssql_python.connection_string_allowlist import ConnectionStringAllowList
        from mssql_python.connection_string_builder import _ConnectionStringBuilder
        
        # Step 1: Parse base connection string with allowlist validation
        allowlist = ConnectionStringAllowList()
        parser = _ConnectionStringParser(allowlist=allowlist)
        parsed_params = parser.parse(connection_str)
        
        # Step 2: Filter against allow-list
        filtered_params = ConnectionStringAllowList.filter_params(
            parsed_params, 
            warn_rejected=True
        )
        
        # Step 3: Process kwargs and merge with filtered_params
        # kwargs override connection string values (processed after, so they take precedence)
        for key, value in kwargs.items():
            normalized_key = ConnectionStringAllowList.normalize_key(key)
            if normalized_key:
                # Driver and APP are reserved - raise error if user tries to set them
                if normalized_key in ('Driver', 'APP'):
                    raise ValueError(
                        f"Connection parameter '{key}' is reserved and controlled by the driver. "
                        f"It cannot be set by the user."
                    )
                # kwargs override any existing values from connection string
                filtered_params[normalized_key] = str(value)
            else:
<<<<<<< HEAD
                log('warning', f"Ignoring unknown connection parameter from kwargs: {key}")
        
        # Step 4: Build connection string with merged params
        builder = _ConnectionStringBuilder(filtered_params)
        
        # Step 5: Add Driver and APP parameters (always controlled by the driver)
        # These maintain existing behavior: Driver is always hardcoded, APP is always MSSQL-Python
        builder.add_param('Driver', 'ODBC Driver 18 for SQL Server')
        builder.add_param('APP', 'MSSQL-Python')
        
        # Step 6: Build final string
        conn_str = builder.build()
        
        log('info', "Final connection string: %s", sanitize_connection_string(conn_str))
        
=======
                continue
            conn_str += f"{key}={value};"

        log("info", "Final connection string: %s", sanitize_connection_string(conn_str))

>>>>>>> 695719d9
        return conn_str

    @property
    def timeout(self) -> int:
        """
        Get the current query timeout setting in seconds.

        Returns:
            int: The timeout value in seconds. Zero means no timeout (wait indefinitely).
        """
        return self._timeout

    @timeout.setter
    def timeout(self, value: int) -> None:
        """
        Set the query timeout for all operations performed by this connection.

        Args:
            value (int): The timeout value in seconds. Zero means no timeout.

        Returns:
            None

        Note:
            This timeout applies to all cursors created from this connection.
            It cannot be changed for individual cursors or SQL statements.
            If a query timeout occurs, an OperationalError exception will be raised.
        """
        if not isinstance(value, int):
            raise TypeError("Timeout must be an integer")
        if value < 0:
            raise ValueError("Timeout cannot be negative")
        self._timeout = value
        log("info", f"Query timeout set to {value} seconds")

    @property
    def autocommit(self) -> bool:
        """
        Return the current autocommit mode of the connection.
        Returns:
            bool: True if autocommit is enabled, False otherwise.
        """
        return self._conn.get_autocommit()

    @autocommit.setter
    def autocommit(self, value: bool) -> None:
        """
        Set the autocommit mode of the connection.
        Args:
            value (bool): True to enable autocommit, False to disable it.
        Returns:
            None
        """
        self.setautocommit(value)
        log("info", "Autocommit mode set to %s.", value)

    def setautocommit(self, value: bool = False) -> None:
        """
        Set the autocommit mode of the connection.
        Args:
            value (bool): True to enable autocommit, False to disable it.
        Returns:
            None
        Raises:
            DatabaseError: If there is an error while setting the autocommit mode.
        """
        self._conn.set_autocommit(value)

    def setencoding(
        self, encoding: Optional[str] = None, ctype: Optional[int] = None
    ) -> None:
        """
        Sets the text encoding for SQL statements and text parameters.

        Since Python 3 only has str (which is Unicode), this method configures
        how text is encoded when sending to the database.

        Args:
            encoding (str, optional): The encoding to use. This must be a valid Python
                encoding that converts text to bytes. If None, defaults to 'utf-16le'.
            ctype (int, optional): The C data type to use when passing data:
                SQL_CHAR or SQL_WCHAR. If not provided, SQL_WCHAR is used for
                UTF-16 variants (see UTF16_ENCODINGS constant). SQL_CHAR is used
                for all other encodings.

        Returns:
            None

        Raises:
            ProgrammingError: If the encoding is not valid or not supported.
            InterfaceError: If the connection is closed.

        Example:
            # For databases that only communicate with UTF-8
            cnxn.setencoding(encoding='utf-8')

            # For explicitly using SQL_CHAR
            cnxn.setencoding(encoding='utf-8', ctype=mssql_python.SQL_CHAR)
        """
        if self._closed:
            raise InterfaceError(
                driver_error="Connection is closed",
                ddbc_error="Connection is closed",
            )

        # Set default encoding if not provided
        if encoding is None:
            encoding = "utf-16le"

        # Validate encoding using cached validation for better performance
        if not _validate_encoding(encoding):
            # Log the sanitized encoding for security
            log(
                "warning",
                "Invalid encoding attempted: %s",
                sanitize_user_input(str(encoding)),
            )
            raise ProgrammingError(
                driver_error=f"Unsupported encoding: {encoding}",
                ddbc_error=f"The encoding '{encoding}' is not supported by Python",
            )

        # Normalize encoding to casefold for more robust Unicode handling
        encoding = encoding.casefold()

        # Set default ctype based on encoding if not provided
        if ctype is None:
            if encoding in UTF16_ENCODINGS:
                ctype = ConstantsDDBC.SQL_WCHAR.value
            else:
                ctype = ConstantsDDBC.SQL_CHAR.value

        # Validate ctype
        valid_ctypes = [ConstantsDDBC.SQL_CHAR.value, ConstantsDDBC.SQL_WCHAR.value]
        if ctype not in valid_ctypes:
            # Log the sanitized ctype for security
            log(
                "warning",
                "Invalid ctype attempted: %s",
                sanitize_user_input(str(ctype)),
            )
            raise ProgrammingError(
                driver_error=f"Invalid ctype: {ctype}",
                ddbc_error=(
                    f"ctype must be SQL_CHAR ({ConstantsDDBC.SQL_CHAR.value}) or "
                    f"SQL_WCHAR ({ConstantsDDBC.SQL_WCHAR.value})"
                ),
            )

        # Store the encoding settings
        self._encoding_settings = {"encoding": encoding, "ctype": ctype}

        # Log with sanitized values for security
        log(
            "info",
            "Text encoding set to %s with ctype %s",
            sanitize_user_input(encoding),
            sanitize_user_input(str(ctype)),
        )

    def getencoding(self) -> Dict[str, Union[str, int]]:
        """
        Gets the current text encoding settings.

        Returns:
            dict: A dictionary containing 'encoding' and 'ctype' keys.

        Raises:
            InterfaceError: If the connection is closed.

        Example:
            settings = cnxn.getencoding()
            print(f"Current encoding: {settings['encoding']}")
            print(f"Current ctype: {settings['ctype']}")
        """
        if self._closed:
            raise InterfaceError(
                driver_error="Connection is closed",
                ddbc_error="Connection is closed",
            )

        return self._encoding_settings.copy()

    def setdecoding(
        self, sqltype: int, encoding: Optional[str] = None, ctype: Optional[int] = None
    ) -> None:
        """
        Sets the text decoding used when reading SQL_CHAR and SQL_WCHAR from the database.

        This method configures how text data is decoded when reading from the database.
        In Python 3, all text is Unicode (str), so this primarily affects the encoding
        used to decode bytes from the database.

        Args:
            sqltype (int): The SQL type being configured: SQL_CHAR, SQL_WCHAR, or SQL_WMETADATA.
                SQL_WMETADATA is a special flag for configuring column name decoding.
            encoding (str, optional): The Python encoding to use when decoding the data.
                If None, uses default encoding based on sqltype.
            ctype (int, optional): The C data type to request from SQLGetData:
                SQL_CHAR or SQL_WCHAR. If None, uses default based on encoding.

        Returns:
            None

        Raises:
            ProgrammingError: If the sqltype, encoding, or ctype is invalid.
            InterfaceError: If the connection is closed.

        Example:
            # Configure SQL_CHAR to use UTF-8 decoding
            cnxn.setdecoding(mssql_python.SQL_CHAR, encoding='utf-8')

            # Configure column metadata decoding
            cnxn.setdecoding(mssql_python.SQL_WMETADATA, encoding='utf-16le')

            # Use explicit ctype
            cnxn.setdecoding(mssql_python.SQL_WCHAR, encoding='utf-16le',
                           ctype=mssql_python.SQL_WCHAR)
        """
        if self._closed:
            raise InterfaceError(
                driver_error="Connection is closed",
                ddbc_error="Connection is closed",
            )

        # Validate sqltype
        valid_sqltypes = [
            ConstantsDDBC.SQL_CHAR.value,
            ConstantsDDBC.SQL_WCHAR.value,
            SQL_WMETADATA,
        ]
        if sqltype not in valid_sqltypes:
            log(
                "warning",
                "Invalid sqltype attempted: %s",
                sanitize_user_input(str(sqltype)),
            )
            raise ProgrammingError(
                driver_error=f"Invalid sqltype: {sqltype}",
                ddbc_error=(
                    f"sqltype must be SQL_CHAR ({ConstantsDDBC.SQL_CHAR.value}), "
                    f"SQL_WCHAR ({ConstantsDDBC.SQL_WCHAR.value}), or "
                    f"SQL_WMETADATA ({SQL_WMETADATA})"
                ),
            )

        # Set default encoding based on sqltype if not provided
        if encoding is None:
            if sqltype == ConstantsDDBC.SQL_CHAR.value:
                encoding = "utf-8"  # Default for SQL_CHAR in Python 3
            else:  # SQL_WCHAR or SQL_WMETADATA
                encoding = "utf-16le"  # Default for SQL_WCHAR in Python 3

        # Validate encoding using cached validation for better performance
        if not _validate_encoding(encoding):
            log(
                "warning",
                "Invalid encoding attempted: %s",
                sanitize_user_input(str(encoding)),
            )
            raise ProgrammingError(
                driver_error=f"Unsupported encoding: {encoding}",
                ddbc_error=f"The encoding '{encoding}' is not supported by Python",
            )

        # Normalize encoding to lowercase for consistency
        encoding = encoding.lower()

        # Set default ctype based on encoding if not provided
        if ctype is None:
            if encoding in UTF16_ENCODINGS:
                ctype = ConstantsDDBC.SQL_WCHAR.value
            else:
                ctype = ConstantsDDBC.SQL_CHAR.value

        # Validate ctype
        valid_ctypes = [ConstantsDDBC.SQL_CHAR.value, ConstantsDDBC.SQL_WCHAR.value]
        if ctype not in valid_ctypes:
            log(
                "warning",
                "Invalid ctype attempted: %s",
                sanitize_user_input(str(ctype)),
            )
            raise ProgrammingError(
                driver_error=f"Invalid ctype: {ctype}",
                ddbc_error=(
                    f"ctype must be SQL_CHAR ({ConstantsDDBC.SQL_CHAR.value}) or "
                    f"SQL_WCHAR ({ConstantsDDBC.SQL_WCHAR.value})"
                ),
            )

        # Store the decoding settings for the specified sqltype
        self._decoding_settings[sqltype] = {"encoding": encoding, "ctype": ctype}

        # Log with sanitized values for security
        sqltype_name = {
            ConstantsDDBC.SQL_CHAR.value: "SQL_CHAR",
            ConstantsDDBC.SQL_WCHAR.value: "SQL_WCHAR",
            SQL_WMETADATA: "SQL_WMETADATA",
        }.get(sqltype, str(sqltype))

        log(
            "info",
            "Text decoding set for %s to %s with ctype %s",
            sqltype_name,
            sanitize_user_input(encoding),
            sanitize_user_input(str(ctype)),
        )

    def getdecoding(self, sqltype: int) -> Dict[str, Union[str, int]]:
        """
        Gets the current text decoding settings for the specified SQL type.

        Args:
            sqltype (int): The SQL type to get settings for: SQL_CHAR, SQL_WCHAR, or SQL_WMETADATA.

        Returns:
            dict: A dictionary containing 'encoding' and 'ctype' keys for the specified sqltype.

        Raises:
            ProgrammingError: If the sqltype is invalid.
            InterfaceError: If the connection is closed.

        Example:
            settings = cnxn.getdecoding(mssql_python.SQL_CHAR)
            print(f"SQL_CHAR encoding: {settings['encoding']}")
            print(f"SQL_CHAR ctype: {settings['ctype']}")
        """
        if self._closed:
            raise InterfaceError(
                driver_error="Connection is closed",
                ddbc_error="Connection is closed",
            )

        # Validate sqltype
        valid_sqltypes = [
            ConstantsDDBC.SQL_CHAR.value,
            ConstantsDDBC.SQL_WCHAR.value,
            SQL_WMETADATA,
        ]
        if sqltype not in valid_sqltypes:
            raise ProgrammingError(
                driver_error=f"Invalid sqltype: {sqltype}",
                ddbc_error=(
                    f"sqltype must be SQL_CHAR ({ConstantsDDBC.SQL_CHAR.value}), "
                    f"SQL_WCHAR ({ConstantsDDBC.SQL_WCHAR.value}), or "
                    f"SQL_WMETADATA ({SQL_WMETADATA})"
                ),
            )

        return self._decoding_settings[sqltype].copy()

    def set_attr(
        self, attribute: int, value: Union[int, str, bytes, bytearray]
    ) -> None:
        """
        Set a connection attribute.

        This method sets a connection attribute using SQLSetConnectAttr.
        It provides pyodbc-compatible functionality for configuring connection
        behavior such as autocommit mode, transaction isolation level, and
        connection timeouts.

        Args:
            attribute (int): The connection attribute to set. Should be one of the
                           SQL_ATTR_* constants (e.g., SQL_ATTR_AUTOCOMMIT,
                           SQL_ATTR_TXN_ISOLATION).
            value: The value to set for the attribute. Can be an integer, string,
                   bytes, or bytearray depending on the attribute type.

        Raises:
            InterfaceError: If the connection is closed or attribute is invalid.
            ProgrammingError: If the value type or range is invalid.
            ProgrammingError: If the attribute cannot be set after connection.

        Example:
            >>> conn.set_attr(SQL_ATTR_TXN_ISOLATION, SQL_TXN_READ_COMMITTED)

        Note:
            Some attributes (like SQL_ATTR_LOGIN_TIMEOUT, SQL_ATTR_ODBC_CURSORS, and
            SQL_ATTR_PACKET_SIZE) can only be set before connection establishment and
            must be provided in the attrs_before parameter when creating the connection.
            Attempting to set these attributes after connection will raise a ProgrammingError.
        """
        if self._closed:
            raise InterfaceError(
                "Cannot set attribute on closed connection", "Connection is closed"
            )

        # Use the integrated validation helper function with connection state
        is_valid, error_message, sanitized_attr, sanitized_val = (
            validate_attribute_value(attribute, value, is_connected=True)
        )

        if not is_valid:
            # Use the already sanitized values for logging
            log(
                "warning",
                f"Invalid attribute or value: {sanitized_attr}={sanitized_val}, {error_message}",
            )
            raise ProgrammingError(
                driver_error=f"Invalid attribute or value: {error_message}",
                ddbc_error=error_message,
            )

        # Log with sanitized values
        log("debug", f"Setting connection attribute: {sanitized_attr}={sanitized_val}")

        try:
            # Call the underlying C++ method
            self._conn.set_attr(attribute, value)
            log("info", f"Connection attribute {sanitized_attr} set successfully")

        except Exception as e:
            error_msg = f"Failed to set connection attribute {sanitized_attr}: {str(e)}"
            log("error", error_msg)

            # Determine appropriate exception type based on error content
            error_str = str(e).lower()
            if (
                "invalid" in error_str
                or "unsupported" in error_str
                or "cast" in error_str
            ):
                raise InterfaceError(error_msg, str(e)) from e
            raise ProgrammingError(error_msg, str(e)) from e

    @property
    def searchescape(self) -> str:
        """
        The ODBC search pattern escape character, as returned by
        SQLGetInfo(SQL_SEARCH_PATTERN_ESCAPE), used to escape special characters
        such as '%' and '_' in LIKE clauses. These are driver specific.

        Returns:
            str: The search pattern escape character (usually '\' or another character)
        """
        if not hasattr(self, "_searchescape") or self._searchescape is None:
            try:
                escape_char = self.getinfo(
                    GetInfoConstants.SQL_SEARCH_PATTERN_ESCAPE.value
                )
                # Some drivers might return this as an integer memory address
                # or other non-string format, so ensure we have a string
                if not isinstance(escape_char, str):
                    # Default to backslash if not a string
                    escape_char = "\\"
                self._searchescape = escape_char
            except Exception as e:
                # Log the exception for debugging, but do not expose sensitive info
                log(
                    "warning",
                    "Failed to retrieve search escape character, using default '\\'. "
                    "Exception: %s",
                    type(e).__name__,
                )
                self._searchescape = "\\"
        return self._searchescape

    def cursor(self) -> Cursor:
        """
        Return a new Cursor object using the connection.

        This method creates and returns a new cursor object that can be used to
        execute SQL queries and fetch results. The cursor is associated with the
        current connection and allows interaction with the database.

        Returns:
            Cursor: A new cursor object for executing SQL queries.

        Raises:
            DatabaseError: If there is an error while creating the cursor.
            InterfaceError: If there is an error related to the database interface.
        """
        if self._closed:
            # raise InterfaceError
            raise InterfaceError(
                driver_error="Cannot create cursor on closed connection",
                ddbc_error="Cannot create cursor on closed connection",
            )

        cursor = Cursor(self, timeout=self._timeout)
        self._cursors.add(cursor)  # Track the cursor
        return cursor

    def add_output_converter(self, sqltype: int, func: Callable[[Any], Any]) -> None:
        """
        Register an output converter function that will be called whenever a value
        with the given SQL type is read from the database.

        Thread-safe implementation that protects the converters dictionary with a lock.

        ⚠️ WARNING: Registering an output converter will cause the supplied Python function
        to be executed on every matching database value. Do not register converters from
        untrusted sources, as this can result in arbitrary code execution and security
        vulnerabilities. This API should never be exposed to untrusted or external input.

        Args:
            sqltype (int): The integer SQL type value to convert, which can be one of the
                          defined standard constants (e.g. SQL_VARCHAR) or a database-specific
                          value (e.g. -151 for the SQL Server 2008 geometry data type).
            func (callable): The converter function which will be called with a single parameter,
                            the value, and should return the converted value. If the value is NULL
                            then the parameter passed to the function will be None, otherwise it
                            will be a bytes object.

        Returns:
            None
        """
        with self._converters_lock:
            self._output_converters[sqltype] = func
            # Pass to the underlying connection if native implementation supports it
            if hasattr(self._conn, "add_output_converter"):
                self._conn.add_output_converter(sqltype, func)
        log("info", f"Added output converter for SQL type {sqltype}")

    def get_output_converter(
        self, sqltype: Union[int, type]
    ) -> Optional[Callable[[Any], Any]]:
        """
        Get the output converter function for the specified SQL type.

        Thread-safe implementation that protects the converters dictionary with a lock.

        Args:
            sqltype (int or type): The SQL type value or Python type to get the converter for

        Returns:
            callable or None: The converter function or None if no converter is registered

        Note:
            ⚠️ The returned converter function will be executed on database values. Only use
            converters from trusted sources.
        """
        with self._converters_lock:
            return self._output_converters.get(sqltype)

    def remove_output_converter(self, sqltype: Union[int, type]) -> None:
        """
        Remove the output converter function for the specified SQL type.

        Thread-safe implementation that protects the converters dictionary with a lock.

        Args:
            sqltype (int or type): The SQL type value to remove the converter for

        Returns:
            None
        """
        with self._converters_lock:
            if sqltype in self._output_converters:
                del self._output_converters[sqltype]
                # Pass to the underlying connection if native implementation supports it
                if hasattr(self._conn, "remove_output_converter"):
                    self._conn.remove_output_converter(sqltype)
        log("info", f"Removed output converter for SQL type {sqltype}")

    def clear_output_converters(self) -> None:
        """
        Remove all output converter functions.

        Thread-safe implementation that protects the converters dictionary with a lock.

        Returns:
            None
        """
        with self._converters_lock:
            self._output_converters.clear()
            # Pass to the underlying connection if native implementation supports it
            if hasattr(self._conn, "clear_output_converters"):
                self._conn.clear_output_converters()
        log("info", "Cleared all output converters")

    def execute(self, sql: str, *args: Any) -> Cursor:
        """
        Creates a new Cursor object, calls its execute method, and returns the new cursor.

        This is a convenience method that is not part of the DB API. Since a new Cursor
        is allocated by each call, this should not be used if more than one SQL statement
        needs to be executed on the connection.

        Note on cursor lifecycle management:
        - Each call creates a new cursor that is tracked by the connection's internal WeakSet
        - Cursors are automatically dereferenced/closed when they go out of scope
        - For long-running applications or loops, explicitly call cursor.close() when done
          to release resources immediately rather than waiting for garbage collection

        Args:
            sql (str): The SQL query to execute.
            *args: Parameters to be passed to the query.

        Returns:
            Cursor: A new cursor with the executed query.

        Raises:
            DatabaseError: If there is an error executing the query.
            InterfaceError: If the connection is closed.

        Example:
            # Automatic cleanup (cursor goes out of scope after the operation)
            row = connection.execute("SELECT name FROM users WHERE id = ?", 123).fetchone()

            # Manual cleanup for more explicit resource management
            cursor = connection.execute("SELECT * FROM large_table")
            try:
                # Use cursor...
                rows = cursor.fetchall()
            finally:
                cursor.close()  # Explicitly release resources
        """
        cursor = self.cursor()
        try:
            # Add the cursor to our tracking set BEFORE execution
            # This ensures it's tracked even if execution fails
            self._cursors.add(cursor)

            # Now execute the query
            cursor.execute(sql, *args)
            return cursor
        except Exception:
            # If execution fails, close the cursor to avoid leaking resources
            cursor.close()
            raise

    def batch_execute(
        self,
        statements: List[str],
        params: Optional[List[Union[None, Any, Tuple[Any, ...], List[Any]]]] = None,
        reuse_cursor: Optional[Cursor] = None,
        auto_close: bool = False,
    ) -> Tuple[List[Union[List["Row"], int]], Cursor]:
        """
        Execute multiple SQL statements efficiently using a single cursor.

        This method allows executing multiple SQL statements in sequence using a single
        cursor, which is more efficient than creating a new cursor for each statement.

        Args:
            statements (list): List of SQL statements to execute
            params (list, optional): List of parameter sets corresponding to statements.
                Each item can be None, a single parameter, or a sequence of parameters.
                If None, no parameters will be used for any statement.
            reuse_cursor (Cursor, optional): Existing cursor to reuse instead of creating a new one.
                If None, a new cursor will be created.
            auto_close (bool): Whether to close the cursor after execution if a new one was created.
                Defaults to False. Has no effect if reuse_cursor is provided.

        Returns:
            tuple: (results, cursor) where:
                - results is a list of execution results, one for each statement
                - cursor is the cursor used for execution (useful if you want to keep using it)

        Raises:
            TypeError: If statements is not a list or if params is provided but not a list
            ValueError: If params is provided but has different length than statements
            DatabaseError: If there is an error executing any of the statements
            InterfaceError: If the connection is closed

        Example:
            # Execute multiple statements with a single cursor
            results, _ = conn.batch_execute([
                "INSERT INTO users VALUES (?, ?)",
                "UPDATE stats SET count = count + 1",
                "SELECT * FROM users"
            ], [
                (1, "user1"),
                None,
                None
            ])

            # Last result contains the SELECT results
            for row in results[-1]:
                print(row)

            # Reuse an existing cursor
            my_cursor = conn.cursor()
            results, _ = conn.batch_execute([
                "SELECT * FROM table1",
                "SELECT * FROM table2"
            ], reuse_cursor=my_cursor)

            # Cursor remains open for further use
            my_cursor.execute("SELECT * FROM table3")
        """
        # Validate inputs
        if not isinstance(statements, list):
            raise TypeError("statements must be a list of SQL statements")

        if params is not None:
            if not isinstance(params, list):
                raise TypeError("params must be a list of parameter sets")
            if len(params) != len(statements):
                raise ValueError(
                    "params list must have the same length as statements list"
                )
        else:
            # Create a list of None values with the same length as statements
            params = [None] * len(statements)

        # Determine which cursor to use
        is_new_cursor = reuse_cursor is None
        cursor = self.cursor() if is_new_cursor else reuse_cursor

        # Execute statements and collect results
        results = []
        try:
            for i, (stmt, param) in enumerate(zip(statements, params)):
                try:
                    # Execute the statement with parameters if provided
                    if param is not None:
                        cursor.execute(stmt, param)
                    else:
                        cursor.execute(stmt)

                    # For SELECT statements, fetch all rows
                    # For other statements, get the row count
                    if cursor.description is not None:
                        # This is a SELECT statement or similar that returns rows
                        results.append(cursor.fetchall())
                    else:
                        # This is an INSERT, UPDATE, DELETE or similar that doesn't return rows
                        results.append(cursor.rowcount)

                    log("debug", f"Executed batch statement {i+1}/{len(statements)}")

                except Exception as e:
                    # If a statement fails, include statement context in the error
                    log(
                        "error",
                        f"Error executing statement {i+1}/{len(statements)}: {e}",
                    )
                    raise

        except Exception:
            # If an error occurs and auto_close is True, close the cursor
            if auto_close:
                try:
                    # Close the cursor regardless of whether it's reused or new
                    cursor.close()
                    log(
                        "debug",
                        "Automatically closed cursor after batch execution error",
                    )
                except Exception as close_err:
                    log(
                        "warning",
                        f"Error closing cursor after execution failure: {close_err}",
                    )
            # Re-raise the original exception
            raise

        # Close the cursor if requested and we created a new one
        if is_new_cursor and auto_close:
            cursor.close()
            log("debug", "Automatically closed cursor after batch execution")

        return results, cursor

    def getinfo(self, info_type: int) -> Union[str, int, bool, None]:
        """
        Return general information about the driver and data source.

        Args:
            info_type (int): The type of information to return. See the ODBC
                             SQLGetInfo documentation for the supported values.

        Returns:
            The requested information. The type of the returned value depends
            on the information requested. It will be a string, integer, or boolean.

        Raises:
            DatabaseError: If there is an error retrieving the information.
            InterfaceError: If the connection is closed.
        """
        if self._closed:
            raise InterfaceError(
                driver_error="Cannot get info on closed connection",
                ddbc_error="Cannot get info on closed connection",
            )

        # Check that info_type is an integer
        if not isinstance(info_type, int):
            raise ValueError(
                f"info_type must be an integer, got {type(info_type).__name__}"
            )

        # Check for invalid info_type values
        if info_type < 0:
            log(
                "warning",
                f"Invalid info_type: {info_type}. Must be a positive integer.",
            )
            return None

        # Get the raw result from the C++ layer
        try:
            raw_result = self._conn.get_info(info_type)
        except Exception as e:  # pylint: disable=broad-exception-caught
            # Log the error and return None for invalid info types
            log("warning", f"getinfo({info_type}) failed: {e}")
            return None

        if raw_result is None:
            return None

        # Check if the result is already a simple type
        if isinstance(raw_result, (str, int, bool)):
            return raw_result

        # If it's a dictionary with data and metadata
        if isinstance(raw_result, dict) and "data" in raw_result:
            # Extract data and metadata from the raw result
            data = raw_result["data"]
            length = raw_result["length"]

            # Debug logging to understand the issue better
            log(
                "debug",
                f"getinfo: info_type={info_type}, length={length}, data_type={type(data)}",
            )

            # Define constants for different return types
            # String types - these return strings in pyodbc
            string_type_constants = {
                GetInfoConstants.SQL_DATA_SOURCE_NAME.value,
                GetInfoConstants.SQL_DRIVER_NAME.value,
                GetInfoConstants.SQL_DRIVER_VER.value,
                GetInfoConstants.SQL_SERVER_NAME.value,
                GetInfoConstants.SQL_USER_NAME.value,
                GetInfoConstants.SQL_DRIVER_ODBC_VER.value,
                GetInfoConstants.SQL_IDENTIFIER_QUOTE_CHAR.value,
                GetInfoConstants.SQL_CATALOG_NAME_SEPARATOR.value,
                GetInfoConstants.SQL_CATALOG_TERM.value,
                GetInfoConstants.SQL_SCHEMA_TERM.value,
                GetInfoConstants.SQL_TABLE_TERM.value,
                GetInfoConstants.SQL_KEYWORDS.value,
                GetInfoConstants.SQL_PROCEDURE_TERM.value,
                GetInfoConstants.SQL_SPECIAL_CHARACTERS.value,
                GetInfoConstants.SQL_SEARCH_PATTERN_ESCAPE.value,
            }

            # Boolean 'Y'/'N' types
            yn_type_constants = {
                GetInfoConstants.SQL_ACCESSIBLE_PROCEDURES.value,
                GetInfoConstants.SQL_ACCESSIBLE_TABLES.value,
                GetInfoConstants.SQL_DATA_SOURCE_READ_ONLY.value,
                GetInfoConstants.SQL_EXPRESSIONS_IN_ORDERBY.value,
                GetInfoConstants.SQL_LIKE_ESCAPE_CLAUSE.value,
                GetInfoConstants.SQL_MULTIPLE_ACTIVE_TXN.value,
                GetInfoConstants.SQL_NEED_LONG_DATA_LEN.value,
                GetInfoConstants.SQL_PROCEDURES.value,
            }

            # Numeric type constants that return integers
            numeric_type_constants = {
                GetInfoConstants.SQL_MAX_COLUMN_NAME_LEN.value,
                GetInfoConstants.SQL_MAX_TABLE_NAME_LEN.value,
                GetInfoConstants.SQL_MAX_SCHEMA_NAME_LEN.value,
                GetInfoConstants.SQL_MAX_CATALOG_NAME_LEN.value,
                GetInfoConstants.SQL_MAX_IDENTIFIER_LEN.value,
                GetInfoConstants.SQL_MAX_STATEMENT_LEN.value,
                GetInfoConstants.SQL_MAX_DRIVER_CONNECTIONS.value,
                GetInfoConstants.SQL_NUMERIC_FUNCTIONS.value,
                GetInfoConstants.SQL_STRING_FUNCTIONS.value,
                GetInfoConstants.SQL_DATETIME_FUNCTIONS.value,
                GetInfoConstants.SQL_TXN_CAPABLE.value,
                GetInfoConstants.SQL_DEFAULT_TXN_ISOLATION.value,
                GetInfoConstants.SQL_CURSOR_COMMIT_BEHAVIOR.value,
            }

            # Determine the type of information we're dealing with
            is_string_type = (
                info_type > INFO_TYPE_STRING_THRESHOLD
                or info_type in string_type_constants
            )
            is_yn_type = info_type in yn_type_constants
            is_numeric_type = info_type in numeric_type_constants

            # Process the data based on type
            if is_string_type:
                # For string data, ensure we properly handle the byte array
                if isinstance(data, bytes):
                    # Make sure we use the correct amount of data based on length
                    actual_data = data[:length]

                    # Now decode the string data
                    try:
                        return actual_data.decode("utf-8").rstrip("\0")
                    except UnicodeDecodeError:
                        try:
                            return actual_data.decode("latin1").rstrip("\0")
                        except Exception as e:
                            log(
                                "error",
                                "Failed to decode string in getinfo: %s. "
                                "Returning None to avoid silent corruption.",
                                e,
                            )
                            # Explicitly return None to signal decoding failure
                            return None
                else:
                    # If it's not bytes, return as is
                    return data
            elif is_yn_type:
                # For Y/N types, pyodbc returns a string 'Y' or 'N'
                if isinstance(data, bytes) and length >= 1:
                    byte_val = data[0]
                    if byte_val in (b"Y"[0], b"y"[0], 1):
                        return "Y"
                    return "N"
                # If it's not a byte or we can't determine, default to 'N'
                return "N"
            elif is_numeric_type:
                # Handle numeric types based on length
                if isinstance(data, bytes):
                    # Map byte length → signed int size
                    int_sizes = {
                        1: lambda d: int(d[0]),
                        2: lambda d: int.from_bytes(d[:2], "little", signed=True),
                        4: lambda d: int.from_bytes(d[:4], "little", signed=True),
                        8: lambda d: int.from_bytes(d[:8], "little", signed=True),
                    }

                    # Direct numeric conversion if supported length
                    if length in int_sizes:
                        result = int_sizes[length](data)
                        return int(result)

                    # Helper: check if all chars are digits
                    def is_digit_bytes(b: bytes) -> bool:
                        return all(c in b"0123456789" for c in b)

                    # Helper: check if bytes are ASCII-printable or NUL padded
                    def is_printable_bytes(b: bytes) -> bool:
                        return all(32 <= c <= 126 or c == 0 for c in b)

                    chunk = data[:length]

                    # Try interpret as integer string
                    if is_digit_bytes(chunk):
                        return int(chunk)

                    # Try decode as ASCII/UTF-8 string
                    if is_printable_bytes(chunk):
                        str_val = chunk.decode("utf-8", errors="replace").rstrip("\0")
                        return int(str_val) if str_val.isdigit() else str_val

                    # For 16-bit values that might be returned for max lengths
                    if length == 2:
                        return int.from_bytes(data[:2], "little", signed=True)

                    # For 32-bit values (common for bitwise flags)
                    if length == 4:
                        return int.from_bytes(data[:4], "little", signed=True)

                    # Fallback: try to convert to int if possible
                    try:
                        if length <= 8:
                            return int.from_bytes(data[:length], "little", signed=True)
                    except Exception:
                        pass

                    # Last resort: return as integer if all else fails
                    try:
                        return int.from_bytes(
                            data[: min(length, 8)], "little", signed=True
                        )
                    except Exception:
                        return 0
                elif isinstance(data, (int, float)):
                    # Already numeric
                    return int(data)
                else:
                    # Try to convert to int if it's a string
                    try:
                        if isinstance(data, str) and data.isdigit():
                            return int(data)
                    except Exception:
                        pass

                    # Return as is if we can't convert
                    return data

            # For other types, try to determine the most appropriate type
            if isinstance(data, bytes):
                # Try to convert to string first
                try:
                    return data[:length].decode("utf-8").rstrip("\0")
                except UnicodeDecodeError:
                    pass

                # Try to convert to int for short binary data
                try:
                    if length <= 8:
                        return int.from_bytes(data[:length], "little", signed=True)
                except Exception:  # pylint: disable=broad-exception-caught
                    pass

                # Return as is if we can't determine
                return data

            return data

        return raw_result  # Return as-is

    def commit(self) -> None:
        """
        Commit the current transaction.

        This method commits the current transaction to the database, making all
        changes made during the transaction permanent. It should be called after
        executing a series of SQL statements that modify the database to ensure
        that the changes are saved.

        Raises:
            InterfaceError: If the connection is closed.
            DatabaseError: If there is an error while committing the transaction.
        """
        # Check if connection is closed
        if self._closed or self._conn is None:
            raise InterfaceError(
                driver_error="Cannot commit on a closed connection",
                ddbc_error="Cannot commit on a closed connection",
            )

        # Commit the current transaction
        self._conn.commit()
        log("info", "Transaction committed successfully.")

    def rollback(self) -> None:
        """
        Roll back the current transaction.

        This method rolls back the current transaction, undoing all changes made
        during the transaction. It should be called if an error occurs during the
        transaction or if the changes should not be saved.

        Raises:
            InterfaceError: If the connection is closed.
            DatabaseError: If there is an error while rolling back the transaction.
        """
        # Check if connection is closed
        if self._closed or self._conn is None:
            raise InterfaceError(
                driver_error="Cannot rollback on a closed connection",
                ddbc_error="Cannot rollback on a closed connection",
            )

        # Roll back the current transaction
        self._conn.rollback()
        log("info", "Transaction rolled back successfully.")

    def close(self) -> None:
        """
        Close the connection now (rather than whenever .__del__() is called).

        This method closes the connection to the database, releasing any resources
        associated with it. After calling this method, the connection object should
        not be used for any further operations. The same applies to all cursor objects
        trying to use the connection. Note that closing a connection without committing
        the changes first will cause an implicit rollback to be performed.

        Raises:
            DatabaseError: If there is an error while closing the connection.
        """
        # Close the connection
        if self._closed:
            return

        # Close all cursors first, but don't let one failure stop the others
        if hasattr(self, "_cursors"):
            # Convert to list to avoid modification during iteration
            cursors_to_close = list(self._cursors)
            close_errors = []

            for cursor in cursors_to_close:
                try:
                    if not cursor.closed:
                        cursor.close()
                except Exception as e:  # pylint: disable=broad-exception-caught
                    # Collect errors but continue closing other cursors
                    close_errors.append(f"Error closing cursor: {e}")
                    log("warning", f"Error closing cursor: {e}")

            # If there were errors closing cursors, log them but continue
            if close_errors:
                log(
                    "warning",
                    "Encountered %d errors while closing cursors",
                    len(close_errors),
                )

            # Clear the cursor set explicitly to release any internal
            # references
            self._cursors.clear()

        # Close the connection even if cursor cleanup had issues
        try:
            if self._conn:
                if not self.autocommit:
                    # If autocommit is disabled, rollback any uncommitted changes
                    # This is important to ensure no partial transactions remain
                    # For autocommit True, this is not necessary as each statement is
                    # committed immediately
                    log(
                        "info",
                        "Rolling back uncommitted changes before closing connection.",
                    )
                    self._conn.rollback()
                # TODO: Check potential race conditions in case of multithreaded scenarios
                # Close the connection
                self._conn.close()
                self._conn = None
        except Exception as e:
            log("error", f"Error closing database connection: {e}")
            # Re-raise the connection close error as it's more critical
            raise
        finally:
            # Always mark as closed, even if there were errors
            self._closed = True

        log("info", "Connection closed successfully.")

    def _remove_cursor(self, cursor: Cursor) -> None:
        """
        Remove a cursor from the connection's tracking.

        This method is called when a cursor is closed to ensure proper cleanup.

        Args:
            cursor: The cursor to remove from tracking.
        """
        if hasattr(self, "_cursors"):
            try:
                self._cursors.discard(cursor)
            except Exception:
                pass  # Ignore errors during cleanup

    def __enter__(self) -> "Connection":
        """
        Enter the context manager.

        This method enables the Connection to be used with the 'with' statement.
        When entering the context, it simply returns the connection object itself.

        Returns:
            Connection: The connection object itself.

        Example:
            with connect(connection_string) as conn:
                cursor = conn.cursor()
                cursor.execute("INSERT INTO table VALUES (?)", [value])
                # Transaction will be committed automatically when exiting
        """
        log("info", "Entering connection context manager.")
        return self

    def __exit__(self, *args: Any) -> None:
        """
        Exit the context manager.

        Closes the connection when exiting the context, ensuring proper
        resource cleanup. This follows the modern standard used by most
        database libraries.
        """
        if not self._closed:
            self.close()

    def __del__(self) -> None:
        """
        Destructor to ensure the connection is closed when the connection object
        is no longer needed.
        This is a safety net to ensure resources are cleaned up
        even if close() was not called explicitly.
        """
        if "_closed" not in self.__dict__ or not self._closed:
            try:
                self.close()
            except Exception as e:
                # Dont raise exceptions from __del__ to avoid issues during garbage collection
                log("error", f"Error during connection cleanup: {e}")<|MERGE_RESOLUTION|>--- conflicted
+++ resolved
@@ -242,7 +242,6 @@
         self, connection_str: str = "", **kwargs: Any
     ) -> str:
         """
-<<<<<<< HEAD
         Construct the connection string by parsing, filtering, and merging parameters.
         
         This method:
@@ -252,11 +251,6 @@
         4. Adds Driver and APP parameters (always controlled by the driver)
         5. Rebuilds the connection string
         
-=======
-        Construct the connection string by concatenating the connection string
-        with key/value pairs from kwargs.
-
->>>>>>> 695719d9
         Args:
             connection_str (str): The base connection string.
             **kwargs: Additional key/value pairs for the connection string.
@@ -293,7 +287,6 @@
                 # kwargs override any existing values from connection string
                 filtered_params[normalized_key] = str(value)
             else:
-<<<<<<< HEAD
                 log('warning', f"Ignoring unknown connection parameter from kwargs: {key}")
         
         # Step 4: Build connection string with merged params
@@ -309,13 +302,6 @@
         
         log('info', "Final connection string: %s", sanitize_connection_string(conn_str))
         
-=======
-                continue
-            conn_str += f"{key}={value};"
-
-        log("info", "Final connection string: %s", sanitize_connection_string(conn_str))
-
->>>>>>> 695719d9
         return conn_str
 
     @property
