"""
Copyright (c) Microsoft Corporation.
Licensed under the MIT license.
This module defines the Connection class, which is used to manage a connection to a database.
The class provides methods to establish a connection, create cursors, commit transactions, 
roll back transactions, and close the connection.
Resource Management:
- All cursors created from this connection are tracked internally.
- When close() is called on the connection, all open cursors are automatically closed.
- Do not use any cursor after the connection is closed; doing so will raise an exception.
- Cursors are also cleaned up automatically when no longer referenced, to prevent memory leaks.
"""
import weakref
import re
from mssql_python.cursor import Cursor
from mssql_python.logging_config import get_logger
from mssql_python.constants import ConstantsDDBC as ddbc_sql_const
from mssql_python.helpers import add_driver_to_connection_str, sanitize_connection_string, log
from mssql_python import ddbc_bindings
from mssql_python.pooling import PoolingManager
<<<<<<< HEAD
from mssql_python.exceptions import InterfaceError
=======
from mssql_python.exceptions import DatabaseError, InterfaceError
from mssql_python.auth import process_connection_string

logger = get_logger()
>>>>>>> 0374aa27


class Connection:
    """
    A class to manage a connection to a database, compliant with DB-API 2.0 specifications.

    This class provides methods to establish a connection to a database, create cursors,
    commit transactions, roll back transactions, and close the connection. It is designed
    to be used in a context where database operations are required, such as executing queries
    and fetching results.

    Methods:
        __init__(database: str) -> None:
        connect_to_db() -> None:
        cursor() -> Cursor:
        commit() -> None:
        rollback() -> None:
        close() -> None:
    """

    def __init__(self, connection_str: str = "", autocommit: bool = False, attrs_before: dict = None, **kwargs) -> None:
        """
        Initialize the connection object with the specified connection string and parameters.

        Args:
            - connection_str (str): The connection string to connect to.
            - autocommit (bool): If True, causes a commit to be performed after each SQL statement.
            **kwargs: Additional key/value pairs for the connection string.
            Not including below properties since we are driver doesn't support this:

        Returns:
            None

        Raises:
            ValueError: If the connection string is invalid or connection fails.

        This method sets up the initial state for the connection object,
        preparing it for further operations such as connecting to the 
        database, executing queries, etc.
        """
        self.connection_str = self._construct_connection_string(
            connection_str, **kwargs
        )
        self._attrs_before = attrs_before or {}
<<<<<<< HEAD
       
=======

        # Check if the connection string contains authentication parameters
        # This is important for processing the connection string correctly.
        # If authentication is specified, it will be processed to handle
        # different authentication types like interactive, device code, etc.
        if re.search(r"authentication", self.connection_str, re.IGNORECASE):
            connection_result = process_connection_string(self.connection_str)
            self.connection_str = connection_result[0]
            if connection_result[1]:
                self._attrs_before.update(connection_result[1])
        
>>>>>>> 0374aa27
        self._closed = False
        
        # Using WeakSet which automatically removes cursors when they are no longer in use
        # It is a set that holds weak references to its elements.
        # When an object is only weakly referenced, it can be garbage collected even if it's still in the set.
        # It prevents memory leaks by ensuring that cursors are cleaned up when no longer in use without requiring explicit deletion.
        # TODO: Think and implement scenarios for multi-threaded access to cursors
        self._cursors = weakref.WeakSet()

        # Auto-enable pooling if user never called
        if not PoolingManager.is_initialized():
            PoolingManager.enable()
        self._pooling = PoolingManager.is_enabled()
        self._conn = ddbc_bindings.Connection(self.connection_str, self._pooling, self._attrs_before)
        self.setautocommit(autocommit)

    def _construct_connection_string(self, connection_str: str = "", **kwargs) -> str:
        """
        Construct the connection string by concatenating the connection string 
        with key/value pairs from kwargs.

        Args:
            connection_str (str): The base connection string.
            **kwargs: Additional key/value pairs for the connection string.

        Returns:
            str: The constructed connection string.
        """
        # Add the driver attribute to the connection string
        conn_str = add_driver_to_connection_str(connection_str)

        # Add additional key-value pairs to the connection string
        for key, value in kwargs.items():
            if key.lower() == "host" or key.lower() == "server":
                key = "Server"
            elif key.lower() == "user" or key.lower() == "uid":
                key = "Uid"
            elif key.lower() == "password" or key.lower() == "pwd":
                key = "Pwd"
            elif key.lower() == "database":
                key = "Database"
            elif key.lower() == "encrypt":
                key = "Encrypt"
            elif key.lower() == "trust_server_certificate":
                key = "TrustServerCertificate"
            else:
                continue
            conn_str += f"{key}={value};"

        log('info', "Final connection string: %s", sanitize_connection_string(conn_str))

        return conn_str
    
    @property
    def autocommit(self) -> bool:
        """
        Return the current autocommit mode of the connection.
        Returns:
            bool: True if autocommit is enabled, False otherwise.
        """
        return self._conn.get_autocommit()

    @autocommit.setter
    def autocommit(self, value: bool) -> None:
        """
        Set the autocommit mode of the connection.
        Args:
            value (bool): True to enable autocommit, False to disable it.
        Returns:
            None
        """
        self.setautocommit(value)
        log('info', "Autocommit mode set to %s.", value)

    def setautocommit(self, value: bool = True) -> None:
        """
        Set the autocommit mode of the connection.
        Args:
            value (bool): True to enable autocommit, False to disable it.
        Returns:
            None
        Raises:
            DatabaseError: If there is an error while setting the autocommit mode.
        """
        self._conn.set_autocommit(value)

    def cursor(self) -> Cursor:
        """
        Return a new Cursor object using the connection.

        This method creates and returns a new cursor object that can be used to
        execute SQL queries and fetch results. The cursor is associated with the
        current connection and allows interaction with the database.

        Returns:
            Cursor: A new cursor object for executing SQL queries.

        Raises:
            DatabaseError: If there is an error while creating the cursor.
            InterfaceError: If there is an error related to the database interface.
        """
        """Return a new Cursor object using the connection."""
        if self._closed:
            # raise InterfaceError
            raise InterfaceError(
                driver_error="Cannot create cursor on closed connection",
                ddbc_error="Cannot create cursor on closed connection",
            )

        cursor = Cursor(self)
        self._cursors.add(cursor)  # Track the cursor
        return cursor

    def commit(self) -> None:
        """
        Commit the current transaction.

        This method commits the current transaction to the database, making all
        changes made during the transaction permanent. It should be called after
        executing a series of SQL statements that modify the database to ensure
        that the changes are saved.

        Raises:
            DatabaseError: If there is an error while committing the transaction.
        """
        # Commit the current transaction
        self._conn.commit()
        log('info', "Transaction committed successfully.")

    def rollback(self) -> None:
        """
        Roll back the current transaction.

        This method rolls back the current transaction, undoing all changes made
        during the transaction. It should be called if an error occurs during the
        transaction or if the changes should not be saved.

        Raises:
            DatabaseError: If there is an error while rolling back the transaction.
        """
        # Roll back the current transaction
        self._conn.rollback()
        log('info', "Transaction rolled back successfully.")

    def close(self) -> None:
        """
        Close the connection now (rather than whenever .__del__() is called).

        This method closes the connection to the database, releasing any resources
        associated with it. After calling this method, the connection object should
        not be used for any further operations. The same applies to all cursor objects
        trying to use the connection. Note that closing a connection without committing
        the changes first will cause an implicit rollback to be performed.

        Raises:
            DatabaseError: If there is an error while closing the connection.
        """
        # Close the connection
        if self._closed:
            return
        
        # Close all cursors first, but don't let one failure stop the others
        if hasattr(self, '_cursors'):
            # Convert to list to avoid modification during iteration
            cursors_to_close = list(self._cursors)
            close_errors = []
            
            for cursor in cursors_to_close:
                try:
                    if not cursor.closed:
                        cursor.close()
                except Exception as e:
                    # Collect errors but continue closing other cursors
                    close_errors.append(f"Error closing cursor: {e}")
                    log('warning', f"Error closing cursor: {e}")
            
            # If there were errors closing cursors, log them but continue
            if close_errors:
                log('warning', f"Encountered {len(close_errors)} errors while closing cursors")

            # Clear the cursor set explicitly to release any internal references
            self._cursors.clear()

        # Close the connection even if cursor cleanup had issues
        try:
            if self._conn:
                self._conn.close()
                self._conn = None
        except Exception as e:
            log('error', f"Error closing database connection: {e}")
            # Re-raise the connection close error as it's more critical
            raise
        finally:
            # Always mark as closed, even if there were errors
            self._closed = True
        
        log('info', "Connection closed successfully.")

    def __del__(self):
        """
        Destructor to ensure the connection is closed when the connection object is no longer needed.
        This is a safety net to ensure resources are cleaned up
        even if close() was not called explicitly.
        """
        if "_closed" not in self.__dict__ or not self._closed:
            try:
                self.close()
            except Exception as e:
                pass
                # if logger:
                #     logger.error(f"Error during connection cleanup: {e}")<|MERGE_RESOLUTION|>--- conflicted
+++ resolved
@@ -13,19 +13,11 @@
 import weakref
 import re
 from mssql_python.cursor import Cursor
-from mssql_python.logging_config import get_logger
-from mssql_python.constants import ConstantsDDBC as ddbc_sql_const
 from mssql_python.helpers import add_driver_to_connection_str, sanitize_connection_string, log
 from mssql_python import ddbc_bindings
 from mssql_python.pooling import PoolingManager
-<<<<<<< HEAD
 from mssql_python.exceptions import InterfaceError
-=======
-from mssql_python.exceptions import DatabaseError, InterfaceError
 from mssql_python.auth import process_connection_string
-
-logger = get_logger()
->>>>>>> 0374aa27
 
 
 class Connection:
@@ -70,9 +62,6 @@
             connection_str, **kwargs
         )
         self._attrs_before = attrs_before or {}
-<<<<<<< HEAD
-       
-=======
 
         # Check if the connection string contains authentication parameters
         # This is important for processing the connection string correctly.
@@ -84,7 +73,6 @@
             if connection_result[1]:
                 self._attrs_before.update(connection_result[1])
         
->>>>>>> 0374aa27
         self._closed = False
         
         # Using WeakSet which automatically removes cursors when they are no longer in use
@@ -293,6 +281,5 @@
             try:
                 self.close()
             except Exception as e:
-                pass
-                # if logger:
-                #     logger.error(f"Error during connection cleanup: {e}")+                # Dont raise exceptions from __del__ to avoid issues during garbage collection
+                log('error', f"Error during connection cleanup: {e}")