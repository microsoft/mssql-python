"""
Copyright (c) Microsoft Corporation.
Licensed under the MIT license.
This module defines the Connection class, which is used to manage a connection to a database.
The class provides methods to establish a connection, create cursors, commit transactions, 
roll back transactions, and close the connection.
Resource Management:
- All cursors created from this connection are tracked internally.
- When close() is called on the connection, all open cursors are automatically closed.
- Do not use any cursor after the connection is closed; doing so will raise an exception.
- Cursors are also cleaned up automatically when no longer referenced, to prevent memory leaks.
"""
import weakref
import re
import codecs
from mssql_python.cursor import Cursor
from mssql_python.helpers import add_driver_to_connection_str, sanitize_connection_string, sanitize_user_input, log
from mssql_python import ddbc_bindings
from mssql_python.pooling import PoolingManager
from mssql_python.exceptions import InterfaceError, ProgrammingError
from mssql_python.auth import process_connection_string
from mssql_python.constants import ConstantsDDBC

# Add SQL_WMETADATA constant for metadata decoding configuration
SQL_WMETADATA = -99  # Special flag for column name decoding

# UTF-16 encoding variants that should use SQL_WCHAR by default
UTF16_ENCODINGS = frozenset([
    'utf-16',
    'utf-16le', 
    'utf-16be'
])

def _validate_encoding(encoding: str) -> bool:
    """
    Cached encoding validation using codecs.lookup().
    
    Args:
        encoding (str): The encoding name to validate.
        
    Returns:
        bool: True if encoding is valid, False otherwise.
        
    Note:
        Uses LRU cache to avoid repeated expensive codecs.lookup() calls.
        Cache size is limited to 128 entries which should cover most use cases.
    """
    try:
        codecs.lookup(encoding)
        return True
    except LookupError:
        return False

# Import all DB-API 2.0 exception classes for Connection attributes
from mssql_python.exceptions import (
    Warning,
    Error,
    InterfaceError,
    DatabaseError,
    DataError,
    OperationalError,
    IntegrityError,
    InternalError,
    ProgrammingError,
    NotSupportedError,
)


class Connection:
    """
    A class to manage a connection to a database, compliant with DB-API 2.0 specifications.

    This class provides methods to establish a connection to a database, create cursors,
    commit transactions, roll back transactions, and close the connection. It is designed
    to be used in a context where database operations are required, such as executing queries
    and fetching results.

    The Connection class supports the Python context manager protocol (with statement).
    When used as a context manager, it will automatically close the connection when
    exiting the context, ensuring proper resource cleanup.

    Example usage:
        with connect(connection_string) as conn:
            cursor = conn.cursor()
            cursor.execute("INSERT INTO table VALUES (?)", [value])
        # Connection is automatically closed when exiting the with block
        
    For long-lived connections, use without context manager:
        conn = connect(connection_string)
        try:
            # Multiple operations...
        finally:
            conn.close()

    Methods:
        __init__(database: str) -> None:
        connect_to_db() -> None:
        cursor() -> Cursor:
        commit() -> None:
        rollback() -> None:
        close() -> None:
<<<<<<< HEAD
        setencoding(encoding=None, ctype=None) -> None:
        setdecoding(sqltype, encoding=None, ctype=None) -> None:
        getdecoding(sqltype) -> dict:
=======
        __enter__() -> Connection:
        __exit__() -> None:
>>>>>>> f4c899e0
    """

    # DB-API 2.0 Exception attributes
    # These allow users to catch exceptions using connection.Error, connection.ProgrammingError, etc.
    Warning = Warning
    Error = Error
    InterfaceError = InterfaceError
    DatabaseError = DatabaseError
    DataError = DataError
    OperationalError = OperationalError
    IntegrityError = IntegrityError
    InternalError = InternalError
    ProgrammingError = ProgrammingError
    NotSupportedError = NotSupportedError

    def __init__(self, connection_str: str = "", autocommit: bool = False, attrs_before: dict = None, **kwargs) -> None:
        """
        Initialize the connection object with the specified connection string and parameters.

        Args:
            - connection_str (str): The connection string to connect to.
            - autocommit (bool): If True, causes a commit to be performed after each SQL statement.
            **kwargs: Additional key/value pairs for the connection string.
            Not including below properties since we are driver doesn't support this:

        Returns:
            None

        Raises:
            ValueError: If the connection string is invalid or connection fails.

        This method sets up the initial state for the connection object,
        preparing it for further operations such as connecting to the 
        database, executing queries, etc.
        """
        self.connection_str = self._construct_connection_string(
            connection_str, **kwargs
        )
        self._attrs_before = attrs_before or {}

        # Initialize encoding settings with defaults for Python 3
        # Python 3 only has str (which is Unicode), so we use utf-16le by default
        self._encoding_settings = {
            'encoding': 'utf-16le',
            'ctype': ConstantsDDBC.SQL_WCHAR.value
        }

        # Initialize decoding settings with Python 3 defaults
        self._decoding_settings = {
            ConstantsDDBC.SQL_CHAR.value: {
                'encoding': 'utf-8',
                'ctype': ConstantsDDBC.SQL_CHAR.value
            },
            ConstantsDDBC.SQL_WCHAR.value: {
                'encoding': 'utf-16le',
                'ctype': ConstantsDDBC.SQL_WCHAR.value
            },
            SQL_WMETADATA: {
                'encoding': 'utf-16le',
                'ctype': ConstantsDDBC.SQL_WCHAR.value
            }
        }

        # Check if the connection string contains authentication parameters
        # This is important for processing the connection string correctly.
        # If authentication is specified, it will be processed to handle
        # different authentication types like interactive, device code, etc.
        if re.search(r"authentication", self.connection_str, re.IGNORECASE):
            connection_result = process_connection_string(self.connection_str)
            self.connection_str = connection_result[0]
            if connection_result[1]:
                self._attrs_before.update(connection_result[1])
        
        self._closed = False
        
        # Using WeakSet which automatically removes cursors when they are no longer in use
        # It is a set that holds weak references to its elements.
        # When an object is only weakly referenced, it can be garbage collected even if it's still in the set.
        # It prevents memory leaks by ensuring that cursors are cleaned up when no longer in use without requiring explicit deletion.
        # TODO: Think and implement scenarios for multi-threaded access to cursors
        self._cursors = weakref.WeakSet()

        # Auto-enable pooling if user never called
        if not PoolingManager.is_initialized():
            PoolingManager.enable()
        self._pooling = PoolingManager.is_enabled()
        self._conn = ddbc_bindings.Connection(self.connection_str, self._pooling, self._attrs_before)
        self.setautocommit(autocommit)

    def _construct_connection_string(self, connection_str: str = "", **kwargs) -> str:
        """
        Construct the connection string by concatenating the connection string 
        with key/value pairs from kwargs.

        Args:
            connection_str (str): The base connection string.
            **kwargs: Additional key/value pairs for the connection string.

        Returns:
            str: The constructed connection string.
        """
        # Add the driver attribute to the connection string
        conn_str = add_driver_to_connection_str(connection_str)

        # Add additional key-value pairs to the connection string
        for key, value in kwargs.items():
            if key.lower() == "host" or key.lower() == "server":
                key = "Server"
            elif key.lower() == "user" or key.lower() == "uid":
                key = "Uid"
            elif key.lower() == "password" or key.lower() == "pwd":
                key = "Pwd"
            elif key.lower() == "database":
                key = "Database"
            elif key.lower() == "encrypt":
                key = "Encrypt"
            elif key.lower() == "trust_server_certificate":
                key = "TrustServerCertificate"
            else:
                continue
            conn_str += f"{key}={value};"

        log('info', "Final connection string: %s", sanitize_connection_string(conn_str))

        return conn_str
    
    @property
    def autocommit(self) -> bool:
        """
        Return the current autocommit mode of the connection.
        Returns:
            bool: True if autocommit is enabled, False otherwise.
        """
        return self._conn.get_autocommit()

    @autocommit.setter
    def autocommit(self, value: bool) -> None:
        """
        Set the autocommit mode of the connection.
        Args:
            value (bool): True to enable autocommit, False to disable it.
        Returns:
            None
        """
        self.setautocommit(value)
        log('info', "Autocommit mode set to %s.", value)

    def setautocommit(self, value: bool = False) -> None:
        """
        Set the autocommit mode of the connection.
        Args:
            value (bool): True to enable autocommit, False to disable it.
        Returns:
            None
        Raises:
            DatabaseError: If there is an error while setting the autocommit mode.
        """
        self._conn.set_autocommit(value)

    def setencoding(self, encoding=None, ctype=None):
        """
        Sets the text encoding for SQL statements and text parameters.
        
        Since Python 3 only has str (which is Unicode), this method configures
        how text is encoded when sending to the database.
        
        Args:
            encoding (str, optional): The encoding to use. This must be a valid Python 
                encoding that converts text to bytes. If None, defaults to 'utf-16le'.
            ctype (int, optional): The C data type to use when passing data: 
                SQL_CHAR or SQL_WCHAR. If not provided, SQL_WCHAR is used for 
                UTF-16 variants (see UTF16_ENCODINGS constant). SQL_CHAR is used for all other encodings.
        
        Returns:
            None
            
        Raises:
            ProgrammingError: If the encoding is not valid or not supported.
            InterfaceError: If the connection is closed.
            
        Example:
            # For databases that only communicate with UTF-8
            cnxn.setencoding(encoding='utf-8')
            
            # For explicitly using SQL_CHAR
            cnxn.setencoding(encoding='utf-8', ctype=mssql_python.SQL_CHAR)
        """
        if self._closed:
            raise InterfaceError(
                driver_error="Connection is closed",
                ddbc_error="Connection is closed",
            )
        
        # Set default encoding if not provided
        if encoding is None:
            encoding = 'utf-16le'
            
        # Validate encoding using cached validation for better performance
        if not _validate_encoding(encoding):
            # Log the sanitized encoding for security
            log('warning', "Invalid encoding attempted: %s", sanitize_user_input(str(encoding)))
            raise ProgrammingError(
                driver_error=f"Unsupported encoding: {encoding}",
                ddbc_error=f"The encoding '{encoding}' is not supported by Python",
            )
        
        # Normalize encoding to casefold for more robust Unicode handling
        encoding = encoding.casefold()
        
        # Set default ctype based on encoding if not provided
        if ctype is None:
            if encoding in UTF16_ENCODINGS:
                ctype = ConstantsDDBC.SQL_WCHAR.value
            else:
                ctype = ConstantsDDBC.SQL_CHAR.value
        
        # Validate ctype
        valid_ctypes = [ConstantsDDBC.SQL_CHAR.value, ConstantsDDBC.SQL_WCHAR.value]
        if ctype not in valid_ctypes:
            # Log the sanitized ctype for security  
            log('warning', "Invalid ctype attempted: %s", sanitize_user_input(str(ctype)))
            raise ProgrammingError(
                driver_error=f"Invalid ctype: {ctype}",
                ddbc_error=f"ctype must be SQL_CHAR ({ConstantsDDBC.SQL_CHAR.value}) or SQL_WCHAR ({ConstantsDDBC.SQL_WCHAR.value})",
            )
        
        # Store the encoding settings
        self._encoding_settings = {
            'encoding': encoding,
            'ctype': ctype
        }
        
        # Log with sanitized values for security
        log('info', "Text encoding set to %s with ctype %s", 
            sanitize_user_input(encoding), sanitize_user_input(str(ctype)))

    def getencoding(self):
        """
        Gets the current text encoding settings.
        
        Returns:
            dict: A dictionary containing 'encoding' and 'ctype' keys.
            
        Raises:
            InterfaceError: If the connection is closed.
            
        Example:
            settings = cnxn.getencoding()
            print(f"Current encoding: {settings['encoding']}")
            print(f"Current ctype: {settings['ctype']}")
        """
        if self._closed:
            raise InterfaceError(
                driver_error="Connection is closed",
                ddbc_error="Connection is closed",
            )
        
        return self._encoding_settings.copy()

    def setdecoding(self, sqltype, encoding=None, ctype=None):
        """
        Sets the text decoding used when reading SQL_CHAR and SQL_WCHAR from the database.
        
        This method configures how text data is decoded when reading from the database.
        In Python 3, all text is Unicode (str), so this primarily affects the encoding
        used to decode bytes from the database.
        
        Args:
            sqltype (int): The SQL type being configured: SQL_CHAR, SQL_WCHAR, or SQL_WMETADATA.
                SQL_WMETADATA is a special flag for configuring column name decoding.
            encoding (str, optional): The Python encoding to use when decoding the data.
                If None, uses default encoding based on sqltype.
            ctype (int, optional): The C data type to request from SQLGetData: 
                SQL_CHAR or SQL_WCHAR. If None, uses default based on encoding.
        
        Returns:
            None
            
        Raises:
            ProgrammingError: If the sqltype, encoding, or ctype is invalid.
            InterfaceError: If the connection is closed.
            
        Example:
            # Configure SQL_CHAR to use UTF-8 decoding
            cnxn.setdecoding(mssql_python.SQL_CHAR, encoding='utf-8')
            
            # Configure column metadata decoding
            cnxn.setdecoding(mssql_python.SQL_WMETADATA, encoding='utf-16le')
            
            # Use explicit ctype
            cnxn.setdecoding(mssql_python.SQL_WCHAR, encoding='utf-16le', ctype=mssql_python.SQL_WCHAR)
        """
        if self._closed:
            raise InterfaceError(
                driver_error="Connection is closed",
                ddbc_error="Connection is closed",
            )
        
        # Validate sqltype
        valid_sqltypes = [
            ConstantsDDBC.SQL_CHAR.value,
            ConstantsDDBC.SQL_WCHAR.value,
            SQL_WMETADATA
        ]
        if sqltype not in valid_sqltypes:
            log('warning', "Invalid sqltype attempted: %s", sanitize_user_input(str(sqltype)))
            raise ProgrammingError(
                driver_error=f"Invalid sqltype: {sqltype}",
                ddbc_error=f"sqltype must be SQL_CHAR ({ConstantsDDBC.SQL_CHAR.value}), SQL_WCHAR ({ConstantsDDBC.SQL_WCHAR.value}), or SQL_WMETADATA ({SQL_WMETADATA})",
            )
        
        # Set default encoding based on sqltype if not provided
        if encoding is None:
            if sqltype == ConstantsDDBC.SQL_CHAR.value:
                encoding = 'utf-8'  # Default for SQL_CHAR in Python 3
            else:  # SQL_WCHAR or SQL_WMETADATA
                encoding = 'utf-16le'  # Default for SQL_WCHAR in Python 3
        
        # Validate encoding using cached validation for better performance
        if not _validate_encoding(encoding):
            log('warning', "Invalid encoding attempted: %s", sanitize_user_input(str(encoding)))
            raise ProgrammingError(
                driver_error=f"Unsupported encoding: {encoding}",
                ddbc_error=f"The encoding '{encoding}' is not supported by Python",
            )
        
        # Normalize encoding to lowercase for consistency
        encoding = encoding.lower()
        
        # Set default ctype based on encoding if not provided
        if ctype is None:
            if encoding in UTF16_ENCODINGS:
                ctype = ConstantsDDBC.SQL_WCHAR.value
            else:
                ctype = ConstantsDDBC.SQL_CHAR.value
        
        # Validate ctype
        valid_ctypes = [ConstantsDDBC.SQL_CHAR.value, ConstantsDDBC.SQL_WCHAR.value]
        if ctype not in valid_ctypes:
            log('warning', "Invalid ctype attempted: %s", sanitize_user_input(str(ctype)))
            raise ProgrammingError(
                driver_error=f"Invalid ctype: {ctype}",
                ddbc_error=f"ctype must be SQL_CHAR ({ConstantsDDBC.SQL_CHAR.value}) or SQL_WCHAR ({ConstantsDDBC.SQL_WCHAR.value})",
            )
        
        # Store the decoding settings for the specified sqltype
        self._decoding_settings[sqltype] = {
            'encoding': encoding,
            'ctype': ctype
        }
        
        # Log with sanitized values for security
        sqltype_name = {
            ConstantsDDBC.SQL_CHAR.value: "SQL_CHAR",
            ConstantsDDBC.SQL_WCHAR.value: "SQL_WCHAR", 
            SQL_WMETADATA: "SQL_WMETADATA"
        }.get(sqltype, str(sqltype))
        
        log('info', "Text decoding set for %s to %s with ctype %s", 
            sqltype_name, sanitize_user_input(encoding), sanitize_user_input(str(ctype)))

    def getdecoding(self, sqltype):
        """
        Gets the current text decoding settings for the specified SQL type.
        
        Args:
            sqltype (int): The SQL type to get settings for: SQL_CHAR, SQL_WCHAR, or SQL_WMETADATA.
        
        Returns:
            dict: A dictionary containing 'encoding' and 'ctype' keys for the specified sqltype.
            
        Raises:
            ProgrammingError: If the sqltype is invalid.
            InterfaceError: If the connection is closed.
            
        Example:
            settings = cnxn.getdecoding(mssql_python.SQL_CHAR)
            print(f"SQL_CHAR encoding: {settings['encoding']}")
            print(f"SQL_CHAR ctype: {settings['ctype']}")
        """
        if self._closed:
            raise InterfaceError(
                driver_error="Connection is closed",
                ddbc_error="Connection is closed",
            )
        
        # Validate sqltype
        valid_sqltypes = [
            ConstantsDDBC.SQL_CHAR.value,
            ConstantsDDBC.SQL_WCHAR.value,
            SQL_WMETADATA
        ]
        if sqltype not in valid_sqltypes:
            raise ProgrammingError(
                driver_error=f"Invalid sqltype: {sqltype}",
                ddbc_error=f"sqltype must be SQL_CHAR ({ConstantsDDBC.SQL_CHAR.value}), SQL_WCHAR ({ConstantsDDBC.SQL_WCHAR.value}), or SQL_WMETADATA ({SQL_WMETADATA})",
            )
        
        return self._decoding_settings[sqltype].copy()

    def cursor(self) -> Cursor:
        """
        Return a new Cursor object using the connection.

        This method creates and returns a new cursor object that can be used to
        execute SQL queries and fetch results. The cursor is associated with the
        current connection and allows interaction with the database.

        Returns:
            Cursor: A new cursor object for executing SQL queries.

        Raises:
            DatabaseError: If there is an error while creating the cursor.
            InterfaceError: If there is an error related to the database interface.
        """
        """Return a new Cursor object using the connection."""
        if self._closed:
            # raise InterfaceError
            raise InterfaceError(
                driver_error="Cannot create cursor on closed connection",
                ddbc_error="Cannot create cursor on closed connection",
            )

        cursor = Cursor(self)
        self._cursors.add(cursor)  # Track the cursor
        return cursor

    def commit(self) -> None:
        """
        Commit the current transaction.

        This method commits the current transaction to the database, making all
        changes made during the transaction permanent. It should be called after
        executing a series of SQL statements that modify the database to ensure
        that the changes are saved.

        Raises:
            DatabaseError: If there is an error while committing the transaction.
        """
        # Commit the current transaction
        self._conn.commit()
        log('info', "Transaction committed successfully.")

    def rollback(self) -> None:
        """
        Roll back the current transaction.

        This method rolls back the current transaction, undoing all changes made
        during the transaction. It should be called if an error occurs during the
        transaction or if the changes should not be saved.

        Raises:
            DatabaseError: If there is an error while rolling back the transaction.
        """
        # Roll back the current transaction
        self._conn.rollback()
        log('info', "Transaction rolled back successfully.")

    def close(self) -> None:
        """
        Close the connection now (rather than whenever .__del__() is called).

        This method closes the connection to the database, releasing any resources
        associated with it. After calling this method, the connection object should
        not be used for any further operations. The same applies to all cursor objects
        trying to use the connection. Note that closing a connection without committing
        the changes first will cause an implicit rollback to be performed.

        Raises:
            DatabaseError: If there is an error while closing the connection.
        """
        # Close the connection
        if self._closed:
            return
        
        # Close all cursors first, but don't let one failure stop the others
        if hasattr(self, '_cursors'):
            # Convert to list to avoid modification during iteration
            cursors_to_close = list(self._cursors)
            close_errors = []
            
            for cursor in cursors_to_close:
                try:
                    if not cursor.closed:
                        cursor.close()
                except Exception as e:
                    # Collect errors but continue closing other cursors
                    close_errors.append(f"Error closing cursor: {e}")
                    log('warning', f"Error closing cursor: {e}")
            
            # If there were errors closing cursors, log them but continue
            if close_errors:
                log('warning', f"Encountered {len(close_errors)} errors while closing cursors")

            # Clear the cursor set explicitly to release any internal references
            self._cursors.clear()

        # Close the connection even if cursor cleanup had issues
        try:
            if self._conn:
                if not self.autocommit:
                    # If autocommit is disabled, rollback any uncommitted changes
                    # This is important to ensure no partial transactions remain
                    # For autocommit True, this is not necessary as each statement is committed immediately
                    log('info', "Rolling back uncommitted changes before closing connection.")
                    self._conn.rollback()
                # TODO: Check potential race conditions in case of multithreaded scenarios
                # Close the connection
                self._conn.close()
                self._conn = None
        except Exception as e:
            log('error', f"Error closing database connection: {e}")
            # Re-raise the connection close error as it's more critical
            raise
        finally:
            # Always mark as closed, even if there were errors
            self._closed = True
        
        log('info', "Connection closed successfully.")

    def __enter__(self) -> 'Connection':
        """
        Enter the context manager.
        
        This method enables the Connection to be used with the 'with' statement.
        When entering the context, it simply returns the connection object itself.
        
        Returns:
            Connection: The connection object itself.
            
        Example:
            with connect(connection_string) as conn:
                cursor = conn.cursor()
                cursor.execute("INSERT INTO table VALUES (?)", [value])
                # Transaction will be committed automatically when exiting
        """
        log('info', "Entering connection context manager.")
        return self

    def __exit__(self, *args) -> None:
        """
        Exit the context manager.
        
        Closes the connection when exiting the context, ensuring proper resource cleanup.
        This follows the modern standard used by most database libraries.
        """
        if not self._closed:
            self.close()

    def __del__(self):
        """
        Destructor to ensure the connection is closed when the connection object is no longer needed.
        This is a safety net to ensure resources are cleaned up
        even if close() was not called explicitly.
        """
        if "_closed" not in self.__dict__ or not self._closed:
            try:
                self.close()
            except Exception as e:
                # Dont raise exceptions from __del__ to avoid issues during garbage collection
                log('error', f"Error during connection cleanup: {e}")<|MERGE_RESOLUTION|>--- conflicted
+++ resolved
@@ -99,14 +99,11 @@
         commit() -> None:
         rollback() -> None:
         close() -> None:
-<<<<<<< HEAD
+        __enter__() -> Connection:
+        __exit__() -> None:
         setencoding(encoding=None, ctype=None) -> None:
         setdecoding(sqltype, encoding=None, ctype=None) -> None:
         getdecoding(sqltype) -> dict:
-=======
-        __enter__() -> Connection:
-        __exit__() -> None:
->>>>>>> f4c899e0
     """
 
     # DB-API 2.0 Exception attributes
