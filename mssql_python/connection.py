"""
Copyright (c) Microsoft Corporation.
Licensed under the MIT license.
This module defines the Connection class, which is used to manage a connection to a database.
The class provides methods to establish a connection, create cursors, commit transactions, 
roll back transactions, and close the connection.
"""
import ctypes
from mssql_python.cursor import Cursor
from mssql_python.logging_config import get_logger, ENABLE_LOGGING
from mssql_python.constants import ConstantsDDBC as ddbc_sql_const
from mssql_python.helpers import add_driver_to_connection_str, check_error
from mssql_python import ddbc_bindings
<<<<<<< HEAD
# from mssql_python.pooling import PoolingManager
=======
from mssql_python.pooling import PoolingManager
>>>>>>> 047953c9

logger = get_logger()


class Connection:
    """
    A class to manage a connection to a database, compliant with DB-API 2.0 specifications.

    This class provides methods to establish a connection to a database, create cursors,
    commit transactions, roll back transactions, and close the connection. It is designed
    to be used in a context where database operations are required, such as executing queries
    and fetching results.

    Methods:
        __init__(database: str) -> None:
        connect_to_db() -> None:
        cursor() -> Cursor:
        commit() -> None:
        rollback() -> None:
        close() -> None:
    """

    def __init__(self, connection_str: str = "", autocommit: bool = False, attrs_before: dict = None, **kwargs) -> None:
        """
        Initialize the connection object with the specified connection string and parameters.

        Args:
            - connection_str (str): The connection string to connect to.
            - autocommit (bool): If True, causes a commit to be performed after each SQL statement.
            **kwargs: Additional key/value pairs for the connection string.
            Not including below properties since we are driver doesn't support this:

        Returns:
            None

        Raises:
            ValueError: If the connection string is invalid or connection fails.

        This method sets up the initial state for the connection object,
        preparing it for further operations such as connecting to the 
        database, executing queries, etc.
        """
        self.connection_str = self._construct_connection_string(
            connection_str, **kwargs
        )
        self._attrs_before = attrs_before or {}
<<<<<<< HEAD
        # self._pooling = PoolingManager.is_enabled()
        self._pooling = False
        self._conn = ddbc_bindings.Connection(self.connection_str, self._pooling, self._attrs_before)
=======
        self._pooling = PoolingManager.is_enabled()
        self._conn = ddbc_bindings.Connection(self.connection_str, autocommit, self._pooling)
        self._conn.connect(self._attrs_before)
>>>>>>> 047953c9
        self.setautocommit(autocommit)

    def _construct_connection_string(self, connection_str: str = "", **kwargs) -> str:
        """
        Construct the connection string by concatenating the connection string 
        with key/value pairs from kwargs.

        Args:
            connection_str (str): The base connection string.
            **kwargs: Additional key/value pairs for the connection string.

        Returns:
            str: The constructed connection string.
        """
        # Add the driver attribute to the connection string
        conn_str = add_driver_to_connection_str(connection_str)

        # Add additional key-value pairs to the connection string
        for key, value in kwargs.items():
            if key.lower() == "host" or key.lower() == "server":
                key = "Server"
            elif key.lower() == "user" or key.lower() == "uid":
                key = "Uid"
            elif key.lower() == "password" or key.lower() == "pwd":
                key = "Pwd"
            elif key.lower() == "database":
                key = "Database"
            elif key.lower() == "encrypt":
                key = "Encrypt"
            elif key.lower() == "trust_server_certificate":
                key = "TrustServerCertificate"
            else:
                continue
            conn_str += f"{key}={value};"

        if ENABLE_LOGGING:
            logger.info("Final connection string: %s", conn_str)

        return conn_str
    
    @property
    def autocommit(self) -> bool:
        """
        Return the current autocommit mode of the connection.
        Returns:
            bool: True if autocommit is enabled, False otherwise.
        """
        return self._conn.get_autocommit()

    @autocommit.setter
    def autocommit(self, value: bool) -> None:
        """
        Set the autocommit mode of the connection.
        Args:
            value (bool): True to enable autocommit, False to disable it.
        Returns:
            None
        """
        self.setautocommit(value)
        if ENABLE_LOGGING:
            logger.info("Autocommit mode set to %s.", value)

    def setautocommit(self, value: bool = True) -> None:
        """
        Set the autocommit mode of the connection.
        Args:
            value (bool): True to enable autocommit, False to disable it.
        Returns:
            None
        Raises:
            DatabaseError: If there is an error while setting the autocommit mode.
        """
        self._conn.set_autocommit(value)

    def cursor(self) -> Cursor:
        """
        Return a new Cursor object using the connection.

        This method creates and returns a new cursor object that can be used to
        execute SQL queries and fetch results. The cursor is associated with the
        current connection and allows interaction with the database.

        Returns:
            Cursor: A new cursor object for executing SQL queries.

        Raises:
            DatabaseError: If there is an error while creating the cursor.
            InterfaceError: If there is an error related to the database interface.
        """
        return Cursor(self)

    def commit(self) -> None:
        """
        Commit the current transaction.

        This method commits the current transaction to the database, making all
        changes made during the transaction permanent. It should be called after
        executing a series of SQL statements that modify the database to ensure
        that the changes are saved.

        Raises:
            DatabaseError: If there is an error while committing the transaction.
        """
        # Commit the current transaction
        self._conn.commit()
        if ENABLE_LOGGING:
            logger.info("Transaction committed successfully.")

    def rollback(self) -> None:
        """
        Roll back the current transaction.

        This method rolls back the current transaction, undoing all changes made
        during the transaction. It should be called if an error occurs during the
        transaction or if the changes should not be saved.

        Raises:
            DatabaseError: If there is an error while rolling back the transaction.
        """
        # Roll back the current transaction
        self._conn.rollback()
        if ENABLE_LOGGING:
            logger.info("Transaction rolled back successfully.")

    def close(self) -> None:
        """
        Close the connection now (rather than whenever .__del__() is called).

        This method closes the connection to the database, releasing any resources
        associated with it. After calling this method, the connection object should
        not be used for any further operations. The same applies to all cursor objects
        trying to use the connection. Note that closing a connection without committing
        the changes first will cause an implicit rollback to be performed.

        Raises:
            DatabaseError: If there is an error while closing the connection.
        """
        # Close the connection
        self._conn.close()
        if ENABLE_LOGGING:
            logger.info("Connection closed successfully.")<|MERGE_RESOLUTION|>--- conflicted
+++ resolved
@@ -11,11 +11,7 @@
 from mssql_python.constants import ConstantsDDBC as ddbc_sql_const
 from mssql_python.helpers import add_driver_to_connection_str, check_error
 from mssql_python import ddbc_bindings
-<<<<<<< HEAD
-# from mssql_python.pooling import PoolingManager
-=======
 from mssql_python.pooling import PoolingManager
->>>>>>> 047953c9
 
 logger = get_logger()
 
@@ -62,15 +58,8 @@
             connection_str, **kwargs
         )
         self._attrs_before = attrs_before or {}
-<<<<<<< HEAD
-        # self._pooling = PoolingManager.is_enabled()
-        self._pooling = False
+        self._pooling = PoolingManager.is_enabled()
         self._conn = ddbc_bindings.Connection(self.connection_str, self._pooling, self._attrs_before)
-=======
-        self._pooling = PoolingManager.is_enabled()
-        self._conn = ddbc_bindings.Connection(self.connection_str, autocommit, self._pooling)
-        self._conn.connect(self._attrs_before)
->>>>>>> 047953c9
         self.setautocommit(autocommit)
 
     def _construct_connection_string(self, connection_str: str = "", **kwargs) -> str:
