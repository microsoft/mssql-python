--- conflicted
+++ resolved
@@ -278,8 +278,7 @@
             # Always mark as closed, even if there were errors
             self._closed = True
         
-<<<<<<< HEAD
-        if ENABLE_LOGGING:
+        if ENABLE_LOGGING
             logger.info("Connection closed successfully.")
 
     def __del__(self):
@@ -293,8 +292,4 @@
                 self.close()
             except Exception as e:
                 if ENABLE_LOGGING:
-                    logger.error(f"Error during connection cleanup in __del__: {e}")
-=======
-        if ENABLE_LOGGING
-            logger.info("Connection closed successfully.")
->>>>>>> d260e526
+                    logger.error(f"Error during connection cleanup in __del__: {e}")