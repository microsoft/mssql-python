import os
import sys
from setuptools import setup, find_packages
from setuptools.dist import Distribution
from wheel.bdist_wheel import bdist_wheel

# Custom distribution to force platform-specific wheel
class BinaryDistribution(Distribution):
    def has_ext_modules(self):
        return True

def get_platform_info():
    """Get platform-specific architecture and platform tag information."""
    if sys.platform.startswith('win'):
        # Get architecture from environment variable or default to x64
        arch = os.environ.get('ARCHITECTURE', 'x64')
        # Strip quotes if present
        if isinstance(arch, str):
            arch = arch.strip('"\'')

        # Normalize architecture values
        if arch in ['x86', 'win32']:
            return 'x86', 'win32'
        elif arch == 'arm64':
            return 'arm64', 'win_arm64'
        else:  # Default to x64/amd64
            return 'x64', 'win_amd64'
            
    elif sys.platform.startswith('darwin'):
        # macOS platform - always use universal2
        return 'universal2', 'macosx_15_0_universal2'
        
    elif sys.platform.startswith('linux'):
        # Linux platform - use musllinux or manylinux tags based on architecture
        # Get target architecture from environment variable or default to platform machine type
        import platform
        target_arch = os.environ.get('targetArch', platform.machine())

        # Detect libc type
        libc_name, _ = platform.libc_ver()
        is_musl = libc_name == '' or 'musl' in libc_name.lower()
        
        if target_arch == 'x86_64':
            return 'x86_64', 'musllinux_1_2_x86_64' if is_musl else 'manylinux_2_28_x86_64'
        elif target_arch in ['aarch64', 'arm64']:
            return 'aarch64', 'musllinux_1_2_aarch64' if is_musl else 'manylinux_2_28_aarch64'
        else:
            raise OSError(f"Unsupported architecture '{target_arch}' for Linux; expected 'x86_64' or 'aarch64'.")

# Custom bdist_wheel command to override platform tag
class CustomBdistWheel(bdist_wheel):
    def finalize_options(self):
        # Call the original finalize_options first to initialize self.bdist_dir
        bdist_wheel.finalize_options(self)
        
        # Get platform info using consolidated function
        arch, platform_tag = get_platform_info()
        self.plat_name = platform_tag
        print(f"Setting wheel platform tag to: {self.plat_name} (arch: {arch})")

# Find all packages in the current directory
packages = find_packages()

# Get platform info using consolidated function
arch, platform_tag = get_platform_info()
print(f"Detected architecture: {arch} (platform tag: {platform_tag})")

# Add platform-specific packages
if sys.platform.startswith('win'):
    packages.extend([
        f'mssql_python.libs.windows.{arch}',
        f'mssql_python.libs.windows.{arch}.1033',
        f'mssql_python.libs.windows.{arch}.vcredist'
    ])
elif sys.platform.startswith('darwin'):
    packages.extend([
        f'mssql_python.libs.macos',
    ])
elif sys.platform.startswith('linux'):
    packages.extend([
        f'mssql_python.libs.linux',
    ])

setup(
    name='mssql-python',
<<<<<<< HEAD
    version='0.12.0',
=======
    version='0.13.0',
>>>>>>> 6fd72e61
    description='A Python library for interacting with Microsoft SQL Server',
    long_description=open('PyPI_Description.md', encoding='utf-8').read(),
    long_description_content_type='text/markdown',
    author='Microsoft Corporation',
    author_email='mssql-python@microsoft.com',
    url='https://github.com/microsoft/mssql-python',
    packages=packages,
    package_data={
        # Include PYD and DLL files inside mssql_python, exclude YML files
        'mssql_python': [
            'ddbc_bindings.cp*.pyd',  # Include all PYD files
            'ddbc_bindings.cp*.so',  # Include all SO files
            'libs/*', 
            'libs/**/*', 
            '*.dll'
        ]
    },
    include_package_data=True,
    # Requires >= Python 3.10
    python_requires='>=3.10',
    # Add dependencies
    install_requires=[
        'azure-identity>=1.12.0',  # Azure authentication library
    ],
    classifiers=[
        'Operating System :: Microsoft :: Windows',
        'Operating System :: MacOS',
        'Operating System :: POSIX :: Linux',
    ],
    zip_safe=False,
    # Force binary distribution
    distclass=BinaryDistribution,
    exclude_package_data={
        '': ['*.yml', '*.yaml'],  # Exclude YML files
        'mssql_python': [
            'libs/*/vcredist/*', 'libs/*/vcredist/**/*',  # Exclude vcredist directories, added here since `'libs/*' is already included`
        ],
    },
    # Register custom commands
    cmdclass={
        'bdist_wheel': CustomBdistWheel,
    },
)<|MERGE_RESOLUTION|>--- conflicted
+++ resolved
@@ -83,11 +83,7 @@
 
 setup(
     name='mssql-python',
-<<<<<<< HEAD
-    version='0.12.0',
-=======
     version='0.13.0',
->>>>>>> 6fd72e61
     description='A Python library for interacting with Microsoft SQL Server',
     long_description=open('PyPI_Description.md', encoding='utf-8').read(),
     long_description_content_type='text/markdown',
